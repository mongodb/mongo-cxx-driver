{
  "components": [
    {
      "bom-ref": "pkg:github/mnmlstc/core@v1.1.0",
      "copyright": "Copyright \u00a9 2013 - 2014 MNMLSTC",
      "externalReferences": [
        {
          "type": "distribution",
          "url": "https://github.com/mnmlstc/core/archive/refs/tags/v1.1.0.tar.gz"
        },
        {
          "type": "website",
          "url": "https://github.com/mnmlstc/core/tree/v1.1.0"
        }
      ],
      "group": "mnmlstc",
      "licenses": [
        {
          "license": {
            "id": "Apache-2.0"
          }
        }
      ],
      "name": "core",
      "purl": "pkg:github/mnmlstc/core@v1.1.0",
      "type": "library",
      "version": "v1.1.0"
    },
    {
<<<<<<< HEAD
      "bom-ref": "pkg:github/mongodb/mongo-c-driver@v1.27.0",
=======
      "bom-ref": "pkg:github/mongodb/mongo-c-driver@v1.28.0",
>>>>>>> cd536b3b
      "copyright": "Copyright 2009-present MongoDB, Inc.",
      "externalReferences": [
        {
          "type": "distribution",
<<<<<<< HEAD
          "url": "https://github.com/mongodb/mongo-c-driver/archive/refs/tags/v1.27.0.tar.gz"
        },
        {
          "type": "website",
          "url": "https://github.com/mongodb/mongo-c-driver/tree/v1.27.0"
=======
          "url": "https://github.com/mongodb/mongo-c-driver/archive/refs/tags/v1.28.0.tar.gz"
        },
        {
          "type": "website",
          "url": "https://github.com/mongodb/mongo-c-driver/tree/v1.28.0"
>>>>>>> cd536b3b
        }
      ],
      "group": "mongodb",
      "licenses": [
        {
          "license": {
            "id": "Apache-2.0"
          }
        }
      ],
      "name": "mongo-c-driver",
<<<<<<< HEAD
      "purl": "pkg:github/mongodb/mongo-c-driver@v1.27.0",
      "type": "library",
      "version": "v1.27.0"
=======
      "purl": "pkg:github/mongodb/mongo-c-driver@v1.28.0",
      "type": "library",
      "version": "v1.28.0"
>>>>>>> cd536b3b
    }
  ],
  "dependencies": [
    {
      "ref": "pkg:github/mnmlstc/core@v1.1.0"
    },
    {
<<<<<<< HEAD
      "ref": "pkg:github/mongodb/mongo-c-driver@v1.27.0"
    }
  ],
  "metadata": {
    "timestamp": "2024-06-20T23:06:54.469434+00:00",
=======
      "ref": "pkg:github/mongodb/mongo-c-driver@v1.28.0"
    }
  ],
  "metadata": {
    "timestamp": "2024-09-30T15:53:24.743787+00:00",
>>>>>>> cd536b3b
    "tools": [
      {
        "externalReferences": [
          {
            "type": "build-system",
            "url": "https://github.com/CycloneDX/cyclonedx-python-lib/actions"
          },
          {
            "type": "distribution",
            "url": "https://pypi.org/project/cyclonedx-python-lib/"
          },
          {
            "type": "documentation",
            "url": "https://cyclonedx-python-library.readthedocs.io/"
          },
          {
            "type": "issue-tracker",
            "url": "https://github.com/CycloneDX/cyclonedx-python-lib/issues"
          },
          {
            "type": "license",
            "url": "https://github.com/CycloneDX/cyclonedx-python-lib/blob/main/LICENSE"
          },
          {
            "type": "release-notes",
            "url": "https://github.com/CycloneDX/cyclonedx-python-lib/blob/main/CHANGELOG.md"
          },
          {
            "type": "vcs",
            "url": "https://github.com/CycloneDX/cyclonedx-python-lib"
          },
          {
            "type": "website",
            "url": "https://github.com/CycloneDX/cyclonedx-python-lib/#readme"
          }
        ],
        "name": "cyclonedx-python-lib",
        "vendor": "CycloneDX",
        "version": "6.4.4"
      }
    ]
  },
  "serialNumber": "urn:uuid:dd68fbb0-f77c-4bb9-90cd-606dd854f301",
<<<<<<< HEAD
  "version": 2,
=======
  "version": 3,
>>>>>>> cd536b3b
  "$schema": "http://cyclonedx.org/schema/bom-1.5.schema.json",
  "bomFormat": "CycloneDX",
  "specVersion": "1.5",
  "vulnerabilities": []
}<|MERGE_RESOLUTION|>--- conflicted
+++ resolved
@@ -27,28 +27,16 @@
       "version": "v1.1.0"
     },
     {
-<<<<<<< HEAD
-      "bom-ref": "pkg:github/mongodb/mongo-c-driver@v1.27.0",
-=======
       "bom-ref": "pkg:github/mongodb/mongo-c-driver@v1.28.0",
->>>>>>> cd536b3b
       "copyright": "Copyright 2009-present MongoDB, Inc.",
       "externalReferences": [
         {
           "type": "distribution",
-<<<<<<< HEAD
-          "url": "https://github.com/mongodb/mongo-c-driver/archive/refs/tags/v1.27.0.tar.gz"
-        },
-        {
-          "type": "website",
-          "url": "https://github.com/mongodb/mongo-c-driver/tree/v1.27.0"
-=======
           "url": "https://github.com/mongodb/mongo-c-driver/archive/refs/tags/v1.28.0.tar.gz"
         },
         {
           "type": "website",
           "url": "https://github.com/mongodb/mongo-c-driver/tree/v1.28.0"
->>>>>>> cd536b3b
         }
       ],
       "group": "mongodb",
@@ -60,15 +48,9 @@
         }
       ],
       "name": "mongo-c-driver",
-<<<<<<< HEAD
-      "purl": "pkg:github/mongodb/mongo-c-driver@v1.27.0",
-      "type": "library",
-      "version": "v1.27.0"
-=======
       "purl": "pkg:github/mongodb/mongo-c-driver@v1.28.0",
       "type": "library",
       "version": "v1.28.0"
->>>>>>> cd536b3b
     }
   ],
   "dependencies": [
@@ -76,19 +58,11 @@
       "ref": "pkg:github/mnmlstc/core@v1.1.0"
     },
     {
-<<<<<<< HEAD
-      "ref": "pkg:github/mongodb/mongo-c-driver@v1.27.0"
-    }
-  ],
-  "metadata": {
-    "timestamp": "2024-06-20T23:06:54.469434+00:00",
-=======
       "ref": "pkg:github/mongodb/mongo-c-driver@v1.28.0"
     }
   ],
   "metadata": {
     "timestamp": "2024-09-30T15:53:24.743787+00:00",
->>>>>>> cd536b3b
     "tools": [
       {
         "externalReferences": [
@@ -132,13 +106,9 @@
     ]
   },
   "serialNumber": "urn:uuid:dd68fbb0-f77c-4bb9-90cd-606dd854f301",
-<<<<<<< HEAD
-  "version": 2,
-=======
   "version": 3,
->>>>>>> cd536b3b
   "$schema": "http://cyclonedx.org/schema/bom-1.5.schema.json",
   "bomFormat": "CycloneDX",
   "specVersion": "1.5",
-  "vulnerabilities": []
+  "vulnerabilities": [ ]
 }