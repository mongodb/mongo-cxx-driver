--- conflicted
+++ resolved
@@ -96,20 +96,6 @@
 ### Evergreen
 
 Ensure Evergreen has run mainline tasks on the latest commit.
-<<<<<<< HEAD
-
-For non-patch releases, check the [mongo-cxx-driver](https://spruce.mongodb.com/commits/mongo-cxx-driver) project mainline.
-
-For patch releases, check the [mongo-cxx-driver-latest-release](https://spruce.mongodb.com/commits/mongo-cxx-driver-latest-release) project
-
-Ensure there are no new or unexpected task failures.
-
-### Coverity
-
-Ensure there are no new or unexpected issues with High severity or greater.
-
-Update the [SSDLC Report spreadsheet](https://docs.google.com/spreadsheets/d/1sp0bLjj29xO9T8BwDIxUk5IPJ493QkBVCJKIgptxEPc/edit?usp=sharing) with any updates to new or known issues.
-=======
 
 For non-patch releases, check the [mongo-cxx-driver](https://spruce.mongodb.com/commits/mongo-cxx-driver) project mainline.
 
@@ -137,7 +123,6 @@
 All issues with an Impact level of "High" or greater must have a "MongoDB Final Status" of "Fix Committed" and a corresponding JIRA ticket number in the "Ext. Reference" field.
 
 All issues with an Impact level of "Medium" or greater which do not have a "MongoDB Final Status" of "Fix Committed" must document rationale for its current status in the "Notes" field.
->>>>>>> 7402d3d8
 
 ### SBOM Lite
 
@@ -166,26 +151,18 @@
 
 Commit the latest version of the SBOM Lite document into the repo as `etc/cyclonedx.sbom.json`. (This may just be a modification of the timestamp.)
 
-<<<<<<< HEAD
+Generate an updated Augmented SBOM as described below.
+
+> [!IMPORTANT]
+> If the SBOM Lite was updated, generate an updated Augmented SBOM as described below even if the `silk-check-augmented-sbom` is currently passing on Evergreen!
+
 ### Augmented SBOM
 
-Ensure the `silk-check-augmented-sbom` task is passing on Evergreen for the relevant release branch. If it is passing, nothing needs to be done.
-
- If the `silk-check-augmented-sbom` task was failing, update the Augmented SBOM document using the following command(s):
-=======
-Generate an updated Augmented SBOM as described below.
-
-> [!IMPORTANT]
-> If the SBOM Lite was updated, generate an updated Augmented SBOM as described below even if the `silk-check-augmented-sbom` is currently passing on Evergreen!
-
-### Augmented SBOM
-
 Ensure the `silk-check-augmented-sbom` task is passing on Evergreen for the relevant release branch. If it is passing, nothing needs to be done (unless the SBOM Lite was updated as described above).
 
 #### Regular Update
 
 Update the Augmented SBOM document using the following command(s):
->>>>>>> 7402d3d8
 
 ```bash
 # Artifactory and Silk credentials.
@@ -214,8 +191,6 @@
 
 Commit the latest version of the Augmented SBOM document into the repo as `etc/augmented.sbom.json`. The Augmented SBOM document does not need to be updated if the `silk-check-augmented-sbom` was not failing (in which case the only changes present would a version bump or timestamp update).
 
-<<<<<<< HEAD
-=======
 #### Instant Update
 
 If the Augmented SBOM has not yet been updated in time for a release, a temporary Silk Asset Group may be used instead:
@@ -254,7 +229,6 @@
 podman run "${silkbomb_flags[@]:?}" asset-group --asset-cmd delete --silk-asset-group "${asset_group_id:?}"
 ```
 
->>>>>>> 7402d3d8
 ### Check Snyk
 
 Inspect the list of projects in the latest report for the `mongodb/mongo-cxx-driver` target in [Snyk](https://app.snyk.io/org/dev-prod/).
@@ -281,15 +255,12 @@
 > A ticket whose changes may impact users should either be a "Bug" or "New Feature".
 > Otherwise, the ticket should typically be a "Task".
 
-<<<<<<< HEAD
-=======
 ### Dry-run etc/make_release.py
 
 Perform a dry-run of the "Run etc/make_release.py" steps described below.
 
 Verify there are no unexpected errors or issues.
 
->>>>>>> 7402d3d8
 ## Release Steps
 
 ### Update CHANGELOG...
@@ -318,7 +289,6 @@
 
 ...
 
-<<<<<<< HEAD
 ```
 
 Commit and push the updates to `CHANGELOG.md` to `releases/vX.Y` (a PR is not required):
@@ -361,6 +331,8 @@
 git commit -m 'Update CHANGELOG for X.Y.Z'
 ```
 
+### Pre-Release Changes PR
+
 Push the `pre-release-changes` branch to a fork repository and create a PR to merge `pre-release-changes` onto `master`:
 
 ```bash
@@ -379,13 +351,17 @@
 cd mongo-cxx-driver-release
 ```
 
-Create and activate a fresh Python 3 virtual environment with required packages installed:
-
-```bash
-
-python3 -m venv ~/mongo-cxx-driver-release-venv # Outside the mongo-cxx-driver-release directory!
-source ~/mongo-cxx-driver-release-venv/bin/activate
-pip install -r etc/requirements.txt
+Create and activate a fresh Python 3 virtual environment with required packages installed using [uv](https://docs.astral.sh/uv/getting-started/installation/):
+
+```bash
+# Outside the mongo-cxx-driver-release directory!
+export UV_PROJECT_ENVIRONMENT="$HOME/mongo-cxx-driver-release-venv"
+
+# Install required packages into a new virtual environment.
+uv sync --frozen
+
+# Activate the virtual environment.
+source "$UV_PROJECT_ENVIRONMENT/bin/activate"
 ```
 
 ### Create a Release Tag...
@@ -402,97 +378,6 @@
 git tag rX.Y.Z
 ```
 
-=======
-```
-
-Commit and push the updates to `CHANGELOG.md` to `releases/vX.Y` (a PR is not required):
-
-```bash
-git commit -m 'Update CHANGELOG for X.Y.Z'
-git push upstream releases/vX.Y
-```
-
-#### ... for a Non-Patch Release
-
-Create a new branch named `pre-release-changes` on `master`. This branch will be used to later create a PR prior to release.
-
-```bash
-git fetch upstream
-git checkout -b pre-release-changes upstream/master
-```
-
-Update `CHANGELOG.md` with a summary of important changes in this release. Consult the list of related Jira tickets (updated earlier) as well as the list of commits since the last release.
-
-Remove the `[Unreleased]` tag from the relevant non-patch release section, e.g. for release `1.3.0`:
-
-```md
-## 1.3.0
-
-...
-
-## 1.2.2
-
-...
-
-```
-
-> [!IMPORTANT]
-> If there are entries under an unreleased patch release section with the old minor release number, move the entries into this release's section and remove the unreleased patch release section. For example, for a `1.3.0` minor release, move entries from `1.2.3 [Unreleased]` to `1.3.0` and remove `1.2.3 [Unreleased]`. Due to cherry-picking, a non-patch release should always (already) contain the changes targeting a patch release with a prior minor version number. (This is analogous to updating the fix version of Jira tickets, as done earlier.)
-
-Commit the updates to `CHANGELOG.md`.
-
-```bash
-git commit -m 'Update CHANGELOG for X.Y.Z'
-```
-
-### Pre-Release Changes PR
-
-Push the `pre-release-changes` branch to a fork repository and create a PR to merge `pre-release-changes` onto `master`:
-
-```bash
-git remote add origin git@github.com:<username>/mongo-cxx-driver.git
-git push -u origin pre-release-changes
-```
-
-Once the PR is merged, delete the `pre-release-changes` branch.
-
-### Fresh Clone
-
-To avoid potential complications during the release process, clone the updated repository in a new directory:
-
-```bash
-git clone -o upstream git@github.com:mongodb/mongo-cxx-driver.git mongo-cxx-driver-release
-cd mongo-cxx-driver-release
-```
-
-Create and activate a fresh Python 3 virtual environment with required packages installed using [uv](https://docs.astral.sh/uv/getting-started/installation/):
-
-```bash
-# Outside the mongo-cxx-driver-release directory!
-export UV_PROJECT_ENVIRONMENT="$HOME/mongo-cxx-driver-release-venv"
-
-# Install required packages into a new virtual environment.
-uv sync --frozen
-
-# Activate the virtual environment.
-source "$UV_PROJECT_ENVIRONMENT/bin/activate"
-```
-
-### Create a Release Tag...
-
-> [!IMPORTANT]
-> Do NOT push the release tag immediately after its creation!
-
-#### ... for a Patch Release
-
-Checkout the release branch (containing the changes from earlier steps) and create a tag for the release.
-
-```bash
-git checkout releases/vX.Y
-git tag rX.Y.Z
-```
-
->>>>>>> 7402d3d8
 #### ... for a Non-Patch Release
 
 Checkout the `master` branch (containing the changes from earlier steps) and create a tag for the release:
@@ -506,7 +391,6 @@
 > A new release branch `releases/vX.Y` will be created later as part of post-release steps.
 
 ### Run etc/make_release.py
-<<<<<<< HEAD
 
 This script performs the following steps:
 
@@ -515,16 +399,6 @@
 - query Jira for release and ticket statuses, and
 - creates a release draft on GitHub.
 
-=======
-
-This script performs the following steps:
-
-- create the distribution tarball (e.g. `mongo-cxx-driver-r1.2.3.tar.gz`),
-- creates a signature file for the distribution tarball (e.g. `mongo-cxx-driver-r1.2.3.tar.gz.asc`),
-- query Jira for release and ticket statuses, and
-- creates a release draft on GitHub.
-
->>>>>>> 7402d3d8
 To see all available options, run with `--help`.
 
 ```
@@ -543,10 +417,7 @@
 
 ```bash
 make_release_args=(
-<<<<<<< HEAD
-=======
     -r upstream
->>>>>>> 7402d3d8
     --jira-creds-file ~/.secrets/jira-creds.txt
     --github-token-file ~/.secrets/github-token.txt
 )
@@ -554,11 +425,7 @@
 ```
 
 > [!TIP]
-<<<<<<< HEAD
-> Export environment variables (e.g.`CMAKE_BUILD_PARALLEL_LEVEL`) to improve the speed of this command.
-=======
 > Export environment variables (e.g. `CMAKE_BUILD_PARALLEL_LEVEL`, `CMAKE_GENERATOR`, etc.) to improve the speed of this command.
->>>>>>> 7402d3d8
 
 If an error occurs, inspect logs the script produces, and troubleshoot as
 follows:
@@ -580,11 +447,7 @@
 Push the release tag (created earlier) to the remote repository:
 
 ```bash
-<<<<<<< HEAD
-git push origin rX.Y.Z
-=======
 git push upstream rX.Y.Z
->>>>>>> 7402d3d8
 ```
 
 ### Release on GitHub
@@ -617,27 +480,13 @@
 git push -f upstream releases/stable
 ```
 
-<<<<<<< HEAD
+### Coverity Report
+
+Export the `Issues: By Snapshot | SSDLC Report (v2)` view as a CSV named `static_analysis-X.Y.Z.csv`.
+
 ### Upload SSDLC Reports
 
-Navigate to the [C++ Driver SSDLC Reports](https://drive.google.com/drive/folders/1q9RI55trFzHlh8McALSIAbT6ugyn8zlO) folder and update the master spreadsheet.
-
-Once complete, make two copies of the spreadsheet.
-
-Rename one copy to: "SSDLC Report: mongo-cxx-driver X.Y.Z". Leave this copy in this folder.
-
-Rename the other copy to: "static_analysis_report-X.Y.Z". Move this copy into the [SSDLC Compliance Files](https://drive.google.com/drive/folders/1_qwTwYyqPL7VjrZOiuyiDYi1y2NYiClS) folder and name it.
-
-Upload a copy of the `etc/ssdlc_compliance_report.md`, `etc/third_party_vulnerabilities.md`, and `etc/augmented.sbom.json` files. Rename the files with the version number `-X.Y.Z` suffix in their filenames as already done for other files in this folder.
-=======
-### Coverity Report
-
-Export the `Issues: By Snapshot | SSDLC Report (v2)` view as a CSV named `static_analysis-X.Y.Z.csv`.
-
-### Upload SSDLC Reports
-
 Upload a copy of the `static_analysis-X.Y.Z.csv`, `etc/ssdlc_compliance_report.md`, `etc/third_party_vulnerabilities.md`, and `etc/augmented.sbom.json` files. Rename the files with the version number `-X.Y.Z` suffix in their filenames as already done for other files in this folder.
->>>>>>> 7402d3d8
 
 > [!WARNING]
 > Uploading a file into the SSDLC Compliance Files folder is an irreversible action! However, the files may still be renamed. If necessary, rename any accidentally uploaded files to "(Delete Me)" or similar.
@@ -645,17 +494,10 @@
 Four new files should be present in the [SSDLC Compliance Files](https://drive.google.com/drive/folders/1_qwTwYyqPL7VjrZOiuyiDYi1y2NYiClS) folder following a release `X.Y.Z`:
 
 ```
-<<<<<<< HEAD
-ssdlc_compliance_report-X.Y.Z.md
-third_party_vulnerabilities-X.Y.Z.md
-static_analysis-X.Y.Z
-augmented.sbom-X.Y.Z.json
-=======
 augmented.sbom-X.Y.Z.json
 ssdlc_compliance_report-X.Y.Z.md
 static_analysis-X.Y.Z.csv
 third_party_vulnerabilities-X.Y.Z.md
->>>>>>> 7402d3d8
 ```
 
 ## Post-Release Steps
@@ -675,11 +517,7 @@
 Push the new branch to the remote repository:
 
 ```
-<<<<<<< HEAD
-git push origin releases/vX.Y
-=======
 git push upstream releases/vX.Y
->>>>>>> 7402d3d8
 ```
 
 The new branch should be continuously tested on Evergreen. Update the "Display Name" and "Branch Name" of the [mongo-cxx-driver-latest-release Evergreen project](https://spruce.mongodb.com/project/mongo-cxx-driver-latest-release/settings/general) to refer to the new release branch.
@@ -688,11 +526,7 @@
 
 ```bash
 # Snyk credentials. Ask for these from a team member.
-<<<<<<< HEAD
-. ~/.secrets/silk-creds.txt.
-=======
 . ~/.secrets/silk-creds.txt
->>>>>>> 7402d3d8
 
 # Ensure correct release version number!
 version="X.Y"
@@ -710,11 +544,8 @@
 python path/to/tools/create-silk-asset-group.py "${create_args[@]:?}"
 ```
 
-<<<<<<< HEAD
-=======
 Verify the new asset group (`mongo-cxx-driver-X.Y`) is present in the [Silk Asset Inventory](https://us1.app.silk.security/inventory/all).
 
->>>>>>> 7402d3d8
 ### Update Snyk
 
 > [!IMPORTANT]
@@ -722,9 +553,6 @@
 
 Checkout the new release tag.
 
-<<<<<<< HEAD
-Configure and build the CXX Driver with `BSONCXX_POLY_USE_MNMLSTC=ON` (force download of mnmlstc/core sources) and no `CMAKE_PREFIX_PATH` entry to an existing C Driver installation (force download of C Driver sources), then run:
-=======
 Configure and build the CXX Driver (do not reuse an existing C Driver installation; use the auto-downloaded C Driver sources instead):
 
 ```bash
@@ -733,7 +561,6 @@
 ```
 
 Then run:
->>>>>>> 7402d3d8
 
 ```bash
 # Snyk credentials. Ask for these from a team member.
@@ -753,10 +580,6 @@
   --target-reference="${release_tag:?}"
   --unmanaged
   --all-projects
-<<<<<<< HEAD
-  --detection-depth=10 # build/src/bsoncxx/third_party/_deps/core-install/include/core
-=======
->>>>>>> 7402d3d8
   --exclude=extras # CXX-3042
 )
 snyk test "${snyk_args[@]:?}" --print-deps
@@ -765,13 +588,9 @@
 snyk monitor "${snyk_args[@]:?}"
 ```
 
-<<<<<<< HEAD
-### Create Documentation Tickets
-=======
 Verify the new Snyk target reference is present in the [Snyk project targets list](https://app.snyk.io/org/dev-prod/projects?groupBy=targets&before&after&searchQuery=mongo-cxx-driver&sortBy=highest+severity&filters[Show]=&filters[Integrations]=cli&filters[CollectionIds]=) for `mongodb/mongo-cxx-driver`.
 
 ### Post-Release Changes
->>>>>>> 7402d3d8
 
 Create and checkout a new branch `post-release-changes` relative to `master` to contain documentation updates following the new release:
 
@@ -785,16 +604,10 @@
 > [!IMPORTANT]
 > Make sure the `post-release-changes` branch is created on `master`, not `rX.Y.Z` or `releases/vX.Y`!
 
-<<<<<<< HEAD
-Add the new release to the tables in `etc/apidocmenu.md`.
+Update the tables in `etc/apidocmenu.md` with entries for the new release.
 
 Edit `README.md` to match the updated `etc/apidocmenu.md`.
 
-=======
-Update the tables in `etc/apidocmenu.md` with entries for the new release.
-
-Edit `README.md` to match the updated `etc/apidocmenu.md`.
-
 Commit these changes to the `post-release-changes` branch:
 
 ```bash
@@ -803,7 +616,6 @@
 
 ### Create Documentation Tickets
 
->>>>>>> 7402d3d8
 (Stable Releases Only) Close the Jira ticket tracking this release with "Documentation Changes" set to "Needed". Fill the "Documentation Changes Summary" field with information requesting updates to:
 
   - the "Installing the MongoDB C Driver" section of the [Advanced Configuration and Installation Options](https://www.mongodb.com/docs/languages/cpp/cpp-driver/current/installation/advanced/#installing-the-mongodb-c-driver) page
@@ -817,11 +629,7 @@
 Example (using Jira syntax formatting):
 
 ```
-<<<<<<< HEAD
-* The [Advanced Installation|https://www.mongodb.com/docs/languages/cpp/cpp-driver/current/installation/advanced/#installing-the-mongodb-c-driver] page must be updated with a new requirement: "For mongocxx-X.Y.x, libmongoc A.B.C or later is required.
-=======
 * The [Advanced Installation|https://www.mongodb.com/docs/languages/cpp/cpp-driver/current/installation/advanced/#installing-the-mongodb-c-driver] page must be updated with a new requirement: "For mongocxx-X.Y.x, libmongoc A.B.C or later is required."
->>>>>>> 7402d3d8
 * The [MongoDB C++ Driver|https://www.mongodb.com/docs/languages/cpp/cpp-driver/current/#driver-status-by-family-and-version] page must be updated: {{{}mongocxx X.Y.x{}}} is now a previous stable release and no longer under active development; {{{}mongocxx X.Y+1.x{}}} is the new current stable release eligible for bug fixes.
 * the [full version|https://github.com/mongodb/docs-cpp/blob/master/snooty.toml] for C++ Driver documentation must be updated to {{{}X.Y.Z{}}}.
 ```
@@ -853,11 +661,7 @@
 Run `git clean -dfx` to restore the repository to a clean state.
 
 > [!WARNING]
-<<<<<<< HEAD
-> Do NOT run `git clean -dfx` in your local development repository, as it may delete your local development files present in the repository (even if excluded)! Only run this in the command in the separate repository being used for this release!
-=======
 > Do NOT run `git clean -dfx` in your local development repository, as it may delete your local development files present in the repository (even if normally ignored by git)! Only run this in the command in the separate repository being used for this release!
->>>>>>> 7402d3d8
 
 Configure CMake using `build` as the binary directory. Leave all other configuration variables as their default.
 
@@ -874,10 +678,7 @@
 Test generating the latest versioned Doxygen docs by building the `doxygen-latest` target (this command DOES checks for the required Doxygen version):
 
 ```bash
-<<<<<<< HEAD
-=======
 export DOXYGEN_BINARY=<path/to/doxygen> # Optional. For binary version compatibility.
->>>>>>> 7402d3d8
 cmake --build build --target doxygen-latest
 ```
 
@@ -900,11 +701,7 @@
 > [!WARNING]
 > Build and release artifacts may still be present in the repository after this step. Do not accidentally commit these files into the repository in the following steps!
 
-<<<<<<< HEAD
-### Update Symlinks
-=======
 ### Update gh-pages
->>>>>>> 7402d3d8
 
 > [!IMPORTANT]
 > Symlink updates only apply to stable releases! Release candidates and other unstable releases do not require updating symlinks.
@@ -931,14 +728,6 @@
 mongocxx-v3 -> mongocxx-X.Y.Z
 ```
 
-<<<<<<< HEAD
-Commit and push this change to the `gh-pages` branch:
-
-```bash
-git commit -m "Update symlink for rX.Y.Z"
-```
-
-=======
 Add a new entry to the `sitemap_index.xml` file referencing the sitemap for `api/mongocxx-X.Y.Z`.
 Set `<lastmod>` for both the new entry and the `/current` sitemap entry to the current date:
 
@@ -964,7 +753,6 @@
 
 Wait for [GitHub Actions](https://github.com/mongodb/mongo-cxx-driver/actions) to finish deploying the updated pages.
 
->>>>>>> 7402d3d8
 Verify the https://mongocxx.org/api/current/ page has been updated with the new release.
 
 ### Update CHANGELOG...
@@ -1034,13 +822,10 @@
 
 Commit these changes to `post-release-changes`.
 
-<<<<<<< HEAD
-=======
 ```bash
 git commit -m "Add CHANGELOG section for the next minor release"
 ```
 
->>>>>>> 7402d3d8
 ### Merge Post-Release Changes
 
 Push the `post-releases-changes` branch to your personal fork repository and create a PR to merge the post-release changes into `master`.
@@ -1054,9 +839,6 @@
 
 Post an announcement to the [Developer Community Forum](https://www.mongodb.com/community/forums/tags/c/announcements/driver-releases/110/cxx) under "Product & Driver Announcements > Driver Releases" and include the "production" and "cxx" tags.
 
-<<<<<<< HEAD
-Template:
-=======
 Template Title:
 
 ```
@@ -1064,16 +846,11 @@
 ```
 
 Template Body:
->>>>>>> 7402d3d8
 
 ```md
 The MongoDB C++ Driver Team is pleased to announce the availability of [MongoDB C++ Driver X.Y.Z](https://github.com/mongodb/mongo-cxx-driver/releases/tag/rX.Y.Z).
 
-<<<<<<< HEAD
-Please note that this version of mongocxx requires [MongoDB C Driver A.B.C](https://github.com/mongodb/mongo-c-driver/releases/tag/A.B.C) or higher.
-=======
 Please note that this version of mongocxx requires [MongoDB C Driver A.B.C](https://github.com/mongodb/mongo-c-driver/releases/tag/A.B.C) or newer.
->>>>>>> 7402d3d8
 
 See the [MongoDB C++ Driver Manual](https://www.mongodb.com/docs/languages/cpp/cpp-driver/current/) and the [Driver Installation Instructions](https://www.mongodb.com/docs/languages/cpp/cpp-driver/current/installation/) for more details on downloading, installing, and using this driver.
 
@@ -1086,36 +863,25 @@
 The C++ Driver Team
 ```
 
-<<<<<<< HEAD
-=======
 ### Update the Release Info Spreadsheet
 
 Add an entry to the [C/C++ Release Info](https://docs.google.com/spreadsheets/d/1yHfGmDnbA5-Qt8FX4tKWC5xk9AhzYZx1SKF4AD36ecY) spreadsheet documenting the date, release version, author (of the release), and additional comments.
 
->>>>>>> 7402d3d8
 ## Packaging
 
 ### vcpkg
 
 Submit a PR or create an issue to update the vc-pkg file for mongo-cxx-driver.
-<<<<<<< HEAD
-To submit an issue, follow: https://github.com/microsoft/vcpkg/issues/new/choose. Example: https://github.com/microsoft/vcpkg/issues/34984
-=======
 To submit an issue, follow: https://github.com/microsoft/vcpkg/issues/new/choose (Request an update to an existing port). Example: [r3.10.2](https://github.com/microsoft/vcpkg/issues/39539).
 
 Include a note communicating new minimum C Driver version requirements.
->>>>>>> 7402d3d8
 
 ### Conan
 
 Submit a PR or create an issue to update the Conan recipe for mongo-cxx-driver.
-<<<<<<< HEAD
-To submit an issue, follow: https://github.com/conan-io/conan-center-index/issues/new/choose/. Example: https://github.com/conan-io/conan-center-index/issues/21006
-=======
 To submit an issue, follow: https://github.com/conan-io/conan-center-index/issues/new/choose/ (Package: New Version). Example: [r3.10.2](https://github.com/conan-io/conan-center-index/issues/24451).
 
 Include a note communicating new minimum C Driver version requirements.
->>>>>>> 7402d3d8
 
 ## Docker Image Build and Publish
 
