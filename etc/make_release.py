#!/usr/bin/env python3

#
# Copyright 2009-present MongoDB, Inc.
#
# Licensed under the Apache License, Version 2.0 (the "License");
# you may not use this file except in compliance with the License.
# You may obtain a copy of the License at
#
#   http://www.apache.org/licenses/LICENSE-2.0
#
# Unless required by applicable law or agreed to in writing, software
# distributed under the License is distributed on an "AS IS" BASIS,
# WITHOUT WARRANTIES OR CONDITIONS OF ANY KIND, either express or implied.
# See the License for the specific language governing permissions and
# limitations under the License.
#

"""
Make a release of the C++ Driver, including steps associated with the CXX
project in Jira, and with the mongodb/mongo-cxx-driver GitHub repository.
See releasing.md for complete release instructions.
When editing this file, consider running `test_make_release.py` to validate changes.
"""

# CXX Project ID - 11980
#
# ------------------------
# | Issue Type  |   ID   |
# ------------------------
# | Backport    | 10300  |
# | Bug         | 1      |
# | Epic        | 11     |
# | Improvement | 4      |
# | New Feature | 2      |
# | Story       | 12     |
# | Task        | 3      |
# ------------------------

import textwrap
import re
from distutils.version import LooseVersion
import os
import subprocess
import sys
import tempfile
import pathlib

import click # pip install Click
from git import Repo # pip install GitPython
from github import Github # pip install PyGithub
from jira import JIRA # pip install jira
import oauthlib.oauth1

if sys.version_info < (3, 0, 0):
    raise RuntimeError("This script requires Python 3 or higher")

RELEASE_TAG_RE = re.compile('r(?P<ver>(?P<vermaj>[0-9]+)\\.(?P<vermin>[0-9]+)'
                            '\\.(?P<verpatch>[0-9]+)(?:-(?P<verpre>.*))?)')
CXX_PROJ_ID = 11980
ISSUE_TYPE_ID = {'Backport': '10300',
                 'Bug': '1',
                 'Epic': '11',
                 'Improvement': '4',
                 'New Feature': '2',
                 'Story': '12',
                 'Task': '3'
                }

@click.command()
@click.option('--jira-creds-file',
              '-j',
              default='jira_creds.txt',
              show_default=True,
              help='Jira OAuth credentials file')
@click.option('--github-token-file',
              '-g',
              default='github_token.txt',
              show_default=True,
              help='GitHub token file')
@click.option('--allow-open-issues',
              '-a',
              is_flag=True,
              help='Allow open issues; NOT RECOMMENDED')
@click.option('--remote',
              '-r',
              default='origin',
              show_default=True,
              help='The remote reference which points to the mongodb/mongo-cxx-driver repo')
@click.option('--c-driver-build-ref',
<<<<<<< HEAD
              default='1.27.0',
=======
              default='1.28.0',
>>>>>>> cd536b3b
              show_default=True,
              help='When building the C driver, build at this Git reference')
@click.option('--with-c-driver',
              help='Instead of building the C driver, use the one installed at this path')
@click.option('--dist-file',
              help='Don\'t build anything; use this C++ driver distribution tarball')
@click.option('--skip-distcheck',
              is_flag=True,
              help="Only build the distribution tarball (do not build the driver or run tests)")
@click.option('--output-file',
              '-o',
              help='Send release announcement draft output to the specified file')
@click.option('--dry-run',
              '-n',
              is_flag=True,
              help='Do not perform any actions which modify remote resources')
@click.option('--quiet',
              '-q',
              is_flag=True,
              help='Produce fewer progress messages')
@click.argument('git-revision', required=True)
# pylint: disable=too-many-arguments,too-many-locals,too-many-branches,too-many-statements
def release(jira_creds_file,
            github_token_file,
            allow_open_issues,
            remote,
            c_driver_build_ref,
            with_c_driver,
            dist_file,
            skip_distcheck,
            output_file,
            git_revision,
            dry_run,
            quiet):
    """
    Perform the steps associated with the release.
    """

    check_libmongoc_version()

    # Read Jira credentials and GitHub token first, to check that
    # user has proper credentials before embarking on lengthy builds.
    jira_options = {'server': 'https://jira.mongodb.org'}
    jira_oauth_dict = read_jira_oauth_creds(jira_creds_file)
    auth_jira = JIRA(jira_options, oauth=jira_oauth_dict)

    github_token = read_github_creds(github_token_file)
    auth_gh = Github(github_token)

    if not is_valid_remote(remote):
        click.echo('The the remote "{}" does not point to the mongodb/mongo-cxx-driver '
                   'repo...exiting!'.format(remote), err=True)
        sys.exit(1)

    if dry_run:
        click.echo('DRY RUN! No remote modifications will be made!')
    if not quiet:
        print_banner(git_revision)

    release_tag, release_version = get_release_tag(git_revision)

    if not release_tag:
        click.echo('No release tag points to {}'.format(git_revision), err=True)
        click.echo('Nothing to do here...exiting!', err=True)
        sys.exit(1)

    if not working_dir_on_valid_branch(release_version):
        # working_dir_on_valid_branch() has already produced an error message
        sys.exit(1)

    if not release_tag_points_to_head(release_tag):
        click.echo('Tag {} does not point to HEAD...exiting!'.format(release_tag), err=True)
        sys.exit(1)

    is_pre_release = check_pre_release(release_tag)

    if not quiet:
        found_msg = 'Found release tag {}'.format(release_tag)
        if is_pre_release:
            found_msg = 'Found pre-release tag {}'.format(release_tag)
        click.echo(found_msg)

    if dist_file:
        if not os.path.exists(dist_file):
            click.echo('Specified distribution tarball does not exist...exiting!', err=True)
            sys.exit(1)
    else:
        c_driver_dir = ensure_c_driver(c_driver_build_ref, with_c_driver, quiet)
        if not c_driver_dir:
            click.echo('C driver not built or not found...exiting!', err=True)
            sys.exit(1)

        dist_file = build_distribution(release_tag, release_version, c_driver_dir, quiet,
                                       skip_distcheck)
        if not dist_file:
            click.echo('C++ driver distribution not built or not found...exiting!', err=True)
            sys.exit(1)

    click.echo('Signing distribution...')
    run_shell_script(f'./etc/garasign_dist_file.sh {dist_file}')
    click.echo('Signing distribution... done.')

    jira_vers_dict = get_jira_project_versions(auth_jira)

    if release_version not in jira_vers_dict.keys():
        click.echo('Version "{}" not found in Jira.  Cannot release!'
                   .format(release_version), err=True)
        sys.exit(1)
    if jira_vers_dict[release_version].released:
        click.echo('Version "{}" already released in Jira.  Cannot release again!'
                   .format(release_version), err=True)
        sys.exit(1)

    issues = get_all_issues_for_version(auth_jira, release_version)

    if not allow_open_issues and not all_issues_closed(issues):
        # all_issues_closed() has already produced an error message
        sys.exit(1)

    with open ("CHANGELOG.md", "r") as changelog:
        changelog_contents = changelog.read()
    release_notes_text = generate_release_notes(release_version, changelog_contents)

    gh_repo = auth_gh.get_repo('mongodb/mongo-cxx-driver')
    gh_release_dict = get_github_releases(gh_repo)

    if release_tag in gh_release_dict.keys():
        click.echo('Version "{}" already released in GitHub.  Cannot release again!'
                   .format(release_tag), err=True)
        sys.exit(1)

    if dry_run:
        click.echo('DRY RUN!  Not creating release for tag "{}"'.format(release_tag))

        if output_file:
            click.echo('Release notes draft is here: {}'.format(output_file))

            with open(output_file, 'w') as output_stream:
                output_stream.write(release_notes_text)
    else:
        create_github_release_draft(gh_repo, release_tag, is_pre_release, dist_file,
                                    release_notes_text, output_file, quiet)


def check_libmongoc_version():
    got_LIBMONGOC_REQUIRED_VERSION = None
    got_LIBMONGOC_DOWNLOAD_VERSION = None
    with open("CMakeLists.txt", "r") as cmakelists:
        for line in cmakelists:
            match = re.match(
                r"set\(LIBMONGOC_REQUIRED_VERSION\s+(.*?)\)", line)
            if match:
                if 'TODO' in line:
                    click.echo(
                        'Found TODO on LIBMONGOC_REQUIRED_VERSION line in CMakeLists.txt: {}'.format(line))
                    sys.exit(1)
                got_LIBMONGOC_REQUIRED_VERSION = match.group(1)
                continue
            match = re.match(
                r"set\(LIBMONGOC_DOWNLOAD_VERSION\s+(.*?)\)", line)
            if match:
                if 'TODO' in line:
                    click.echo(
                        'Found TODO on LIBMONGOC_DOWNLOAD_VERSION line in CMakeLists.txt: {}'.format(line))
                    sys.exit(1)
                got_LIBMONGOC_DOWNLOAD_VERSION = match.group(1)
                continue
    assert got_LIBMONGOC_DOWNLOAD_VERSION
    assert got_LIBMONGOC_REQUIRED_VERSION
    libmongoc_version_pattern = r'[0-9]+\.[0-9]+\.[0-9]+'
    if not re.match (libmongoc_version_pattern, got_LIBMONGOC_DOWNLOAD_VERSION):
        click.echo("Expected LIBMONGOC_DOWNLOAD_VERSION to match: {}, got: {}".format(
            libmongoc_version_pattern, got_LIBMONGOC_DOWNLOAD_VERSION))
        sys.exit(1)
    if not re.match (libmongoc_version_pattern, got_LIBMONGOC_REQUIRED_VERSION):
        click.echo("Expected LIBMONGOC_REQUIRED_VERSION to match: {}, got: {}".format(
            libmongoc_version_pattern, got_LIBMONGOC_REQUIRED_VERSION))
        sys.exit(1)
    if got_LIBMONGOC_DOWNLOAD_VERSION != got_LIBMONGOC_REQUIRED_VERSION:
        click.echo("Expected LIBMONGOC_DOWNLOAD_VERSION ({}) to match LIBMONGOC_REQUIRED_VERSION ({})".format(
            got_LIBMONGOC_DOWNLOAD_VERSION, got_LIBMONGOC_REQUIRED_VERSION))
        sys.exit(1)


# pylint: enable=too-many-arguments,too-many-locals,too-many-branches,too-many-statements
def is_valid_remote(remote):
    """
    Determines whether the specified remote of the current working directory is
    associated with the "mongodb/mongo-cxx-driver" GitHub project.  The
    comparison is made against the first URL of the "origin" remote.
    """

    remote_re = re.compile('^(https://github.com/|git@github.com:)'
                           'mongodb/mongo-cxx-driver(\\.git)?$')
    repo = Repo('.')

    return bool(remote_re.match(list(repo.remote(remote).urls)[0]))

def print_banner(git_revision):
    """
    Print a nice looking banner.
    """

    banner = "**************************************************************\n"
    banner += "*********** C R E A T I N G ***** R E L E A S E **************\n"
    banner += "**************************************************************\n"
    banner += "This build is for Git revision {}".format(git_revision)

    click.echo(banner)

def get_release_tag(git_revision):
    """
    Find the "best" release tag associated with the given commit.  For this
    purpose, "best" is defined as highest version when using standard versioning
    semantics to compare between versions.  If there is only a single release
    tag associated with the commit, then that one is returned.  If no release
    tags are associated with the commit, then None is returned.
    """

    repo = Repo('.')
    commit_to_release = repo.commit(git_revision)
    release_tags = []
    for tag in repo.tags:
        if tag.commit == commit_to_release and RELEASE_TAG_RE.match(tag.name):
            release_tags.append(tag)

    best_tag = None
    if release_tags:
        version_loose = LooseVersion('0.0.0')
        for tag in release_tags:
            tag_ver = LooseVersion(RELEASE_TAG_RE.match(tag.name).group('ver'))
            if tag_ver > version_loose:
                version_loose = tag_ver
                best_tag = tag

    return (best_tag.name, version_loose.vstring) if best_tag else (None, None)

def working_dir_on_valid_branch(release_version):
    """
    Checks that the current branch in the working directory matches the expected
    value based on the value in the third position:
    '0' in the third position -> expected branch: master
    anything other than '0' in the third position -> expected branch: releases/vX.Y
    """

    version_loose = LooseVersion(release_version)
    repo = Repo('.')

    if version_loose.version[2] == 0:
        exp_branch = 'master'
    else:
        exp_branch = 'releases/v{}.{}'.format(version_loose.version[0], version_loose.version[1])

    if repo.active_branch.name == exp_branch:
        return True

    click.echo('Expected branch "{}" for release version "{}", but working '
               'directory is on branch "{}"...exiting!'
               .format(exp_branch, release_version, repo.active_branch.name), err=True)
    return False

def release_tag_points_to_head(release_tag):
    """
    Checks whether the given tag to determine if it points to the HEAD commit of
    the current working directory.
    """

    repo = Repo('.')
    tag_commit = repo.commit(release_tag)

    return tag_commit == repo.head.commit

def check_pre_release(tag_name):
    """
    Check the given tag to determine if it is a release tag, that is, whether it
    is of the form rX.Y.Z.  Tags that do not match (e.g., because they are
    suffixed with someting like -beta# or -rc#) are considered pre-release tags.
    Note that this assumes that the tag name has been validated to ensure that
    it starts with something like rX.Y.Z and nothing else.
    """

    release_re = re.compile('^r[0-9]+\\.[0-9]+\\.[0-9]+')

    return not bool(release_re.match(tag_name))

def ensure_c_driver(c_driver_build_ref, with_c_driver, quiet):
    """
    Ensures that there is a properly installed C driver, returning the location
    of the C driver installation.  If the with_c_driver parameter is set and
    points to a proper installation of the C driver, then this function simply
    returns that directory.  Otherwise, delegates to another function to build
    the C driver and install it to the mongoc directory.
    """

    if with_c_driver:
        bson_h = os.path.join(with_c_driver, 'include/libbson-1.0/bson/bson.h')
        mongoc_h = os.path.join(with_c_driver, 'include/libmongoc-1.0/mongoc/mongoc.h')
        if os.path.exists(bson_h) and os.path.exists(mongoc_h):
            return with_c_driver
        if not quiet:
            click.echo('A required component of the C driver is missing!', err=True)
        return None

    return build_c_driver(c_driver_build_ref, quiet)

def build_c_driver(c_driver_build_ref, quiet):
    """
    Build the C driver and install to the mongoc directory.  If the build is
    successful, then return the directory where the C driver was installed,
    otherwise return None.
    """

    if not quiet:
        click.echo(f'Building C Driver (this could take several minutes)')
        click.echo('Pass --with-c-driver to use an existing installation')

    env = os.environ.copy()
    env['mongoc_version'] = c_driver_build_ref
    run_shell_script('./.evergreen/install_c_driver.sh', env=env)

    if not quiet:
        click.echo('Build of C Driver version "{}" was successful.'.format(c_driver_build_ref))

    return './mongoc'

def build_distribution(release_tag, release_version, c_driver_dir, quiet, skip_distcheck):
    """
    Perform the necessary steps to build the distribution tarball which will be
    attached to the release in GitHub.  Return the path to the distribution
    tarball for a successful build and return None for a failed build.
    """

    dist_file = 'build/mongo-cxx-driver-{}.tar.gz'.format(release_tag)

    if not quiet:
        click.echo('Building C++ distribution tarball: {}'.format(dist_file))

    if os.path.exists(dist_file):
        click.echo('Distribution tarball already exists: {}'.format(dist_file))
        click.echo('Refusing to build distribution tarball.')
        click.echo('To use the existing tarball, pass: --dist-file {}'.format(dist_file), err=True)
        return None

    if os.path.exists('build/CMakeCache.txt'):
        click.echo('Remnants of prior build found in ./build directory.')
        click.echo('Refusing to build distribution tarball.')
        click.echo('Clear ./build with "git clean -xdf ./build"', err=True)
        return None

    run_shell_script('. .evergreen/find_cmake.sh;'
                     'cd build;'
                     'echo ' + release_version + ' > VERSION_CURRENT;'
                     '${CMAKE} -DCMAKE_BUILD_TYPE=Release '
                     '-DCMAKE_PREFIX_PATH="' + c_driver_dir + '" '
                     '-DENABLE_UNINSTALL=ON ..;'
                     'cmake --build . --target dist')

    if not quiet:
        click.echo('C++ Driver build was successful.')
        click.echo('Distribution file: {}'.format(dist_file))

    if not skip_distcheck:
        click.echo('Building C++ driver from tarball and running tests.')
        click.echo('This may take several minutes. This may be skipped with --skip_distcheck')
        run_shell_script('cmake --build build --target distcheck')
    return dist_file

def read_jira_oauth_creds(jira_creds_file):
    """
    Read the Jira Oauth credentials file and return a dictionary containing the
    credentials.
    """

    creds_re = re.compile(
        r'^[\s\S]*access_token\s*:\s*(\S+)\s*'
        r'access_token_secret\s*:\s*(\S+)\s*'
        r'consumer_key\s*:\s*(\S+)\s*'
        r'key_cert\s*:\s*(-.*-)[\s\S]*$')

    oauth_dict = {}
    with open(jira_creds_file, 'rb') as creds_stream:
        creds_data = creds_stream.read().decode('ascii')
        creds_match = creds_re.match(creds_data)
        if creds_match:
            oauth_dict['access_token'] = creds_match.group(1)
            oauth_dict['access_token_secret'] = creds_match.group(2)
            oauth_dict['consumer_key'] = creds_match.group(3)
            # Fix the double-backslash created by the decode() call above
            oauth_dict['key_cert'] = creds_match.group(4).replace("\\n", "\n")
            # Use signature algorithm `SIGNATURE_RSA` to override `jira` default of `SIGNATURE_HMAC_SHA1`.
            # `jira` 3.5.1 changed the default signature algorithm to `SIGNATURE_HMAC_SHA1`.
            # MongoDB Jira servers do not appear to support `SIGNATURE_HMAC_SHA1`. Using `SIGNATURE_HMAC_SHA1` results in `signature_method_rejected`` error.
            # See https://github.com/pycontribs/jira/pull/1664
            oauth_dict["signature_method"] = oauthlib.oauth1.SIGNATURE_RSA

    return oauth_dict

def get_jira_project_versions(auth_jira):
    """
    Return a dictionary of release versions available in the Jira project.
    """

    jira_proj = auth_jira.project(CXX_PROJ_ID)
    jira_vers = auth_jira.project_versions(jira_proj)
    # Make the list of versions into an easier to use dictionary
    # (keyed by release version name)
    return dict(zip([v.name for v in jira_vers], jira_vers))

def get_all_issues_for_version(auth_jira, release_version):
    """
    Return a list of all issues in the project assigned to the given release.
    Excludes the ticket created to track the release itself.
    """

    jql_query = 'project={} and fixVersion={} and (labels IS EMPTY OR labels != release) ORDER BY issueKey ASC'\
            .format(str(CXX_PROJ_ID), release_version)
    return auth_jira.search_issues(jql_query, maxResults=0)

def all_issues_closed(issues):
    """
    Check to ensure that all issues are 'Closed'.  Produce appropriate error
    message(s) and return False if any open issues are found.
    """

    status_set = set(i.fields.status.name for i in issues)

    if status_set.difference({'Closed'}):
        msg = 'Open tickets found.  Cannot release!'
        msg += '\nThe following open tickets were found:'
        click.echo(msg, err=True)
        open_filter = lambda x: x.fields.status.name != 'Closed'
        open_issues = [i.key for i in filter(open_filter, issues)]
        click.echo('{}'.format(", ".join(open_issues)), err=True)
        return False

    return True

def generate_release_notes(release_version: str, changelog_contents: str) -> str:
    lines = []
    adding_to_lines = False
    for line in changelog_contents.splitlines(keepends=True):
        # Check for a version title. Example: `## 3.9.0`.
        match = re.match(r"^## (.*?)\s(.*)$".format(release_version), line)
        if match:
            matched_version = match.group(1)
            if matched_version == release_version:
                # Found matching version.
                extra = match.group(2)
                if extra != "":
                    raise click.ClickException(
                        "Unexpected extra characters in CHANGELOG: {}. Is the CHANGELOG updated?".format(extra))
                if adding_to_lines:
                    raise click.ClickException(
                        "Unexpected second changelog entry matching version: {}: {}".format(release_version), line)
                # Begin adding lines to `lines` list.
                adding_to_lines = True
                continue
            # End adding lines when another title is seen.
            else:
                adding_to_lines = False
                break

        if adding_to_lines:
            # Reduce title by one.
            if line.startswith("#"):
                lines.append(line[1:])
            else:
                lines.append(line)

    # Removing beginning empty lines.
    while len(lines) > 0 and lines[0] == "\n":
        lines = lines[1:]

    # Remove trailing empty lines.
    while len(lines) > 0 and lines[-1] == "\n":
        lines = lines[0:-1]

    if lines == []:
        raise click.ClickException(
            "Failed to find changelog contents for {}".format(release_version))

    footer = textwrap.dedent("""
    ## Feedback
    To report a bug or request a feature, please open a ticket in the MongoDB issue management tool Jira:

    - [Create an account](https://jira.mongodb.org) and login.
    - Navigate to the [CXX project](https://jira.mongodb.org/browse/CXX)
    - Click `Create`.

    ## Signature Verification
    Release artifacts may be verified by using the accompanying detached signature (.asc) and the cpp-driver public key obtained from https://pgp.mongodb.com.
    """).lstrip()

    release_notes = "".join(lines) + "\n"
    release_notes += "See the [full list of changes in Jira](https://jira.mongodb.org/issues/?jql=project%20%3D%20CXX%20AND%20fixVersion%20%3D%20{}).\n\n".format(
        release_version)
    release_notes += footer

    return release_notes

def print_issues(issues):
    """
    Append each of the issues to the release notes string in a form suitable for
    HTML output.
    """

    text = ''
    for issue in issues:
        text += '<li>'
        text += '[<a href="{}">{}</a>] - {}'\
                .format(issue.permalink(), issue.key, issue.fields.summary)
        text += '</li>\n'

    return text

def read_github_creds(github_token_file):
    """
    Read the GitHub token from the specified file and return it as a string.
    """

    token_re = re.compile('^(?:Token - )?(?P<tok>\w{40}).*$')
    github_token = None

    with open(github_token_file, 'rb') as token_stream:
        token_data = token_stream.read().decode('ascii')
        token_match = token_re.match(token_data)
        if token_match:
            github_token = token_match.group('tok')
        else:
            click.echo('No Github token found in file "{}"'
                       .format(github_token_file), err=True)

    return github_token

def get_github_releases(gh_repo):
    """
    Return a dictionary of releases which have been made in the GitHub repository.
    """

    gh_releases = gh_repo.get_releases()
    # Make the list of releases into an easier to use dictionary
    # (keyed by release tag name)
    return dict(zip([r.tag_name for r in gh_releases], gh_releases))

# pylint: disable=too-many-arguments
def create_github_release_draft(gh_repo,
                                release_tag,
                                is_pre_release,
                                dist_file,
                                release_notes_text,
                                output_file,
                                quiet):
    """
    Create a GitHub release in DRAFT state and attach release artifacts.
    """

    release_name = 'MongoDB C++11 Driver {}'.format(release_tag)

    if output_file:
        if not quiet:
            click.echo('Draft release announcement is here: {}'.format(output_file))

        with open(output_file, 'w') as output_stream:
            output_stream.write(release_notes_text)

    gh_release = gh_repo.create_git_release(tag=release_tag, name=release_name,
                                            message=release_notes_text, draft=True,
                                            prerelease=is_pre_release)

    gh_release.upload_asset(dist_file)
    gh_release.upload_asset(dist_file + ".asc")

    click.echo('Github release has been created.  Review and publish here: {}'
               .format(gh_release.html_url))
    click.echo('Mark the version as released in Jira.')
    click.echo('Then generate and publish documentation.')

# pylint: enable=too-many-arguments

def run_shell_script(script, env=None):
    """
    Execute a shell process, and returns contents of stdout. Raise an error on failure.
    """

    proc = subprocess.Popen(script,
                            stdout=subprocess.PIPE, stderr=subprocess.PIPE, env=env,
                            shell=True)
    outs, errs = proc.communicate()
    if proc.returncode == 0:
        return outs

    with tempfile.NamedTemporaryFile(suffix='.out', delete=False) as tmpfp:
        tmpfp.write(outs)
        stdout_path = tmpfp.name

    with tempfile.NamedTemporaryFile(suffix='.err', delete=False) as tmpfp:
        tmpfp.write(errs)
        stderr_path = tmpfp.name

    raise RuntimeError(f'Script failed: {script}\n'
                       'Consult output logs:\n'
                       f'stdout: {stdout_path}\n'
                       f'stderr: {stderr_path}\n')

if __name__ == '__main__':
    release()<|MERGE_RESOLUTION|>--- conflicted
+++ resolved
@@ -88,11 +88,7 @@
               show_default=True,
               help='The remote reference which points to the mongodb/mongo-cxx-driver repo')
 @click.option('--c-driver-build-ref',
-<<<<<<< HEAD
-              default='1.27.0',
-=======
               default='1.28.0',
->>>>>>> cd536b3b
               show_default=True,
               help='When building the C driver, build at this Git reference')
 @click.option('--with-c-driver',
