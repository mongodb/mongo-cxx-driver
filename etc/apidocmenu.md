# MongoDB C++ Driver

## Driver status by family and version

Stability indicates whether this driver is recommended for production use.
Currently, no drivers guarantee API or ABI stability.

| Family/version       | Stability | Development        | Purpose                            |
| -------------------- | --------- | ------------------ | ---------------------------------- |
| (repo master branch) | Unstable  | Active development | New feature development            |
<<<<<<< HEAD
| mongocxx 3.10.x      | Stable    | Bug fixes only     | Current stable C++ driver release  |
| mongocxx 3.9.x       | Stable    | None               | Previous stable C++ driver release  |
=======
| mongocxx 3.11.x      | Stable    | Bug fixes only     | Current stable C++ driver release  |
| mongocxx 3.10.x      | Stable    | None               | Previous stable C++ driver release |
| mongocxx 3.9.x       | Stable    | None               | Previous stable C++ driver release |
>>>>>>> 7402d3d8
| mongocxx 3.8.x       | Stable    | None               | Previous stable C++ driver release |
| mongocxx 3.7.x       | Stable    | None               | Previous stable C++ driver release |
| mongocxx 3.6.x       | Stable    | None               | Previous stable C++ driver release |
| mongocxx 3.5.x       | Stable    | None               | Previous stable C++ driver release |
| mongocxx 3.4.x       | Stable    | None               | Previous stable C++ driver release |
| mongocxx 3.3.x       | Stable    | None               | Previous stable C++ driver release |
| mongocxx 3.2.x       | Stable    | None               | Previous stable C++ driver release |
| mongocxx 3.1.x       | Stable    | None               | Previous stable C++ driver release |
| mongocxx 3.0.x       | Stable    | None               | Previous stable C++ driver release |

## Documentation versions available

| mongocxx                             |
| ------------------------------------ |
<<<<<<< HEAD
=======
| [mongocxx-3.11.0](../mongocxx-3.11.0)|
>>>>>>> 7402d3d8
| [mongocxx-3.10.2](../mongocxx-3.10.2)|
| [mongocxx-3.10.1](../mongocxx-3.10.1)|
| [mongocxx-3.10.0](../mongocxx-3.10.0)|
| [mongocxx-3.9.0](../mongocxx-3.9.0)  |
| [mongocxx-3.8.1](../mongocxx-3.8.1)  |
| [mongocxx-3.8.0](../mongocxx-3.8.0)  |
| [mongocxx-3.7.2](../mongocxx-3.7.2)  |
| [mongocxx-3.7.1](../mongocxx-3.7.1)  |
| [mongocxx-3.7.0](../mongocxx-3.7.0)  |
| [mongocxx-3.6.7](../mongocxx-3.6.7)  |
| [mongocxx-3.6.6](../mongocxx-3.6.6)  |
| [mongocxx-3.6.5](../mongocxx-3.6.5)  |
| [mongocxx-3.6.4](../mongocxx-3.6.4)  |
| [mongocxx-3.6.3](../mongocxx-3.6.3)  |
| [mongocxx-3.6.2](../mongocxx-3.6.2)  |
| [mongocxx-3.6.1](../mongocxx-3.6.1)  |
| [mongocxx-3.6.0](../mongocxx-3.6.0)  |
| [mongocxx-3.5.1](../mongocxx-3.5.1)  |
| [mongocxx-3.5.0](../mongocxx-3.5.0)  |
| [mongocxx-3.4.2](../mongocxx-3.4.2)  |
| [mongocxx-3.4.1](../mongocxx-3.4.1)  |
| [mongocxx-3.4.0](../mongocxx-3.4.0)  |
| [mongocxx-3.3.2](../mongocxx-3.3.2)  |
| [mongocxx-3.3.1](../mongocxx-3.3.1)  |
| [mongocxx-3.3.0](../mongocxx-3.3.0)  |
| [mongocxx-3.2.1](../mongocxx-3.2.1)  |
| [mongocxx-3.2.0](../mongocxx-3.2.0)  |
| [mongocxx-3.1.4](../mongocxx-3.1.4/) |
| [mongocxx-3.1.3](../mongocxx-3.1.3/) |
| [mongocxx-3.1.2](../mongocxx-3.1.2/) |
| [mongocxx-3.1.1](../mongocxx-3.1.1/) |
| [mongocxx-3.1.0](../mongocxx-3.1.0/) |
| [mongocxx-3.0.3](../mongocxx-3.0.3/) |
| [mongocxx-3.0.2](../mongocxx-3.0.2/) |
| [mongocxx-3.0.1](../mongocxx-3.0.1/) |
| [mongocxx-3.0.0](../mongocxx-3.0.0/) |

## MongoDB compatibility

Compatibility of each C++ driver version with each MongoDB server is documented in the [MongoDB manual](https://www.mongodb.com/docs/drivers/cxx#mongodb-compatibility).

## Resources

* [MongoDB C++ Driver Quickstart](https://www.mongodb.com/docs/languages/cpp/cpp-driver/current/tutorial/)
* [MongoDB C++ Driver Manual](https://www.mongodb.com/docs/languages/cpp/cpp-driver/current/)
* [MongoDB C++ Driver Source Code on GitHub](https://github.com/mongodb/mongo-cxx-driver)
* [MongoDB Database Manual](https://www.mongodb.com/docs/manual/)

## Bugs and issues

See our [JIRA project](https://jira.mongodb.com/browse/CXX).

## License

The source files in this repository are made available under the terms of
the Apache License, version 2.0.<|MERGE_RESOLUTION|>--- conflicted
+++ resolved
@@ -8,14 +8,9 @@
 | Family/version       | Stability | Development        | Purpose                            |
 | -------------------- | --------- | ------------------ | ---------------------------------- |
 | (repo master branch) | Unstable  | Active development | New feature development            |
-<<<<<<< HEAD
-| mongocxx 3.10.x      | Stable    | Bug fixes only     | Current stable C++ driver release  |
-| mongocxx 3.9.x       | Stable    | None               | Previous stable C++ driver release  |
-=======
 | mongocxx 3.11.x      | Stable    | Bug fixes only     | Current stable C++ driver release  |
 | mongocxx 3.10.x      | Stable    | None               | Previous stable C++ driver release |
 | mongocxx 3.9.x       | Stable    | None               | Previous stable C++ driver release |
->>>>>>> 7402d3d8
 | mongocxx 3.8.x       | Stable    | None               | Previous stable C++ driver release |
 | mongocxx 3.7.x       | Stable    | None               | Previous stable C++ driver release |
 | mongocxx 3.6.x       | Stable    | None               | Previous stable C++ driver release |
@@ -30,10 +25,7 @@
 
 | mongocxx                             |
 | ------------------------------------ |
-<<<<<<< HEAD
-=======
 | [mongocxx-3.11.0](../mongocxx-3.11.0)|
->>>>>>> 7402d3d8
 | [mongocxx-3.10.2](../mongocxx-3.10.2)|
 | [mongocxx-3.10.1](../mongocxx-3.10.1)|
 | [mongocxx-3.10.0](../mongocxx-3.10.0)|
