--- conflicted
+++ resolved
@@ -17,10 +17,6 @@
 set(cmake_MODULES
     BsoncxxUtil.cmake
     FetchCatch2.cmake
-<<<<<<< HEAD
-    FetchMnmlstcCore.cmake
-=======
->>>>>>> 7402d3d8
     FetchMongoC.cmake
     MacroGuardTest.cmake
     MongocxxUtil.cmake
