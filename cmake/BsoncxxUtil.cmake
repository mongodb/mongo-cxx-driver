# Define and link a form of the bsoncxx library
#
# This function requires the following variables to be defined in its parent scope:
# - bsoncxx_sources
# - libbson_target
# - libbson_definitions
# - libbson_include_directories
function(bsoncxx_add_library TARGET OUTPUT_NAME LINK_TYPE)
    add_library(${TARGET} ${LINK_TYPE}
        ${bsoncxx_sources}
    )

    # Full ABI tag string to append to library output name.
    # The value is determined at generator-time when using a multi-config generator.
    # Otherwise, the value is determined at configure-time.
    set(abi_tag "")

    # ABI tag and properties.
    if(1)
        # Enforce ABI compatibility in dependent targets.
        set_property(TARGET ${TARGET} APPEND PROPERTY COMPATIBLE_INTERFACE_STRING
            BSONCXX_ABI_TAG_MONGOC_LINK_TYPE
            BSONCXX_ABI_TAG_POLYFILL_LIBRARY
        )

        # ABI version number. Only necessary for shared library targets.
        if(LINK_TYPE STREQUAL "SHARED")
            set(soversion _noabi)
            set_target_properties(${TARGET} PROPERTIES SOVERSION ${soversion})
            string(APPEND abi_tag "-v${soversion}")
        endif()

        # Build type:
        # - 'd' for debug.
        # - 'r' for release (including RelWithDebInfo and MinSizeRel).
        # - 'u' for unknown (e.g. to allow user-defined configurations).
        # Compatibility is handled via CMake's IMPORTED_CONFIGURATIONS rather than interface properties.
        string(APPEND abi_tag "-$<IF:$<CONFIG:Debug>,d,$<IF:$<OR:$<CONFIG:Release>,$<CONFIG:RelWithDebInfo>,$<CONFIG:MinSizeRel>>,r,u>>")

        # Link type with libmongoc.
        # - 'h' for shared.
        # - 't' for static.
        if(1)
            if(BSONCXX_LINK_WITH_STATIC_MONGOC)
                set(mongoc_link_type "t")
            else()
                set(mongoc_link_type "h")
            endif()

            set_target_properties(${TARGET} PROPERTIES INTERFACE_BSONCXX_ABI_TAG_MONGOC_LINK_TYPE ${mongoc_link_type})

            string(APPEND abi_tag "${mongoc_link_type}")
        endif()

        # Library used for C++17 polyfills:
        # - 'i' for bsoncxx implementations.
        # - 'm' for mnmlstc/core.
        # - 'b' for Boost.
<<<<<<< HEAD
        # - 'x' for experimental standard library.
=======
        # - 'i' for bsoncxx implementations.
>>>>>>> 08e79165
        # - 's' for standard library (no polyfill).
        if(1)
            if(BSONCXX_POLY_USE_IMPLS)
                set(polyfill "i")
            elseif(BSONCXX_POLY_USE_MNMLSTC)
                set(polyfill "m")
            elseif(BSONCXX_POLY_USE_BOOST)
                set(polyfill "b")
<<<<<<< HEAD
            elseif(BSONCXX_POLY_USE_STD_EXPERIMENTAL)
                set(polyfill "x")
            elseif(BSONCXX_POLY_USE_STD)
                set(polyfill "s")
            else()
                message(FATAL_ERROR "could not determine polyfill library: must be one of [imbxs]")
=======
            elseif(0) # CXX-2796: reserved for bsoncxx implementations as polyfill.
                set(polyfill "i")
            elseif(BSONCXX_POLY_USE_STD)
                set(polyfill "s")
            else()
                message(FATAL_ERROR "could not determine polyfill library: must be one of [mbis]")
>>>>>>> 08e79165
            endif()

            set_target_properties(${TARGET} PROPERTIES INTERFACE_BSONCXX_ABI_TAG_POLYFILL_LIBRARY ${polyfill})

            string(APPEND abi_tag "${polyfill}")
        endif()

        # MSVC-specific ABI tag suffixes.
        if(MSVC)
            set(vs_suffix "")

            # Include the target architecture if applicable (Win32, x64, etc.).
            if(CMAKE_VS_PLATFORM_NAME)
                string(APPEND vs_suffix "-$<LOWER_CASE:${CMAKE_VS_PLATFORM_NAME}>")
            endif()

            # Include the platform toolset version if applicable (v140, v142, etc.).
            if(CMAKE_VS_PLATFORM_TOOLSET)
                string(APPEND vs_suffix "-$<LOWER_CASE:${CMAKE_VS_PLATFORM_TOOLSET}>")
            endif()

            # Include the C runtime if applicable.
            if(1)
                get_target_property(runtime ${TARGET} MSVC_RUNTIME_LIBRARY)

                if(runtime)
                    if(runtime STREQUAL "MultiThreaded")
                        set(runtime_str "mt")
                    elseif(runtime STREQUAL "MultiThreadedDebug")
                        set(runtime_str "mtd")
                    elseif(runtime STREQUAL "MultiThreadedDLL")
                        set(runtime_str "md")
                    elseif(runtime STREQUAL "MultiThreadedDebugDLL")
                        set(runtime_str "mdd")
                    endif()
                else()
                    # Per CMake documentation: if MSVC_RUNTIME_LIBRARY is not set, then
                    # CMake uses the default value MultiThreaded$<$<CONFIG:Debug>:Debug>DLL
                    # to select a MSVC runtime library.
                    set(runtime_str "m$<$<CONFIG:Debug>:d>d")
                endif()

                string(APPEND vs_suffix "-${runtime_str}")
            endif()

            set_target_properties(${TARGET} PROPERTIES BSONCXX_ABI_TAG_VS_SUFFIX ${vs_suffix})

            string(APPEND abi_tag "${vs_suffix}")
        endif()
    endif()

    set_target_properties(${TARGET} PROPERTIES
        VERSION ${BSONCXX_VERSION}
        DEFINE_SYMBOL BSONCXX_EXPORT
    )

    if(ENABLE_ABI_TAG_IN_LIBRARY_FILENAMES)
        set_target_properties(${TARGET} PROPERTIES OUTPUT_NAME ${OUTPUT_NAME}${abi_tag})
    else()
        set_target_properties(${TARGET} PROPERTIES OUTPUT_NAME ${OUTPUT_NAME})
    endif()

    if(LINK_TYPE STREQUAL "SHARED")
        set_target_properties(${TARGET} PROPERTIES
            CXX_VISIBILITY_PRESET hidden
            VISIBILITY_INLINES_HIDDEN ON
        )
    endif()

    if(LINK_TYPE STREQUAL "STATIC")
        target_compile_definitions(${TARGET} PUBLIC BSONCXX_STATIC)
    endif()

    if(BSONCXX_POLY_USE_MNMLSTC AND NOT BSONCXX_POLY_USE_SYSTEM_MNMLSTC)
        target_include_directories(
            ${TARGET}
            PUBLIC
            $<BUILD_INTERFACE:${CORE_INCLUDE_DIR}>
            $<INSTALL_INTERFACE:${CMAKE_INSTALL_INCLUDEDIR}/bsoncxx/v_noabi/bsoncxx/third_party/mnmlstc>
        )
    elseif(BSONCXX_POLY_USE_BOOST)
        find_package(Boost 1.56.0 REQUIRED)
        target_link_libraries(${TARGET} PUBLIC Boost::boost)
    endif()

    target_link_libraries(${TARGET} PRIVATE ${libbson_target})
    target_include_directories(${TARGET} PRIVATE ${libbson_include_directories})
    target_include_directories(
        ${TARGET}
        PUBLIC
        $<BUILD_INTERFACE:${PROJECT_SOURCE_DIR}/include/bsoncxx/v_noabi>
        $<BUILD_INTERFACE:${PROJECT_SOURCE_DIR}/include>
        $<BUILD_INTERFACE:${PROJECT_SOURCE_DIR}/lib/bsoncxx/v_noabi>
        $<BUILD_INTERFACE:${PROJECT_SOURCE_DIR}/lib>
        $<BUILD_INTERFACE:${PROJECT_BINARY_DIR}/lib/bsoncxx/v_noabi>
        $<BUILD_INTERFACE:${PROJECT_BINARY_DIR}/lib>
    )
    target_compile_definitions(${TARGET} PRIVATE ${libbson_definitions})
endfunction(bsoncxx_add_library)<|MERGE_RESOLUTION|>--- conflicted
+++ resolved
@@ -53,14 +53,9 @@
         endif()
 
         # Library used for C++17 polyfills:
-        # - 'i' for bsoncxx implementations.
         # - 'm' for mnmlstc/core.
         # - 'b' for Boost.
-<<<<<<< HEAD
-        # - 'x' for experimental standard library.
-=======
         # - 'i' for bsoncxx implementations.
->>>>>>> 08e79165
         # - 's' for standard library (no polyfill).
         if(1)
             if(BSONCXX_POLY_USE_IMPLS)
@@ -69,21 +64,12 @@
                 set(polyfill "m")
             elseif(BSONCXX_POLY_USE_BOOST)
                 set(polyfill "b")
-<<<<<<< HEAD
-            elseif(BSONCXX_POLY_USE_STD_EXPERIMENTAL)
-                set(polyfill "x")
-            elseif(BSONCXX_POLY_USE_STD)
-                set(polyfill "s")
-            else()
-                message(FATAL_ERROR "could not determine polyfill library: must be one of [imbxs]")
-=======
             elseif(0) # CXX-2796: reserved for bsoncxx implementations as polyfill.
                 set(polyfill "i")
             elseif(BSONCXX_POLY_USE_STD)
                 set(polyfill "s")
             else()
                 message(FATAL_ERROR "could not determine polyfill library: must be one of [mbis]")
->>>>>>> 08e79165
             endif()
 
             set_target_properties(${TARGET} PROPERTIES INTERFACE_BSONCXX_ABI_TAG_POLYFILL_LIBRARY ${polyfill})
