# Copyright 2009-present MongoDB, Inc.
#
# Licensed under the Apache License, Version 2.0 (the "License");
# you may not use this file except in compliance with the License.
# You may obtain a copy of the License at
#
# http://www.apache.org/licenses/LICENSE-2.0
#
# Unless required by applicable law or agreed to in writing, software
# distributed under the License is distributed on an "AS IS" BASIS,
# WITHOUT WARRANTIES OR CONDITIONS OF ANY KIND, either express or implied.
# See the License for the specific language governing permissions and
# limitations under the License.

add_custom_target(examples)
add_custom_target(run-examples)

add_custom_target(run-api-examples)
add_custom_target(run-bsoncxx-examples)
add_custom_target(run-mongocxx-examples)

add_dependencies(run-examples
    run-api-examples
    run-bsoncxx-examples
    run-mongocxx-examples
)

if (TARGET bsoncxx_static)
    add_library(bsoncxx_target ALIAS bsoncxx_static)
else()
    add_library(bsoncxx_target ALIAS bsoncxx_shared)
<<<<<<< HEAD
endif()

if (TARGET mongocxx_static)
    add_library(mongocxx_target ALIAS mongocxx_static)
else()
    add_library(mongocxx_target ALIAS mongocxx_shared)
endif()

set(THREADS_PREFER_PTHREAD_FLAG ON)
find_package(Threads REQUIRED)

function(add_examples_executable source)
    set(opt_args "")
    set(single_args "ADD_TO_RUN_EXAMPLES")
    set(multi_args "LIBRARIES")

    cmake_parse_arguments(PARSED "${opt_args}" "${single_args}" "${multi_args}" ${ARGN})

=======
endif()

if (TARGET mongocxx_static)
    add_library(mongocxx_target ALIAS mongocxx_static)
else()
    add_library(mongocxx_target ALIAS mongocxx_shared)
endif()

set(THREADS_PREFER_PTHREAD_FLAG ON)
find_package(Threads REQUIRED)

function(add_examples_executable source)
    set(opt_args "")
    set(single_args "ADD_TO_RUN_EXAMPLES")
    set(multi_args "LIBRARIES")

    cmake_parse_arguments(PARSED "${opt_args}" "${single_args}" "${multi_args}" ${ARGN})

>>>>>>> 7402d3d8
    if(NOT "${PARSED_UNPARSED_ARGUMENTS}" STREQUAL "")
        message(FATAL_ERROR "unrecognized argument: ${PARSED_UNPARSED_ARGUMENTS}")
    endif()

    if ("${PARSED_ADD_TO_RUN_EXAMPLES}" STREQUAL "")
        set(PARSED_ADD_TO_RUN_EXAMPLES "ON") # Default to ON.
    endif ()

    # path/to/source.cpp -> source
    get_filename_component(name ${source} NAME_WE)

    # path/to/source.cpp -> path/to
    get_filename_component(subdir ${source} DIRECTORY)

    # path/to/source -> path-to-source
    string(REPLACE "/" "-" target_name "${subdir}/${name}")
    add_executable(${target_name} EXCLUDE_FROM_ALL ${source})
    target_link_libraries(${target_name} PRIVATE ${PARSED_LIBRARIES})

    # Permit `#include <examples/macros.hh>`.
    target_include_directories(${target_name} PRIVATE ${CMAKE_CURRENT_SOURCE_DIR}/..)

    # Keep executables in separate directories.
    set_target_properties(${target_name} PROPERTIES
        OUTPUT_NAME ${name}
        RUNTIME_OUTPUT_DIRECTORY ${subdir}
    )

    # Use `__vectorcall` by default with MSVC to catch missing `__cdecl`.
    target_compile_options(${target_name} PRIVATE "$<$<CXX_COMPILER_ID:MSVC>:/Gv>")

    # Keep build and run targets completely separate.
    add_dependencies(examples ${target_name})

    # Use full path to avoid implicit build dependency.
    if (isMultiConfig)
        add_custom_target(run-examples-${target_name} COMMAND "${subdir}/$<CONFIG>/${name}")
    else ()
        add_custom_target(run-examples-${target_name} COMMAND "${subdir}/${name}")
    endif ()

    set (type "")
    if (${source} MATCHES "^api/")
        set (type "api")
    elseif (${source} MATCHES "^bsoncxx/")
        set (type "bsoncxx")
    elseif (${source} MATCHES "^mongocxx/")
        set (type "mongocxx")
    else ()
        message (FATAL_ERROR "unexpected subdirectory ${subdir}")
    endif ()

    if (PARSED_ADD_TO_RUN_EXAMPLES)
        add_dependencies(run-${type}-examples run-examples-${target_name})
    endif ()
endfunction()

file(GLOB_RECURSE bsoncxx_examples_sources
    RELATIVE ${CMAKE_CURRENT_SOURCE_DIR}
    CONFIGURE_DEPENDS
    "bsoncxx/*.cpp"
)

file(GLOB_RECURSE mongocxx_examples_sources
    RELATIVE ${CMAKE_CURRENT_SOURCE_DIR}
    CONFIGURE_DEPENDS
    "mongocxx/*.cpp"
)

file(GLOB_RECURSE examples_headers
    RELATIVE ${CMAKE_CURRENT_SOURCE_DIR}
    CONFIGURE_DEPENDS
    "*.hh"
)

<<<<<<< HEAD
foreach(source ${api_examples_sources})
    add_examples_executable(${source} LIBRARIES mongocxx_target)

    # Silence warnings for common patterns in API examples.
    set_property (SOURCE ${source} APPEND PROPERTY COMPILE_OPTIONS
        # Allow unused variables.
        $<$<CXX_COMPILER_ID:AppleClang,Clang,GNU>:-Wno-unused>
        $<$<CXX_COMPILER_ID:MSVC>:/wd4189>

        # Allow simpler switch statements.
        $<$<CXX_COMPILER_ID:AppleClang,Clang,GNU>:-Wno-switch>
    )
endforeach()
=======
>>>>>>> 7402d3d8

foreach(source ${bsoncxx_examples_sources})
    add_examples_executable(${source} LIBRARIES bsoncxx_target)
endforeach()

foreach(source ${mongocxx_examples_sources})
    set(extra_libs "")
    set(add_to_run_examples ON)

    if (${source} MATCHES "pool")
        list(APPEND extra_libs Threads::Threads)
    endif()

    # Don't run the CSFLE examples as part of the suite; needs mongocryptd running.
    if (${source} MATCHES "encryption")
        set(add_to_run_examples OFF)
    endif()

    add_examples_executable(${source}
        LIBRARIES mongocxx_target ${extra_libs}
        ADD_TO_RUN_EXAMPLES ${add_to_run_examples}
    )
endforeach()

file(GLOB_RECURSE api_examples_sources
    RELATIVE ${CMAKE_CURRENT_SOURCE_DIR}
    CONFIGURE_DEPENDS
    "api/*.cpp"
)
list(REMOVE_ITEM api_examples_sources "api/runner.cpp")

function (add_abi_examples)
    # Avoid MAX_PATH errors on Windows due to long target names by using a single `api-runner` .
    add_examples_executable(api/runner.cpp LIBRARIES mongocxx_target Threads::Threads)

    # Define a unique entry function name per component.
    foreach (source ${api_examples_sources})
        target_sources (api-runner PRIVATE ${source})

        # path/to/source.cpp -> source
        get_filename_component(name ${source} NAME_WE)

        # path/to/source.cpp -> path/to
        get_filename_component(subdir ${source} DIRECTORY)

        # path/to/source -> path_to_source
        string(REPLACE "/" "_" component_name "${subdir}/${name}")

        # Define a unique component name for each component to be registered with the runner.
        set_property (SOURCE ${source} APPEND PROPERTY COMPILE_DEFINITIONS "EXAMPLES_COMPONENT_NAME=${component_name}")
    endforeach ()

    # Silence warnings for common patterns in API examples.
    set_property (TARGET api-runner APPEND PROPERTY COMPILE_OPTIONS
        # Allow unused variables.
        $<$<CXX_COMPILER_ID:AppleClang,Clang,GNU>:-Wno-unused>
        $<$<CXX_COMPILER_ID:MSVC>:/wd4189>

        # Allow simpler switch statements.
        $<$<CXX_COMPILER_ID:AppleClang,Clang,GNU>:-Wno-switch>
    )
endfunction ()
add_abi_examples ()

set_local_dist (examples_DIST_local
   CMakeLists.txt
   ${api_examples_sources}
   ${bsoncxx_examples_sources}
   ${mongocxx_examples_sources}
   ${examples_headers}
   README.md
   add_subdirectory/.gitignore
   add_subdirectory/CMakeLists.txt
   add_subdirectory/hello_mongocxx.cpp
   api/runner.cpp
   projects/bsoncxx/cmake/shared/build.sh
   projects/bsoncxx/cmake/shared/build/.gitignore
   projects/bsoncxx/cmake/shared/CMakeLists.txt
   projects/bsoncxx/cmake/static/build.sh
   projects/bsoncxx/cmake/static/build/.gitignore
   projects/bsoncxx/cmake/static/CMakeLists.txt
   projects/bsoncxx/hello_bsoncxx.cpp
   projects/bsoncxx/pkg-config/shared/build.sh
   projects/bsoncxx/pkg-config/shared/build/.gitignore
   projects/bsoncxx/pkg-config/static/build.sh
   projects/bsoncxx/pkg-config/static/build/.gitignore
   projects/mongocxx/cmake/shared/build.sh
   projects/mongocxx/cmake/shared/build/.gitignore
   projects/mongocxx/cmake/shared/CMakeLists.txt
   projects/mongocxx/cmake/static/build.sh
   projects/mongocxx/cmake/static/build/.gitignore
   projects/mongocxx/cmake/static/CMakeLists.txt
   projects/mongocxx/hello_mongocxx.cpp
   projects/mongocxx/pkg-config/shared/build.sh
   projects/mongocxx/pkg-config/shared/build/.gitignore
   projects/mongocxx/pkg-config/static/build.sh
   projects/mongocxx/pkg-config/static/build/.gitignore
)

set (examples_DIST
   ${examples_DIST_local}
   PARENT_SCOPE
)<|MERGE_RESOLUTION|>--- conflicted
+++ resolved
@@ -29,7 +29,6 @@
     add_library(bsoncxx_target ALIAS bsoncxx_static)
 else()
     add_library(bsoncxx_target ALIAS bsoncxx_shared)
-<<<<<<< HEAD
 endif()
 
 if (TARGET mongocxx_static)
@@ -48,26 +47,6 @@
 
     cmake_parse_arguments(PARSED "${opt_args}" "${single_args}" "${multi_args}" ${ARGN})
 
-=======
-endif()
-
-if (TARGET mongocxx_static)
-    add_library(mongocxx_target ALIAS mongocxx_static)
-else()
-    add_library(mongocxx_target ALIAS mongocxx_shared)
-endif()
-
-set(THREADS_PREFER_PTHREAD_FLAG ON)
-find_package(Threads REQUIRED)
-
-function(add_examples_executable source)
-    set(opt_args "")
-    set(single_args "ADD_TO_RUN_EXAMPLES")
-    set(multi_args "LIBRARIES")
-
-    cmake_parse_arguments(PARSED "${opt_args}" "${single_args}" "${multi_args}" ${ARGN})
-
->>>>>>> 7402d3d8
     if(NOT "${PARSED_UNPARSED_ARGUMENTS}" STREQUAL "")
         message(FATAL_ERROR "unrecognized argument: ${PARSED_UNPARSED_ARGUMENTS}")
     endif()
@@ -143,22 +122,6 @@
     "*.hh"
 )
 
-<<<<<<< HEAD
-foreach(source ${api_examples_sources})
-    add_examples_executable(${source} LIBRARIES mongocxx_target)
-
-    # Silence warnings for common patterns in API examples.
-    set_property (SOURCE ${source} APPEND PROPERTY COMPILE_OPTIONS
-        # Allow unused variables.
-        $<$<CXX_COMPILER_ID:AppleClang,Clang,GNU>:-Wno-unused>
-        $<$<CXX_COMPILER_ID:MSVC>:/wd4189>
-
-        # Allow simpler switch statements.
-        $<$<CXX_COMPILER_ID:AppleClang,Clang,GNU>:-Wno-switch>
-    )
-endforeach()
-=======
->>>>>>> 7402d3d8
 
 foreach(source ${bsoncxx_examples_sources})
     add_examples_executable(${source} LIBRARIES bsoncxx_target)
