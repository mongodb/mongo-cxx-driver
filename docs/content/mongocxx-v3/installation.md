+++
date = "2016-08-15T16:11:58+05:30"
title = "Installing the mongocxx driver"
[menu.main]
  parent = "mongocxx3"
  weight = 8
+++

## Prerequisites

- Any standard Unix platform, or Windows 7 SP1+
- A compiler that suports C++11 (gcc, clang, or Visual Studio)
- CMake 3.2 or later
- boost headers (optional)

We currently test the driver with the following configurations:

&nbsp; |   Linux  |    macOS    |      Windows
-------|----------|-------------|-------------------
 clang |   3.8    | 7.0 (Apple) |        -
 gcc   | 4.8, 5.4 |     -       |        -
 VS    |   n/a    |    n/a      | 14 (2015) Update 3
 boost |    -     |   1.5.3     |      1.6.0

Versions older the the ones listed may not work and are not
supported; use them at your own risk.

Versions newer than the ones listed above should work; if you
have problems, please file a bug report via
[JIRA](https://jira.mongodb.org/browse/CXX/).

## Installation

### Step 1: Install the latest version of the MongoDB C driver.

The mongocxx driver builds on top of the MongoDB C driver.

* For mongocxx-3.4.x, libmongoc 1.13.0 or later is required.
* For mongocxx-3.3.x, libmongoc 1.10.1 or later is required.
* For mongocxx-3.2.x, libmongoc 1.9.2 or later is required.
* For mongocxx-3.1.4+, libmongoc 1.7.0 or later is required.
* For mongocxx-3.1.[0-3], libmongoc 1.5.0 or later is required.
* For mongocxx-3.0.x, we recommend the last 1.4.x version of libmongoc

Unless you know that your package manager offers a high-enough version, you
will need to download and build from the source code. Get a tarball from
the [C Driver releases](https://github.com/mongodb/mongo-c-driver/releases)
page.

Follow the instructions for building from a tarball at
[Installing libmongoc](http://mongoc.org/libmongoc/current/installing.html).

Industry best practices and some regulations require the use of TLS 1.1
or newer. The MongoDB C Driver supports TLS 1.1 on Linux if OpenSSL is
at least version 1.0.1. On macOS and Windows, the C Driver uses native
TLS implementations that support TLS 1.1.

### Step 2: Choose a C++17 polyfill

The mongocxx driver uses the C++17 features `std::optional` and
`std::string_view`. To compile the mongocxx driver for pre-C++17, you
must choose one of the following implementations for these features:

   MNMLSTC/core (*default for non-Windows platforms*)
     Select with `-DBSONCXX_POLY_USE_MNMLSTC=1`.  **NOTE**: This option
     vendors a header-only installation of MNMLSTC/core into the bsoncxx
     library installation and will therefore download MLNMLSTC from GitHub
     during the build process. If you already have an available version of
     MNMLSTC on your system, you can avoid the download step by using
     `-DBSONCXX_POLY_USE_SYSTEM_MNMLSTC`.

   Boost (*default for Windows platforms*)
     Select with `-DBSONCXX_POLY_USE_BOOST=1`. This is currently the
     only option if you are using MSVC.

   `std::experimental`
     Select with `-DBSONCXX_POLY_USE_STD_EXPERIMENTAL=1`. If your
     toolchain's standard library provides `optional` and
     `string_view` in the namespace `std::experimental`, you can use
     this option. Be aware that your standard library's 
     `std::experimental` implementation may change over time,
     breaking binary compatibility in unexpected ways. Note that this
     polyfill is *not* recommended and is unsupported.

Most users should be fine sticking with the default. However, if you
have an existing application which makes heavy use of one of the
available libraries, you may prefer to build the mongocxx driver
against the same library.

**DO NOT** change your project's polyfill if you need to create a
stable binary interface.

### Step 3: Download the latest version of the mongocxx driver.

To get the source via git, the `releases/stable` branch will track the most
recent stable release. For example, to work from a shallow checkout of the
stable release branch:

```sh
git clone https://github.com/mongodb/mongo-cxx-driver.git \
    --branch releases/stable --depth 1
cd mongo-cxx-driver/build
```

If you prefer to download a tarball, look on the [mongocxx
releases](https://github.com/mongodb/mongo-cxx-driver/releases) page for a
link to the release tarball for the version you wish you install.  For
example, to download version 3.3.1:

```sh
curl -OL https://github.com/mongodb/mongo-cxx-driver/archive/r3.3.1.tar.gz
tar -xzf r3.3.1.tar.gz
cd mongo-cxx-driver-r3.3.1/build
```

Make sure you change to the `build` directory of whatever source tree you
obtain.

### Step 4: Configure the driver

On Unix systems, `libmongoc` installs into `/usr/local` by default. Without additional
configuration, `mongocxx` installs into its local build directory as a courtesy to those who build
from source. To configure `mongocxx` for installation into `/usr/local` as well, use the following
`cmake` command:

```
cmake ..                                \
    -DCMAKE_BUILD_TYPE=Release          \
    -DCMAKE_INSTALL_PREFIX=/usr/local
```

> ***NOTE*** The trailing `..` above is important!  Don't omit it.

In the Unix examples that follow,
`mongocxx` is customized in these ways:
* `libmongoc` is found in `/opt/mongo-c-driver`.
* `mongocxx` is to be installed into `/opt/mongo-cxx-driver`.

With those two distinct (arbitrary) install locations, a user would run this `cmake` command:
```sh
cmake ..                                            \
    -DCMAKE_BUILD_TYPE=Release                      \
    -DCMAKE_PREFIX_PATH=/opt/mongo-c-driver         \
    -DCMAKE_INSTALL_PREFIX=/opt/mongo-cxx-driver
```

> *Note* If you need multiple paths in a CMake PATH variable, separate them with a semicolon like
> this:
> `-DCMAKE_PREFIX_PATH="/your/cdriver/prefix;/some/other/path"`

These options can be freely mixed with a C++17 polyfill option. For instance, this is how a user
would run the command above with the Boost polyfill option:
```sh
cmake ..                                            \
    -DCMAKE_BUILD_TYPE=Release                      \
    -DBSONCXX_POLY_USE_BOOST=1                      \
    -DCMAKE_PREFIX_PATH=/opt/mongo-c-driver         \
    -DCMAKE_INSTALL_PREFIX=/opt/mongo-cxx-driver
```
---

On Windows, this is the equivalent use of cmake:

```sh
'C:\Program Files (x86)\CMake\bin\cmake.exe' .. \
     -G "Visual Studio 14 Win64"                \
    -DBOOST_ROOT=c:\local\boost_1_59_0          \
    -DCMAKE_PREFIX_PATH=c:\mongo-c-driver       \
    -DCMAKE_INSTALL_PREFIX=C:\mongo-cxx-driver
```

The example above assumes:
* Boost is found in `c:\local\boost_1_59_0`.
* `libmongoc` is found in `c:\mongo-c-driver`.
* `mongocxx` is to be installed into `c:\mongo-cxx-driver`.

For details on how to install libmongoc for windows, see the
[mongoc Windows installation instructions](http://mongoc.org/libmongoc/current/installing.html#building-windows).

#### Configuring with `mongocxx` 3.1.x or 3.0.x

Instead of the `-DCMAKE_PREFIX_PATH` option, users must specify the `libmongoc` installation
directory by using the `-DLIBMONGOC_DIR` and `-DLIBBSON_DIR` options:

```sh
cmake ..                                            \
    -DCMAKE_BUILD_TYPE=Release                      \
    -DLIBMONGOC_DIR=/opt/mongo-c-driver             \
    -DLIBBSON_DIR=/opt/mongo-c-dirver               \
    -DCMAKE_INSTALL_PREFIX=/opt/mongo-cxx-driver
```

#### Configuring with `mongocxx` 3.2.x or newer

Users have the option to build `mongocxx` as a static library. **This is not recommended for novice
users.** A user can enable this behavior with the `-DBUILD_SHARED_LIBS` option:

```sh
cmake ..                                            \
    -DCMAKE_BUILD_TYPE=Release                      \
    -DBUILD_SHARED_LIBS=OFF                         \
    -DCMAKE_PREFIX_PATH=/opt/mongo-c-driver         \
    -DCMAKE_INSTALL_PREFIX=/opt/mongo-cxx-driver
```

<<<<<<< HEAD
#### Configuring with `mongocxx` 3.4.1 or newer

Users have the option to build `mongocxx` as both static and shared libraries. A user can enable
this behavior with the `-DBUILD_SHARED_AND_STATIC_LIBS` option:

```sh
cmake ..                                            \
    -DCMAKE_BUILD_TYPE=Release                      \
    -DBUILD_SHARED_AND_STATIC_LIBS=ON               \
    -DCMAKE_PREFIX_PATH=/opt/mongo-c-driver         \
    -DCMAKE_INSTALL_PREFIX=/opt/mongo-cxx-driver
=======
On Windows, here's an example of how to configure for MSVC (assuming
libmongoc and libbson are in `C:\mongo-c-driver` as given in the
[mongoc Windows installation
instructions](http://mongoc.org/libmongoc/current/installing.html#building-windows)
and boost is in `c:\local\boost_1_59_0`:

```sh
'C:\Program Files (x86)\CMake\bin\cmake.exe' -G "Visual Studio 14 2015 Win64"
    -DCMAKE_INSTALL_PREFIX=C:\mongo-cxx-driver
    -DCMAKE_PREFIX_PATH=C:\mongo-c-driver
    -DBOOST_ROOT=C:\local\boost_1_59_0 ..
>>>>>>> fbd3aca7
```

Users have the option to build `mongocxx` as a shared library that has statically linked
`libmongoc`. **This is not recommended for novice users.** A user can enable this behavior with the
`-DBUILD_SHARED_LIBS_WITH_STATIC_MONGOC` option:

```sh
cmake ..                                            \
    -DCMAKE_BUILD_TYPE=Release                      \
    -DBUILD_SHARED_LIBS_WITH_STATIC_MONGOC=ON       \
    -DCMAKE_PREFIX_PATH=/opt/mongo-c-driver         \
    -DCMAKE_INSTALL_PREFIX=/opt/mongo-cxx-driver
```

For building with Visual Studio 2017 (without a C++17 polyfill), it is necessary to configure with an additional option, `/Zc:__cplusplus` to opt into the correct definition of `__cplusplus` ([problem described here](https://blogs.msdn.microsoft.com/vcblog/2018/04/09/msvc-now-correctly-reports-__cplusplus/)):

```sh
'C:\Program Files (x86)\CMake\bin\cmake.exe' -G "Visual Studio 15 2017 Win64"
    -DCMAKE_INSTALL_PREFIX=C:\mongo-cxx-driver
    -DCMAKE_PREFIX_PATH=C:\mongo-c-driver
    -DCMAKE_CXX_STANDARD=17
    -DCMAKE_CXX_FLAGS="/Zc:__cplusplus" ..
```

### Step 5: Build and install the driver

If you are using the default MNMLSTC polyfill and are installing to a
directory requiring root permissions, you should install the polyfill with
`sudo` before running `make` so you don't have to run all of `make` with
`sudo`:

```sh
# Only for MNMLSTC polyfill
sudo make EP_mnmlstc_core
```

Once MNMLSTC is installed, or if you are using a different polyfill,
build and install the driver:

```sh
make && sudo make install
```

On Windows, build and install from the command line like this:

```sh
msbuild.exe ALL_BUILD.vcxproj
msbuild.exe INSTALL.vcxproj
```

### Step 6: Test your installation

Save the following source file with the filename `test.cpp`
underneath any directory:

```c++
#include <iostream>

#include <bsoncxx/builder/stream/document.hpp>
#include <bsoncxx/json.hpp>

#include <mongocxx/client.hpp>
#include <mongocxx/instance.hpp>

int main(int, char**) {
    mongocxx::instance inst{};
    mongocxx::client conn{mongocxx::uri{}};

    bsoncxx::builder::stream::document document{};

    auto collection = conn["testdb"]["testcollection"];
    document << "hello" << "world";

    collection.insert_one(document.view());
    auto cursor = collection.find({});

    for (auto&& doc : cursor) {
        std::cout << bsoncxx::to_json(doc) << std::endl;
    }
}
```

#### Compiling with the help of CMake

If you are using CMake for your project, you can use the find_package()
directive to enable compiling and linking against `mongocxx`.  The
find_package() directive will set variables in the current environment
(e.g. `LIBMONGOCXX_INCLUDE_DIRS`, `LIBMONGOCXX_LIBRARIES`, etc.) that need
to be propagated to your build targets.  If you have installed `mongocxx`
or `libmongoc` to a non-standard location on your system, you will need to
set `CMAKE_PREFIX_PATH` to the library installation prefix (specified at
build time with `CMAKE_INSTALL_PREFIX`) when running `cmake`.

In the `mongocxx` source repository (versions 3.2.x or newer only), see
the directory `examples/projects/mongocxx/cmake` for an example CMake
application which uses the shared library (the default option), and an
example CMake application which uses the static library (advanced users
only).

#### Compiling with the help of pkg-config

Compile the test program above with the following command:

```sh
c++ --std=c++11 test.cpp -o test $(pkg-config --cflags --libs libmongocxx)
```

Advanced users who are using the static library must replace the
`libmongocxx` argument to `pkg-config` above with `libmongocxx-static`
(this requires mongocxx 3.2.x or newer).

If you installed to somewhere not in your pkg-config search path, remember
to set the `PKG_CONFIG_PATH` environment variable first:

```
export PKG_CONFIG_PATH="$MY_INSTALL_PREFIX/lib/pkgconfig"
```

#### Compiling without pkg-config or CMake

If you aren't using CMake for your project and you don't have pkg-config
available, you will need to set include and library flags manually on the
command line or in your IDE.

Here's an example expansion of the compilation line above, on a system
where mongocxx and libmongoc are installed in `/usr/local`:

```sh
c++ --std=c++11 test.cpp -o test \
    -I/usr/local/include/mongocxx/v_noabi \
    -I/usr/local/include/bsoncxx/v_noabi \
    -L/usr/local/lib -lmongocxx -lbsoncxx
```

Advanced users only: here is an example expansion on the same system of
the compilation line above when static libraries are being used.  Note
that the preprocessor defines `MONGOCXX_STATIC` and `BSONCXX_STATIC` must
be defined in all source files that include mongocxx headers; failure to
do so will result in difficult-to-diagnose linker errors.

```sh
c++ --std=c++11 test.cpp -o test \
    -DMONGOCXX_STATIC -DBSONCXX_STATIC -DMONGOC_STATIC -DBSON_STATIC \
    -I/usr/local/include/libmongoc-1.0 \
    -I/usr/local/include/libbson-1.0 \
    -I/usr/local/include/mongocxx/v_noabi \
    -I/usr/local/include/bsoncxx/v_noabi \
    -L/usr/local/lib -lmongocxx-static -lbsoncxx-static
    -lmongoc-static-1.0 -lsasl2 -lssl -lcrypto -lbson-static-1.0 -lm -lpthread
```

#### Compiling with MSVC

To compile on MSVC, you will need to setup your project to include all the
necessary include paths, library paths, preprocessor defines, and link
libraries. To do this, you can set these values either by the UI or by
editing the XML `.vcxproj` file directly. To confirm you have everything
setup correctly, here are the `PropertyGroup` and `ItemDefinitionGroup`
settings for a Debug x64 build as an example:

```xml
  <PropertyGroup Condition="'$(Configuration)|$(Platform)'=='Debug|x64'">
    <LinkIncremental>true</LinkIncremental>
    <IncludePath>c:\local\boost_1_59_0\;C:\mongo-cxx-driver\include\mongocxx\v_noabi;C:\mongo-cxx-driver\include\bsoncxx\v_noabi;C:\mongo-c-driver\include\libmongoc-1.0;C:\mongo-c-driver\include\libbson-1.0;$(IncludePath)</IncludePath>
    <LibraryPath>c:\mongo-c-driver\lib\;c:\mongo-cxx-driver\lib\;$(LibraryPath)</LibraryPath>
  </PropertyGroup>
  <ItemDefinitionGroup Condition="'$(Configuration)|$(Platform)'=='Debug|x64'">
    <ClCompile>
      <PrecompiledHeader>Use</PrecompiledHeader>
      <WarningLevel>Level3</WarningLevel>
      <Optimization>Disabled</Optimization>
      <PreprocessorDefinitions>MONGOCXX_STATIC;BSONCXX_STATIC;_DEBUG;_CONSOLE;%(PreprocessorDefinitions)</PreprocessorDefinitions>
      <SDLCheck>true</SDLCheck>
    </ClCompile>
    <Link>
      <SubSystem>Console</SubSystem>
      <GenerateDebugInformation>true</GenerateDebugInformation>
      <AdditionalDependencies>libmongocxx.lib;libbsoncxx.lib;mongoc-static-1.0.lib;bson-1.0.lib;%(AdditionalDependencies)</AdditionalDependencies>
    </Link>
  </ItemDefinitionGroup>
```<|MERGE_RESOLUTION|>--- conflicted
+++ resolved
@@ -163,16 +163,30 @@
 
 ```sh
 'C:\Program Files (x86)\CMake\bin\cmake.exe' .. \
-     -G "Visual Studio 14 Win64"                \
-    -DBOOST_ROOT=c:\local\boost_1_59_0          \
-    -DCMAKE_PREFIX_PATH=c:\mongo-c-driver       \
+     -G "Visual Studio 14 2015 Win64"           \
+    -DBOOST_ROOT=C:\local\boost_1_59_0          \
+    -DCMAKE_PREFIX_PATH=C:\mongo-c-driver       \
     -DCMAKE_INSTALL_PREFIX=C:\mongo-cxx-driver
 ```
 
 The example above assumes:
-* Boost is found in `c:\local\boost_1_59_0`.
-* `libmongoc` is found in `c:\mongo-c-driver`.
-* `mongocxx` is to be installed into `c:\mongo-cxx-driver`.
+* Boost is found in `C:\local\boost_1_59_0`.
+* `libmongoc` is found in `C:\mongo-c-driver`.
+* `mongocxx` is to be installed into `C:\mongo-cxx-driver`.
+
+For building with Visual Studio 2017 (without a C++17 polyfill), it is necessary to configure with
+an additional option, `/Zc:__cplusplus` to opt into the correct definition of `__cplusplus`
+([problem described here](https://blogs.msdn.microsoft.com/vcblog/2018/04/09/msvc-now-correctly-reports-__cplusplus/)):
+
+```sh
+'C:\Program Files (x86)\CMake\bin\cmake.exe' .. \
+    -G "Visual Studio 15 2017 Win64"            \
+    -DCMAKE_CXX_STANDARD=17                     \
+    -DCMAKE_CXX_FLAGS="/Zc:__cplusplus"         \
+    -DBOOST_ROOT=C:\local\boost_1_59_0          \
+    -DCMAKE_PREFIX_PATH=C:\mongo-c-driver       \
+    -DCMAKE_INSTALL_PREFIX=C:\mongo-cxx-driver  \
+```
 
 For details on how to install libmongoc for windows, see the
 [mongoc Windows installation instructions](http://mongoc.org/libmongoc/current/installing.html#building-windows).
@@ -203,7 +217,6 @@
     -DCMAKE_INSTALL_PREFIX=/opt/mongo-cxx-driver
 ```
 
-<<<<<<< HEAD
 #### Configuring with `mongocxx` 3.4.1 or newer
 
 Users have the option to build `mongocxx` as both static and shared libraries. A user can enable
@@ -215,19 +228,6 @@
     -DBUILD_SHARED_AND_STATIC_LIBS=ON               \
     -DCMAKE_PREFIX_PATH=/opt/mongo-c-driver         \
     -DCMAKE_INSTALL_PREFIX=/opt/mongo-cxx-driver
-=======
-On Windows, here's an example of how to configure for MSVC (assuming
-libmongoc and libbson are in `C:\mongo-c-driver` as given in the
-[mongoc Windows installation
-instructions](http://mongoc.org/libmongoc/current/installing.html#building-windows)
-and boost is in `c:\local\boost_1_59_0`:
-
-```sh
-'C:\Program Files (x86)\CMake\bin\cmake.exe' -G "Visual Studio 14 2015 Win64"
-    -DCMAKE_INSTALL_PREFIX=C:\mongo-cxx-driver
-    -DCMAKE_PREFIX_PATH=C:\mongo-c-driver
-    -DBOOST_ROOT=C:\local\boost_1_59_0 ..
->>>>>>> fbd3aca7
 ```
 
 Users have the option to build `mongocxx` as a shared library that has statically linked
@@ -240,16 +240,6 @@
     -DBUILD_SHARED_LIBS_WITH_STATIC_MONGOC=ON       \
     -DCMAKE_PREFIX_PATH=/opt/mongo-c-driver         \
     -DCMAKE_INSTALL_PREFIX=/opt/mongo-cxx-driver
-```
-
-For building with Visual Studio 2017 (without a C++17 polyfill), it is necessary to configure with an additional option, `/Zc:__cplusplus` to opt into the correct definition of `__cplusplus` ([problem described here](https://blogs.msdn.microsoft.com/vcblog/2018/04/09/msvc-now-correctly-reports-__cplusplus/)):
-
-```sh
-'C:\Program Files (x86)\CMake\bin\cmake.exe' -G "Visual Studio 15 2017 Win64"
-    -DCMAKE_INSTALL_PREFIX=C:\mongo-cxx-driver
-    -DCMAKE_PREFIX_PATH=C:\mongo-c-driver
-    -DCMAKE_CXX_STANDARD=17
-    -DCMAKE_CXX_FLAGS="/Zc:__cplusplus" ..
 ```
 
 ### Step 5: Build and install the driver
