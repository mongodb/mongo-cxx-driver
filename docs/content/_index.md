--- conflicted
+++ resolved
@@ -22,11 +22,7 @@
 | -------------------- | ----------- | ------------------- | ----------------------------------- |
 | (repo master branch) | Unstable    | Active development  | New feature development             |
 | mongocxx 3.10.x      | Stable      | Bug fixes only      | Current stable C++ driver release   |
-<<<<<<< HEAD
-| mongocxx 3.9.x       | Stable      | None                | Previous stable C++ driver release   |
-=======
 | mongocxx 3.9.x       | Stable      | None                | Previous stable C++ driver release  |
->>>>>>> f906d4c9
 | mongocxx 3.8.x       | Stable      | None                | Previous stable C++ driver release  |
 | mongocxx 3.7.x       | Stable      | None                | Previous stable C++ driver release  |
 | mongocxx 3.6.x       | Stable      | None                | Previous stable C++ driver release  |
