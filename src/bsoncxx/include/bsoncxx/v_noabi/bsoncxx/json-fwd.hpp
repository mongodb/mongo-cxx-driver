--- conflicted
+++ resolved
@@ -33,19 +33,4 @@
 ///
 /// @file
 /// Declares @ref bsoncxx::v_noabi::ExtendedJsonMode.
-<<<<<<< HEAD
-///
-
-#if defined(BSONCXX_PRIVATE_DOXYGEN_PREPROCESSOR)
-
-namespace bsoncxx {
-
-/// @ref bsoncxx::v_noabi::ExtendedJsonMode
-enum class ExtendedJsonMode {};
-
-} // namespace bsoncxx
-
-#endif // defined(BSONCXX_PRIVATE_DOXYGEN_PREPROCESSOR)
-=======
-///
->>>>>>> 91b9d759
+///