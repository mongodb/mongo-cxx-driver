// Copyright 2009-present MongoDB, Inc.
//
// Licensed under the Apache License, Version 2.0 (the "License");
// you may not use this file except in compliance with the License.
// You may obtain a copy of the License at
//
// http://www.apache.org/licenses/LICENSE-2.0
//
// Unless required by applicable law or agreed to in writing, software
// distributed under the License is distributed on an "AS IS" BASIS,
// WITHOUT WARRANTIES OR CONDITIONS OF ANY KIND, either express or implied.
// See the License for the specific language governing permissions and
// limitations under the License.

#pragma once

#include <bsoncxx/array/value.hpp>
#include <bsoncxx/array/view.hpp>
#include <bsoncxx/document/view.hpp>
#include <bsoncxx/view_or_value.hpp>

#include <bsoncxx/config/prelude.hpp>

namespace bsoncxx {
namespace v_noabi {
namespace array {

///
/// Equivalent to `v_noabi::view_or_value<v_noabi::array::view, v_noabi::array::value>`.
///
using view_or_value = v_noabi::view_or_value<view, value>;

} // namespace array
} // namespace v_noabi
} // namespace bsoncxx

namespace bsoncxx {
namespace array {

using ::bsoncxx::v_noabi::array::view_or_value;

} // namespace array
} // namespace bsoncxx

#include <bsoncxx/config/postlude.hpp>

///
/// @file
/// Provides @ref bsoncxx::v_noabi::array::view_or_value.
<<<<<<< HEAD
///

#if defined(BSONCXX_PRIVATE_DOXYGEN_PREPROCESSOR)

namespace bsoncxx {
namespace array {

/// @ref bsoncxx::v_noabi::array::view_or_value
class view_or_value {};

} // namespace array
} // namespace bsoncxx

#endif // defined(BSONCXX_PRIVATE_DOXYGEN_PREPROCESSOR)
=======
///
>>>>>>> 91b9d759
<|MERGE_RESOLUTION|>--- conflicted
+++ resolved
@@ -47,21 +47,4 @@
 ///
 /// @file
 /// Provides @ref bsoncxx::v_noabi::array::view_or_value.
-<<<<<<< HEAD
-///
-
-#if defined(BSONCXX_PRIVATE_DOXYGEN_PREPROCESSOR)
-
-namespace bsoncxx {
-namespace array {
-
-/// @ref bsoncxx::v_noabi::array::view_or_value
-class view_or_value {};
-
-} // namespace array
-} // namespace bsoncxx
-
-#endif // defined(BSONCXX_PRIVATE_DOXYGEN_PREPROCESSOR)
-=======
-///
->>>>>>> 91b9d759
+///