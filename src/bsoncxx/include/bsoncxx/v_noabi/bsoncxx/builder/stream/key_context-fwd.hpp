// Copyright 2009-present MongoDB, Inc.
//
// Licensed under the Apache License, Version 2.0 (the "License");
// you may not use this file except in compliance with the License.
// You may obtain a copy of the License at
//
// http://www.apache.org/licenses/LICENSE-2.0
//
// Unless required by applicable law or agreed to in writing, software
// distributed under the License is distributed on an "AS IS" BASIS,
// WITHOUT WARRANTIES OR CONDITIONS OF ANY KIND, either express or implied.
// See the License for the specific language governing permissions and
// limitations under the License.

#pragma once

#include <bsoncxx/builder/stream/closed_context-fwd.hpp>

namespace bsoncxx {
namespace v_noabi {
namespace builder {
namespace stream {

template <class base = closed_context>
class key_context;

} // namespace stream
} // namespace builder
} // namespace v_noabi
} // namespace bsoncxx

namespace bsoncxx {
namespace builder {
namespace stream {

using ::bsoncxx::v_noabi::builder::stream::key_context;

} // namespace stream
} // namespace builder
} // namespace bsoncxx

///
/// @file
/// Declares @ref bsoncxx::v_noabi::builder::stream::key_context.
<<<<<<< HEAD
///

#if defined(BSONCXX_PRIVATE_DOXYGEN_PREPROCESSOR)

namespace bsoncxx {
namespace builder {
namespace stream {

/// @ref bsoncxx::v_noabi::builder::stream::key_context
class key_context {};

} // namespace stream
} // namespace builder
} // namespace bsoncxx

#endif // defined(BSONCXX_PRIVATE_DOXYGEN_PREPROCESSOR)
=======
///
>>>>>>> 91b9d759
<|MERGE_RESOLUTION|>--- conflicted
+++ resolved
@@ -42,23 +42,4 @@
 ///
 /// @file
 /// Declares @ref bsoncxx::v_noabi::builder::stream::key_context.
-<<<<<<< HEAD
-///
-
-#if defined(BSONCXX_PRIVATE_DOXYGEN_PREPROCESSOR)
-
-namespace bsoncxx {
-namespace builder {
-namespace stream {
-
-/// @ref bsoncxx::v_noabi::builder::stream::key_context
-class key_context {};
-
-} // namespace stream
-} // namespace builder
-} // namespace bsoncxx
-
-#endif // defined(BSONCXX_PRIVATE_DOXYGEN_PREPROCESSOR)
-=======
-///
->>>>>>> 91b9d759
+///