--- conflicted
+++ resolved
@@ -39,23 +39,4 @@
 ///
 /// @file
 /// Declares @ref bsoncxx::v_noabi::builder::stream::document.
-<<<<<<< HEAD
-///
-
-#if defined(BSONCXX_PRIVATE_DOXYGEN_PREPROCESSOR)
-
-namespace bsoncxx {
-namespace builder {
-namespace stream {
-
-/// @ref bsoncxx::v_noabi::builder::stream::document
-class document {};
-
-} // namespace stream
-} // namespace builder
-} // namespace bsoncxx
-
-#endif // defined(BSONCXX_PRIVATE_DOXYGEN_PREPROCESSOR)
-=======
-///
->>>>>>> 91b9d759
+///