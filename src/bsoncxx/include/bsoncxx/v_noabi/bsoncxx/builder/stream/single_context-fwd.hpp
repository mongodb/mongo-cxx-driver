// Copyright 2009-present MongoDB, Inc.
//
// Licensed under the Apache License, Version 2.0 (the "License");
// you may not use this file except in compliance with the License.
// You may obtain a copy of the License at
//
// http://www.apache.org/licenses/LICENSE-2.0
//
// Unless required by applicable law or agreed to in writing, software
// distributed under the License is distributed on an "AS IS" BASIS,
// WITHOUT WARRANTIES OR CONDITIONS OF ANY KIND, either express or implied.
// See the License for the specific language governing permissions and
// limitations under the License.

#pragma once

#include <bsoncxx/builder/stream/closed_context-fwd.hpp>

namespace bsoncxx {
namespace v_noabi {
namespace builder {
namespace stream {

class single_context;

} // namespace stream
} // namespace builder
} // namespace v_noabi
} // namespace bsoncxx

namespace bsoncxx {
namespace builder {
namespace stream {

using ::bsoncxx::v_noabi::builder::stream::single_context;

} // namespace stream
} // namespace builder
} // namespace bsoncxx

///
/// @file
/// Declares @ref bsoncxx::v_noabi::builder::stream::single_context.
<<<<<<< HEAD
///

#if defined(BSONCXX_PRIVATE_DOXYGEN_PREPROCESSOR)

namespace bsoncxx {
namespace builder {
namespace stream {

/// @ref bsoncxx::v_noabi::builder::stream::single_context
class single_context {};

} // namespace stream
} // namespace builder
} // namespace bsoncxx

#endif // defined(BSONCXX_PRIVATE_DOXYGEN_PREPROCESSOR)
=======
///
>>>>>>> 91b9d759
<|MERGE_RESOLUTION|>--- conflicted
+++ resolved
@@ -41,23 +41,4 @@
 ///
 /// @file
 /// Declares @ref bsoncxx::v_noabi::builder::stream::single_context.
-<<<<<<< HEAD
-///
-
-#if defined(BSONCXX_PRIVATE_DOXYGEN_PREPROCESSOR)
-
-namespace bsoncxx {
-namespace builder {
-namespace stream {
-
-/// @ref bsoncxx::v_noabi::builder::stream::single_context
-class single_context {};
-
-} // namespace stream
-} // namespace builder
-} // namespace bsoncxx
-
-#endif // defined(BSONCXX_PRIVATE_DOXYGEN_PREPROCESSOR)
-=======
-///
->>>>>>> 91b9d759
+///