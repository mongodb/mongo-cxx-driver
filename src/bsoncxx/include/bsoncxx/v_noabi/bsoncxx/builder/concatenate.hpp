// Copyright 2009-present MongoDB, Inc.
//
// Licensed under the Apache License, Version 2.0 (the "License");
// you may not use this file except in compliance with the License.
// You may obtain a copy of the License at
//
// http://www.apache.org/licenses/LICENSE-2.0
//
// Unless required by applicable law or agreed to in writing, software
// distributed under the License is distributed on an "AS IS" BASIS,
// WITHOUT WARRANTIES OR CONDITIONS OF ANY KIND, either express or implied.
// See the License for the specific language governing permissions and
// limitations under the License.

#pragma once

#include <bsoncxx/builder/concatenate-fwd.hpp>

#include <bsoncxx/array/view_or_value.hpp>
#include <bsoncxx/document/view_or_value.hpp>

#include <bsoncxx/config/prelude.hpp>

namespace bsoncxx {
namespace v_noabi {
namespace builder {

///
/// Container to concatenate a document.
///
/// Use this with a document builder to merge an existing document's fields with that of the
/// document being built.
///
struct concatenate_doc {
    document::view_or_value doc;

    ///
    /// Conversion operator that provides a view of the wrapped concatenate
    /// document.
    ///
    /// @return A view of the wrapped concatenate document.
    ///
    operator document::view() const {
        return doc;
    }

    ///
    /// Accessor that provides a view of the wrapped concatenate
    /// document.
    ///
    /// @return A view of the wrapped concatenate document.
    ///
    document::view view() const {
        return doc;
    }
};

///
/// Container to concatenate an array.
///
/// Use this with an array builder to merge an existing array's fields with that of the array being
/// built.
///
struct concatenate_array {
    array::view_or_value array;

    ///
    /// Conversion operator that provides a view of the wrapped concatenate
    /// array.
    ///
    /// @return A view of the wrapped concatenate array.
    ///
    operator array::view() const {
        return array;
    }

    ///
    /// Accessor that provides a view of the wrapped concatenate
    /// array.
    ///
    /// @return A view of the wrapped concatenate array.
    ///
    array::view view() const {
        return array;
    }
};

///
/// Helper method to concatenate a document.
///
<<<<<<< HEAD
/// Use this with the document stream builder to merge an existing document's fields with a new
/// document's.
=======
/// Use this with a document builder to merge an existing document's fields with that of the
/// document being built.
>>>>>>> 7402d3d8
///
/// @param doc The document to concatenate.
///
/// @return concatenate_doc A concatenating struct.
///
/// @see
/// - @ref bsoncxx::v_noabi::builder::concatenate_doc
///
inline concatenate_doc concatenate(document::view_or_value doc) {
    return {std::move(doc)};
}

///
/// Helper method to concatenate an array.
///
<<<<<<< HEAD
/// Use this with the document stream builder to merge an existing array's fields with a new
/// document's.
=======
/// Use this with an array builder to merge an existing array's fields with that of the array being
/// built.
///
/// @param array The array to concatenate.
>>>>>>> 7402d3d8
///
/// @param array The array to concatenate.
///
/// @return concatenate_doc A concatenating struct.
///
/// @see
<<<<<<< HEAD
/// - @ref bsoncxx::v_noabi::builder::concatenate_doc
=======
/// - @ref bsoncxx::v_noabi::builder::concatenate_array
>>>>>>> 7402d3d8
///
inline concatenate_array concatenate(array::view_or_value array) {
    return {std::move(array)};
}

}  // namespace builder
}  // namespace v_noabi
}  // namespace bsoncxx

namespace bsoncxx {
namespace builder {

using ::bsoncxx::v_noabi::builder::concatenate;

}  // namespace builder
}  // namespace bsoncxx

#include <bsoncxx/config/postlude.hpp>

///
/// @file
/// Provides concatenators for use with "streaming" BSON builder syntax.
///

#if defined(BSONCXX_PRIVATE_DOXYGEN_PREPROCESSOR)

namespace bsoncxx {
namespace builder {

/// @ref bsoncxx::v_noabi::builder::concatenate(v_noabi::document::view_or_value doc)
v_noabi::builder::concatenate_doc concatenate(v_noabi::document::view_or_value doc);

/// @ref bsoncxx::v_noabi::builder::concatenate(v_noabi::array::view_or_value array)
v_noabi::builder::concatenate_array concatenate(v_noabi::array::view_or_value array);

}  // namespace builder
}  // namespace bsoncxx

#endif  // defined(BSONCXX_PRIVATE_DOXYGEN_PREPROCESSOR)<|MERGE_RESOLUTION|>--- conflicted
+++ resolved
@@ -88,13 +88,8 @@
 ///
 /// Helper method to concatenate a document.
 ///
-<<<<<<< HEAD
-/// Use this with the document stream builder to merge an existing document's fields with a new
-/// document's.
-=======
 /// Use this with a document builder to merge an existing document's fields with that of the
 /// document being built.
->>>>>>> 7402d3d8
 ///
 /// @param doc The document to concatenate.
 ///
@@ -110,26 +105,15 @@
 ///
 /// Helper method to concatenate an array.
 ///
-<<<<<<< HEAD
-/// Use this with the document stream builder to merge an existing array's fields with a new
-/// document's.
-=======
 /// Use this with an array builder to merge an existing array's fields with that of the array being
 /// built.
 ///
 /// @param array The array to concatenate.
->>>>>>> 7402d3d8
 ///
-/// @param array The array to concatenate.
-///
-/// @return concatenate_doc A concatenating struct.
+/// @return concatenate_array A concatenating struct.
 ///
 /// @see
-<<<<<<< HEAD
-/// - @ref bsoncxx::v_noabi::builder::concatenate_doc
-=======
 /// - @ref bsoncxx::v_noabi::builder::concatenate_array
->>>>>>> 7402d3d8
 ///
 inline concatenate_array concatenate(array::view_or_value array) {
     return {std::move(array)};
