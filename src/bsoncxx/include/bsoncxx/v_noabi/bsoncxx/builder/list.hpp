// Copyright 2009-present MongoDB, Inc.
//
// Licensed under the Apache License, Version 2.0 (the "License");
// you may not use this file except in compliance with the License.
// You may obtain a copy of the License at
//
// http://www.apache.org/licenses/LICENSE-2.0
//
// Unless required by applicable law or agreed to in writing, software
// distributed under the License is distributed on an "AS IS" BASIS,
// WITHOUT WARRANTIES OR CONDITIONS OF ANY KIND, either express or implied.
// See the License for the specific language governing permissions and
// limitations under the License.

#pragma once

#include <sstream>

#include <bsoncxx/builder/basic/array-fwd.hpp>
#include <bsoncxx/builder/list-fwd.hpp>

#include <bsoncxx/builder/core.hpp>
#include <bsoncxx/exception/error_code.hpp>
#include <bsoncxx/exception/exception.hpp>
#include <bsoncxx/types/bson_value/value.hpp>

#include <bsoncxx/config/prelude.hpp>

namespace bsoncxx {
namespace v_noabi {
namespace builder {

<<<<<<< HEAD
using namespace ::bsoncxx::v_noabi::types;  // Deprecated. Deliberately undocumented.

}  // namespace builder
}  // namespace v_noabi
}  // namespace bsoncxx

namespace bsoncxx {
namespace v_noabi {
namespace builder {

=======
>>>>>>> 7402d3d8
///
/// A JSON-like builder for creating documents and arrays.
///
class list {
    using initializer_list_t = std::initializer_list<list>;

   public:
    ///
    /// Creates an empty document.
    ///
    list() : list({}) {}

    ///
    /// Creates a bsoncxx::v_noabi::builder::list from a value of type T. T must be a
    /// bsoncxx::v_noabi::types::bson_value::value or implicitly convertible to a
    /// bsoncxx::v_noabi::types::bson_value::value.
    ///
    /// @param value
    ///     the BSON value
    ///
    /// @see
    /// - @ref bsoncxx::v_noabi::types::bson_value::value.
    ///
    template <typename T>
    list(T value) : val{value} {}

    ///
    /// Creates a BSON document, if possible. Otherwise, it will create a BSON array. A document is
    /// possible if:
    //      1. The initializer list's size is even; this implies a list of
    //         key-value pairs or an empty document if the size is zero.
    //      2. Each 'key' is a string type. In a list of key-value pairs, the 'key' is every other
    //         element starting at the 0th element.
    //
    /// @param init
    ///     the initializer list used to construct the BSON document or array
    ///
    /// @note
    ///     to enforce the creation of a BSON document or array use the
    ///     bsoncxx::v_noabi::builder::document or bsoncxx::v_noabi::builder::array constructor,
    ///     respectively.
    ///
    /// @see
    /// - @ref bsoncxx::v_noabi::builder::document
    /// - @ref bsoncxx::v_noabi::builder::array
    ///
    list(initializer_list_t init) : list(init, true, true) {}

    ///
    /// Provides a view of the underlying BSON value.
    ///
    /// @see
    /// - @ref bsoncxx::v_noabi::types::bson_value::view.
    ///
    operator types::bson_value::view() {
        return view();
    }

    ///
    /// Provides a view of the underlying BSON value.
    ///
    /// @see
    /// - @ref bsoncxx::v_noabi::types::bson_value::view.
    ///
    types::bson_value::view view() {
        return val.view();
    }

   private:
    types::bson_value::value val;

    friend ::bsoncxx::v_noabi::builder::document;
    friend ::bsoncxx::v_noabi::builder::array;

    list(initializer_list_t init, bool type_deduction, bool is_array) : val{nullptr} {
        std::stringstream err_msg{"cannot construct document"};
        bool valid_document = false;
        if (type_deduction || !is_array) {
            valid_document = [&] {
                if (init.size() % 2 != 0) {
                    err_msg << " : must be list of key-value pairs";
                    return false;
                }
                for (size_t i = 0; i < init.size(); i += 2) {
                    auto t = (begin(init) + i)->val.view().type();
                    if (t != type::k_string) {
                        err_msg << " : all keys must be string type. ";
                        err_msg << "Found type=" << to_string(t);
                        return false;
                    }
                }
                return true;
            }();
        }

        if (valid_document) {
            core _core{false};
            for (size_t i = 0; i < init.size(); i += 2) {
                _core.key_owned(std::string((begin(init) + i)->val.view().get_string().value));
                _core.append((begin(init) + i + 1)->val);
            }
            val = types::bson_value::value(_core.extract_document());
        } else if (type_deduction || is_array) {
            core _core{true};
            for (auto&& ele : init)
                _core.append(ele.val);
            val = types::bson_value::value(_core.extract_array());
        } else {
            throw bsoncxx::v_noabi::exception{error_code::k_unmatched_key_in_builder,
                                              err_msg.str()};
        }
    }
};

///
/// A JSON-like builder for creating documents.
///
class document : public list {
    using initializer_list_t = std::initializer_list<list>;

   public:
    ///
    /// Creates an empty document.
    ///
    document() : list({}, false, false) {}

    ///
    /// Creates a BSON document.
    ///
    /// @param init
    ///     the initializer list used to construct the BSON document
    ///
    /// @see
    /// - @ref bsoncxx::v_noabi::builder::list
    /// - @ref bsoncxx::v_noabi::builder::array
    ///
    document(initializer_list_t init) : list(init, false, false) {}
};

///
/// A JSON-like builder for creating arrays.
///
class array : public list {
    using initializer_list_t = std::initializer_list<list>;

   public:
    ///
    /// Creates an empty array.
    ///
    array() : list({}, false, true) {}

    ///
    /// Creates a BSON array.
    ///
    /// @param init
    ///     the initializer list used to construct the BSON array
    ///
    /// @see
    /// - @ref bsoncxx::v_noabi::builder::list
    /// - @ref bsoncxx::v_noabi::builder::document
    ///
    array(initializer_list_t init) : list(init, false, true) {}
};
}  // namespace builder
}  // namespace v_noabi
}  // namespace bsoncxx

<<<<<<< HEAD
namespace bsoncxx {
namespace builder {

using namespace ::bsoncxx::v_noabi::types;  // Deprecated. Deliberately undocumented.

}  // namespace builder
}  // namespace bsoncxx

// CXX-2770: missing include of postlude header.
#if defined(BSONCXX_TEST_MACRO_GUARDS_FIX_MISSING_POSTLUDE)
#include <bsoncxx/config/postlude.hpp>
#endif
=======
#include <bsoncxx/config/postlude.hpp>
>>>>>>> 7402d3d8

///
/// @file
/// Provides entities for use with "list" BSON builder syntax.
///<|MERGE_RESOLUTION|>--- conflicted
+++ resolved
@@ -30,19 +30,6 @@
 namespace v_noabi {
 namespace builder {
 
-<<<<<<< HEAD
-using namespace ::bsoncxx::v_noabi::types;  // Deprecated. Deliberately undocumented.
-
-}  // namespace builder
-}  // namespace v_noabi
-}  // namespace bsoncxx
-
-namespace bsoncxx {
-namespace v_noabi {
-namespace builder {
-
-=======
->>>>>>> 7402d3d8
 ///
 /// A JSON-like builder for creating documents and arrays.
 ///
@@ -210,22 +197,7 @@
 }  // namespace v_noabi
 }  // namespace bsoncxx
 
-<<<<<<< HEAD
-namespace bsoncxx {
-namespace builder {
-
-using namespace ::bsoncxx::v_noabi::types;  // Deprecated. Deliberately undocumented.
-
-}  // namespace builder
-}  // namespace bsoncxx
-
-// CXX-2770: missing include of postlude header.
-#if defined(BSONCXX_TEST_MACRO_GUARDS_FIX_MISSING_POSTLUDE)
 #include <bsoncxx/config/postlude.hpp>
-#endif
-=======
-#include <bsoncxx/config/postlude.hpp>
->>>>>>> 7402d3d8
 
 ///
 /// @file
