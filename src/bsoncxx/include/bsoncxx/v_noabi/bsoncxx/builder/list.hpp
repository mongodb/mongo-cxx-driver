// Copyright 2020 MongoDB Inc.
//
// Licensed under the Apache License, Version 2.0 (the "License");
// you may not use this file except in compliance with the License.
// You may obtain a copy of the License at
//
// http://www.apache.org/licenses/LICENSE-2.0
//
// Unless required by applicable law or agreed to in writing, software
// distributed under the License is distributed on an "AS IS" BASIS,
// WITHOUT WARRANTIES OR CONDITIONS OF ANY KIND, either express or implied.
// See the License for the specific language governing permissions and
// limitations under the License.

#pragma once

#include <sstream>

#include <bsoncxx/builder/core.hpp>
#include <bsoncxx/exception/error_code.hpp>
#include <bsoncxx/exception/exception.hpp>
#include <bsoncxx/types/bson_value/value.hpp>

#include <bsoncxx/config/prelude.hpp>

namespace bsoncxx {
inline namespace v_noabi {
namespace builder {
using namespace bsoncxx::types;

///
/// A JSON-like builder for creating documents and arrays.
///
class list {
    using initializer_list_t = std::initializer_list<list>;

   public:
    ///
    /// Creates an empty document.
    ///
    list() : list({}) {}

    ///
    /// Creates a bsoncxx::builder::list from a value of type T. T must be a
    /// bsoncxx::types::bson_value::value or implicitly convertible to a
    /// bsoncxx::types::bson_value::value.
    ///
    /// @param value
    ///     the BSON value
    ///
    /// @see bsoncxx::types::bson_value::value.
    ///
    template <typename T>
    list(T value) : val{value} {}

    ///
    /// Creates a BSON document, if possible. Otherwise, it will create a BSON array. A document is
    /// possible if:
    //      1. The initializer list's size is even; this implies a list of
    //         key-value pairs or an empty document if the size is zero.
    //      2. Each 'key' is a string type. In a list of key-value pairs, the 'key' is every other
    //         element starting at the 0th element.
    //
    /// @param init
    ///     the initializer list used to construct the BSON document or array
    ///
    /// @note
    ///     to enforce the creation of a BSON document or array use the bsoncxx::builder::document
    ///     or bsoncxx::builder::array constructor, respectively.
    ///
    /// @see bsoncxx::builder::document
    /// @see bsoncxx::builder::array
    ///
    list(initializer_list_t init) : list(init, true, true) {}

    ///
    /// Provides a view of the underlying BSON value.
    ///
    /// @see bsoncxx::types::bson_value::view.
    ///
    operator bson_value::view() {
        return view();
    }

    ///
    /// Provides a view of the underlying BSON value.
    ///
    /// @see bsoncxx::types::bson_value::view.
    ///
    bson_value::view view() {
        return val.view();
    }

   private:
    bson_value::value val;

    friend class document;
    friend class array;

    list(initializer_list_t init, bool type_deduction, bool is_array) : val{nullptr} {
        std::stringstream err_msg{"cannot construct document"};
        bool valid_document = false;
        if (type_deduction || !is_array) {
            valid_document = [&] {
                if (init.size() % 2 != 0) {
                    err_msg << " : must be list of key-value pairs";
                    return false;
                }
                for (size_t i = 0; i < init.size(); i += 2) {
                    auto t = (begin(init) + i)->val.view().type();
                    if (t != type::k_utf8) {
                        err_msg << " : all keys must be string type. ";
                        err_msg << "Found type=" << to_string(t);
                        return false;
                    }
                }
                return true;
            }();
        }

        if (valid_document) {
            core _core{false};
            for (size_t i = 0; i < init.size(); i += 2) {
                _core.key_owned(std::string((begin(init) + i)->val.view().get_string().value));
                _core.append((begin(init) + i + 1)->val);
            }
            val = bson_value::value(_core.extract_document());
        } else if (type_deduction || is_array) {
            core _core{true};
            for (auto&& ele : init)
                _core.append(ele.val);
            val = bson_value::value(_core.extract_array());
        } else {
            throw bsoncxx::exception{error_code::k_unmatched_key_in_builder, err_msg.str()};
        }
    }
};

///
/// A JSON-like builder for creating documents.
///
class document : public list {
    using initializer_list_t = std::initializer_list<list>;

   public:
    ///
    /// Creates an empty document.
    ///
    document() : list({}, false, false){};

    ///
    /// Creates a BSON document.
    ///
    /// @param init
    ///     the initializer list used to construct the BSON document
    ///
    /// @see bsoncxx::builder::list
    /// @see bsoncxx::builder::array
    ///
    document(initializer_list_t init) : list(init, false, false) {}
};

///
/// A JSON-like builder for creating arrays.
///
class array : public list {
    using initializer_list_t = std::initializer_list<list>;

   public:
    ///
    /// Creates an empty array.
    ///
    array() : list({}, false, true){};

    ///
    /// Creates a BSON array.
    ///
    /// @param init
    ///     the initializer list used to construct the BSON array
    ///
    /// @see bsoncxx::builder::list
    /// @see bsoncxx::builder::document
    ///
    array(initializer_list_t init) : list(init, false, true) {}
};
}  // namespace builder
<<<<<<< HEAD
BSONCXX_INLINE_NAMESPACE_END
}  // namespace bsoncxx

#include <bsoncxx/config/postlude.hpp>
=======
}  // namespace v_noabi
}  // namespace bsoncxx
>>>>>>> 2e00223a
<|MERGE_RESOLUTION|>--- conflicted
+++ resolved
@@ -184,12 +184,7 @@
     array(initializer_list_t init) : list(init, false, true) {}
 };
 }  // namespace builder
-<<<<<<< HEAD
-BSONCXX_INLINE_NAMESPACE_END
+}  // namespace v_noabi
 }  // namespace bsoncxx
 
-#include <bsoncxx/config/postlude.hpp>
-=======
-}  // namespace v_noabi
-}  // namespace bsoncxx
->>>>>>> 2e00223a
+#include <bsoncxx/config/postlude.hpp>