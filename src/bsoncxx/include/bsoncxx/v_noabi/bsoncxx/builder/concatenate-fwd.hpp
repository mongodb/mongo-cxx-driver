--- conflicted
+++ resolved
@@ -37,24 +37,4 @@
 ///
 /// @file
 /// Provides concatenators for use with "streaming" BSON builder syntax.
-<<<<<<< HEAD
-///
-
-#if defined(BSONCXX_PRIVATE_DOXYGEN_PREPROCESSOR)
-
-namespace bsoncxx {
-namespace builder {
-
-/// @ref bsoncxx::v_noabi::builder::concatenate_doc
-struct concatenate_doc {};
-
-/// @ref bsoncxx::v_noabi::builder::concatenate_array
-struct concatenate_array {};
-
-} // namespace builder
-} // namespace bsoncxx
-
-#endif // defined(BSONCXX_PRIVATE_DOXYGEN_PREPROCESSOR)
-=======
-///
->>>>>>> 91b9d759
+///