// Copyright 2009-present MongoDB, Inc.
//
// Licensed under the Apache License, Version 2.0 (the "License");
// you may not use this file except in compliance with the License.
// You may obtain a copy of the License at
//
// http://www.apache.org/licenses/LICENSE-2.0
//
// Unless required by applicable law or agreed to in writing, software
// distributed under the License is distributed on an "AS IS" BASIS,
// WITHOUT WARRANTIES OR CONDITIONS OF ANY KIND, either express or implied.
// See the License for the specific language governing permissions and
// limitations under the License.

#pragma once

#include <bsoncxx/config/prelude.hpp>

namespace bsoncxx {
namespace v_noabi {
namespace builder {

class core;

} // namespace builder
} // namespace v_noabi
} // namespace bsoncxx

namespace bsoncxx {
namespace builder {

using ::bsoncxx::v_noabi::builder::core;

} // namespace builder
} // namespace bsoncxx

#include <bsoncxx/config/postlude.hpp>

///
/// @file
/// Declares @ref bsoncxx::v_noabi::builder::core.
<<<<<<< HEAD
///

#if defined(BSONCXX_PRIVATE_DOXYGEN_PREPROCESSOR)

namespace bsoncxx {
namespace builder {

/// @ref bsoncxx::v_noabi::builder::core
class core {};

} // namespace builder
} // namespace bsoncxx

#endif // defined(BSONCXX_PRIVATE_DOXYGEN_PREPROCESSOR)
=======
///
>>>>>>> 91b9d759
<|MERGE_RESOLUTION|>--- conflicted
+++ resolved
@@ -39,21 +39,4 @@
 ///
 /// @file
 /// Declares @ref bsoncxx::v_noabi::builder::core.
-<<<<<<< HEAD
-///
-
-#if defined(BSONCXX_PRIVATE_DOXYGEN_PREPROCESSOR)
-
-namespace bsoncxx {
-namespace builder {
-
-/// @ref bsoncxx::v_noabi::builder::core
-class core {};
-
-} // namespace builder
-} // namespace bsoncxx
-
-#endif // defined(BSONCXX_PRIVATE_DOXYGEN_PREPROCESSOR)
-=======
-///
->>>>>>> 91b9d759
+///