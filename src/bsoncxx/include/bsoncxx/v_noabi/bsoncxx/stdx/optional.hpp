--- conflicted
+++ resolved
@@ -462,11 +462,7 @@
 
     // Allow move-assignment.
 
-<<<<<<< HEAD
-    bsoncxx_cxx14_constexpr optional_assign_base& operator=(optional_assign_base&& other) = default;
-=======
     bsoncxx_cxx14_constexpr optional_assign_base& operator=(optional_assign_base&&) = default;
->>>>>>> 7402d3d8
 };
 
 template <typename T>
