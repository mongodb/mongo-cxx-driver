// Copyright 2023 MongoDB Inc.
//
// Licensed under the Apache License, Version 2.0 (the "License");
// you may not use this file except in compliance with the License.
// You may obtain a copy of the License at
//
// http://www.apache.org/licenses/LICENSE-2.0
//
// Unless required by applicable law or agreed to in writing, software
// distributed under the License is distributed on an "AS IS" BASIS,
// WITHOUT WARRANTIES OR CONDITIONS OF ANY KIND, either express or implied.
// See the License for the specific language governing permissions and
// limitations under the License.

#pragma once

<<<<<<< HEAD
#include <algorithm>
#include <cstddef>
#include <ios>
#include <limits>
#include <stdexcept>
#include <string>
#include <utility>
=======
#include <bsoncxx/config/prelude.hpp>

#if defined(BSONCXX_POLY_USE_MNMLSTC)

#include <core/string.hpp>

namespace bsoncxx {
namespace v_noabi {
namespace stdx {

using ::core::basic_string_view;
using ::core::string_view;

}  // namespace stdx
}  // namespace v_noabi
}  // namespace bsoncxx

#elif defined(BSONCXX_POLY_USE_BOOST)

#include <boost/version.hpp>

#if BOOST_VERSION >= 106100

#include <boost/utility/string_view.hpp>

namespace bsoncxx {
namespace v_noabi {
namespace stdx {

using ::boost::basic_string_view;
using ::boost::string_view;

}  // namespace stdx
}  // namespace v_noabi
}  // namespace bsoncxx
>>>>>>> 86d4a2b2

#include <bsoncxx/stdx/operators.hpp>
#include <bsoncxx/stdx/type_traits.hpp>

<<<<<<< HEAD
#include <bsoncxx/config/prelude.hpp>
=======
#include <boost/utility/string_ref.hpp>

namespace bsoncxx {
namespace v_noabi {
namespace stdx {

template <typename charT, typename traits = std::char_traits<charT>>
using basic_string_view = ::boost::basic_string_ref<charT, traits>;
using string_view = ::boost::string_ref;

}  // namespace stdx
}  // namespace v_noabi
}  // namespace bsoncxx

#endif

#elif defined(BSONCXX_POLY_USE_STD_EXPERIMENTAL)

#include <experimental/string_view>

namespace bsoncxx {
namespace v_noabi {
namespace stdx {

using ::std::experimental::basic_string_view;
using ::std::experimental::string_view;

}  // namespace stdx
}  // namespace v_noabi
}  // namespace bsoncxx

#elif defined(BSONCXX_POLY_USE_STD)

#include <string_view>
>>>>>>> 86d4a2b2

namespace bsoncxx {
namespace v_noabi {
namespace stdx {

namespace detail {

template <typename S>
auto detect_string_f(...) -> std::false_type;

template <typename S>
auto detect_string_f(int,  //
                     const S& s = bsoncxx::detail::soft_declval<S>(),
                     S& mut = bsoncxx::detail::soft_declval<S&>(),
                     void (*conv_cptr)(typename S::const_pointer) =
                         bsoncxx::detail::soft_declval<void (*)(typename S::const_pointer)>(),
                     void (*conv_size)(typename S::size_type) =
                         bsoncxx::detail::soft_declval<void (*)(typename S::size_type)>())
    -> bsoncxx::detail::true_t<typename S::traits_type::char_type,
                               decltype(s.length()),
                               decltype(mut = s),
                               decltype(s.compare(s)),
                               decltype(s.substr(0, s.size())),
                               decltype(conv_cptr(s.data())),
                               decltype(conv_size(s.size()))>;

// Heuristic detection of std::string-like types. Not perfect, but should reasonably
// handle most cases.
template <typename S>
struct is_string_like : decltype(detect_string_f<bsoncxx::detail::remove_cvref_t<S>>(0)) {};

}  // namespace detail

/**
 * @brief Implementation of std::string_view-like class template
 */
template <typename Char, typename Traits = std::char_traits<Char>>
class basic_string_view : bsoncxx::detail::equality_operators, bsoncxx::detail::ordering_operators {
   public:
    // Pointer to (non-const) character type
    using pointer = Char*;
    // Pointer to const-character type
    using const_pointer = const Char*;
    // Type representing the size of a string
    using size_type = std::size_t;
    // Type representing the offset within a string
    using difference_type = std::ptrdiff_t;
    // The type of the string character
    using value_type = Char;

    // Constant sentinel value to represent an impossible/invalid string position
    static constexpr const size_type npos = static_cast<size_type>(-1);

   private:
    // Pointer to the beginning of the string being viewed
    const_pointer _begin = nullptr;
    // The size of the array that is being viewed via `_begin`
    size_type _size = 0;
    // Alias of our own type
    using self_type = basic_string_view;

    /**
     * @brief If R is a type for which we want to permit implicit conversion,
     * evaluates to the type `int`. Otherwise, is a substitution failure.
     */
    template <typename S>
    using _enable_string_conversion = bsoncxx::detail::requires_t<
        int,
        // Don't eat our own copy/move constructor:
        bsoncxx::detail::negation<bsoncxx::detail::is_alike<S, self_type>>,
        // The range's value must be the same as our character type
        std::is_same<typename bsoncxx::detail::remove_reference_t<S>::value_type, value_type>,
        detail::is_string_like<S>>;

   public:
    using traits_type = Traits;
    using reference = Char&;
    using const_reference = const Char&;
    using iterator = const_pointer;
    using const_iterator = iterator;
    using reverse_iterator = std::reverse_iterator<iterator>;
    using const_reverse_iterator = std::reverse_iterator<const_iterator>;

    /**
     * @brief Default constructor. Constructs to an empty/null string view
     */
    constexpr basic_string_view() = default;

    /// Default copy/move/assign/destroy

    /**
     * @brief Construct a new string view from a pointer-to-character and an
     * array length.
     */
    constexpr basic_string_view(const_pointer s, size_type count) noexcept
        : _begin(s), _size(count) {}

    /**
     * @brief Construct a new string view from a C-style null-terminated character array.
     *
     * The string size is inferred as-if by strlen()
     */
    constexpr basic_string_view(const_pointer s) noexcept
        : _begin(s), _size(traits_type::length(s)) {}

    /**
     * @brief Implicit conversion from string-like ranges.
     *
     * Requires that `StringLike` is a non-array contiguous range with the same
     * value type as this string view, and is a std::string-like value.
     */
    template <typename StringLike, _enable_string_conversion<StringLike> = 0>
    constexpr basic_string_view(StringLike&& str) noexcept
        : _begin(str.data()), _size(str.size()) {}

    // Construction from a null pointer is deleted
    basic_string_view(std::nullptr_t) = delete;

    constexpr iterator begin() const noexcept {
        return iterator(_begin);
    }
    constexpr iterator end() const noexcept {
        return begin() + size();
    }
    constexpr iterator cbegin() const noexcept {
        return begin();
    }
    constexpr iterator cend() const noexcept {
        return end();
    }

    constexpr reverse_iterator rbegin() const noexcept {
        return reverse_iterator{end()};
    }

    constexpr reverse_iterator rend() const noexcept {
        return reverse_iterator{begin()};
    }

    constexpr const_reverse_iterator crbegin() const noexcept {
        return const_reverse_iterator{cend()};
    }

    constexpr const_reverse_iterator crend() const noexcept {
        return const_reverse_iterator{crbegin()};
    }

    /**
     * @brief Access the Nth element of the referred-to string
     *
     * @param offset A zero-based offset within the string to access. Must be less
     * than size()
     */
    constexpr const_reference operator[](size_type offset) const noexcept {
        return _begin[offset];
    }

    /**
     * @brief Access the Nth element of the referred-to string.
     *
     * @param pos A zero-based offset within the string to access. If not less
     * than size(), throws std::out_of_range
     */
    bsoncxx_cxx14_constexpr const_reference at(size_type pos) const {
        if (pos >= size()) {
            throw std::out_of_range{"bsoncxx::stdx::basic_string_view::at()"};
        }
        return _begin[pos];
    }
    /// Access the first character in the string
    constexpr const_reference front() const noexcept {
        return (*this)[0];
    }
    /// Access the last character in the string
    constexpr const_reference back() const noexcept {
        return (*this)[size() - 1];
    }

    /// Obtain a pointer to the beginning of the referred-to character array
    constexpr const_pointer data() const noexcept {
        return _begin;
    }
    /// Obtain the length of the referred-to string, in number of characters
    constexpr size_type size() const noexcept {
        return _size;
    }
    /// Obtain the length of the referred-to string, in number of characters
    constexpr size_type length() const noexcept {
        return size();
    }
    /// Return `true` if size() == 0, otherwise `false`
    constexpr bool empty() const noexcept {
        return size() == 0;
    }
    /// Return the maximum value that could be returned by size()
    constexpr size_type max_size() const noexcept {
        return static_cast<size_type>(std::numeric_limits<difference_type>::max());
    }

    /**
     * @brief In-place modify the string_view to view N fewer characters from the beginning
     *
     * @param n The number of characters to remove from the beginning. Must be less than size()
     */
    bsoncxx_cxx14_constexpr void remove_prefix(size_type n) noexcept {
        _begin += n;
        _size -= n;
    }

    /**
     * @brief In-place modify the string_view to view N fewer characters from the end
     *
     * @param n The number of characters to remove from the end. Must be less than size()
     */
    bsoncxx_cxx14_constexpr void remove_suffix(size_type n) noexcept {
        _size -= n;
    }

    /**
     * @brief Swap the reference with another string_view
     */
    bsoncxx_cxx14_constexpr void swap(basic_string_view& other) noexcept {
        std::swap(_begin, other._begin);
        std::swap(_size, other._size);
    }

    /**
     * @brief Copy the contents of the viewed string into the given output destination.
     *
     * @param dest The destination at which to write characters
     * @param count The maximum number of characters to copy.
     * @param pos The offset within the viewed string to begin copying from.
     * @returns The number of characters that were copied to `dest`. The number
     * of copied characters is always the lesser of `size()-pos` and `count`
     *
     * @throws std::out_of_range if pos > size()
     */
    bsoncxx_cxx14_constexpr size_type copy(pointer dest, size_type count, size_type pos = 0) const {
        if (pos > size()) {
            throw std::out_of_range{"bsoncxx::stdx::basic_string_view::substr()"};
        }
        count = (std::min)(count, size() - pos);
        Traits::copy(dest, data() + pos, count);
        return count;
    }

    /**
     * @brief Obtain a substring of this string
     *
     * @param pos The zero-based index at which to start the new string.
     * @param count The number of characters to include following `pos` in the new string.
     * Automatically clamped to the available size
     *
     * @throws std::out_of_range if `pos` is greater than this->size()
     */
    bsoncxx_cxx14_constexpr self_type substr(size_type pos, size_type count = npos) const {
        if (pos > size()) {
            throw std::out_of_range{"bsoncxx::stdx::basic_string_view::substr()"};
        }
        return self_type(_begin + pos, (std::min)(count, size() - pos));
    }

    /**
     * @brief Compare two strings lexicographically
     *
     * @param other The "right hand" operand of the comparison
     * @returns `0` If *this == other
     * @returns `n : n < 0` if *this is "less than" other.
     * @returns `n : n > 0` if *this is "greater than" other.
     */
    constexpr int compare(self_type other) const noexcept {
        // Another level of indirection to support restricted C++11 constexpr
        return _compare2(Traits::compare(data(), other.data(), (std::min)(size(), other.size())),
                         other);
    }

    /**
     * @brief Compare a substring of *this with `other`
     *
     * @returns substr(po1, count1).compare(other)
     */
    constexpr int compare(size_type pos1, size_type count1, self_type other) const noexcept {
        return substr(pos1, count1).compare(other);
    }

    /**
     * @brief Compare a substring of *this with a substring of `other`
     *
     * @returns substr(pos1, count1).compare(other.substr(pos2, count2))
     */
    constexpr int compare(size_type pos1,
                          size_type count1,
                          self_type other,
                          size_type pos2,
                          size_type count2) const noexcept {
        return substr(pos1, count1).compare(other.substr(pos2, count2));
    }

    /**
     * @brief Compare a substring of *this with a string viewed through the given pointer+size
     *
     * @returns substr(pos1, count1).compare(basic_string_view(str, count2))
     */
    constexpr int compare(size_type pos1,
                          size_type count1,
                          const_pointer str,
                          size_type count2) const noexcept {
        return substr(pos1, count1).compare(self_type(str, count2));
    }

    /**
     * @brief Find the zero-based offset of the left-most occurrence of the given infix,
     * starting with pos. If infix does not occur, returns npos.
     */
    bsoncxx_cxx14_constexpr size_type find(self_type infix, size_type pos = 0) const noexcept {
        if (pos > size()) {
            return npos;
        }
        self_type sub = this->substr(pos);
        if (infix.empty()) {
            // The empty string is always "present" at the beginning of any string
            return pos;
        }
        const_iterator found = std::search(sub.begin(), sub.end(), infix.begin(), infix.end());
        if (found == sub.end()) {
            return npos;
        }
        return static_cast<size_type>(found - begin());
    }

    /**
     * @brief Find the zero-based offset of the right-most occurrence of the given infix,
     * starting with (and including) pos. If infix does not occur, returns npos.
     */
    bsoncxx_cxx14_constexpr size_type rfind(self_type infix, size_type pos = npos) const noexcept {
        // Calc the endpos where searching should begin, which includes the infix size
        const size_type substr_size = pos != npos ? pos + infix.size() : pos;
        if (infix.empty()) {
            return (std::min)(pos, size());
        }
        self_type searched = this->substr(0, substr_size);
        auto f = std::search(searched.rbegin(), searched.rend(), infix.rbegin(), infix.rend());
        if (f == searched.rend()) {
            return npos;
        }
        return static_cast<size_type>(rend() - f) - infix.size();
    }

    /**
     * @brief Find the zero-based index of the left-most occurrence of any character of the given
     * set, starting at pos
     */
    constexpr size_type find_first_of(self_type set, size_type pos = 0) const noexcept {
        return _find_if(pos, [&](value_type chr) { return set.find(chr) != npos; });
    }

    /**
     * @brief Find the zero-based index of the right-most occurrence of any character of the
     * given set, starting at (and including) pos
     */
    constexpr size_type find_last_of(self_type set, size_type pos = npos) const noexcept {
        return _rfind_if(pos, [&](value_type chr) { return set.find(chr) != npos; });
    }

    /**
     * @brief Find the zero-based index of the left-most occurrence of any character that
     * is NOT a member of the given set of characters
     */
    constexpr size_type find_first_not_of(self_type set, size_type pos = 0) const noexcept {
        return _find_if(pos, [&](value_type chr) { return set.find(chr) == npos; });
    }

    /**
     * @brief Find the zero-based index of the right-most occurrence of any character that
     * is NOT a member of the given set of characters, starting at (and including) pos
     */
    constexpr size_type find_last_not_of(self_type set, size_type pos = npos) const noexcept {
        return _rfind_if(pos, [&](value_type chr) { return set.find(chr) == npos; });
    }

#pragma push_macro("DECL_FINDERS")
#undef DECL_FINDERS
#define DECL_FINDERS(Name, DefaultPos)                                                            \
    constexpr size_type Name(value_type chr, size_type pos = DefaultPos) const noexcept {         \
        return Name(self_type(&chr, 1), pos);                                                     \
    }                                                                                             \
    constexpr size_type Name(const_pointer cstr, size_type pos, size_type count) const noexcept { \
        return Name(self_type(cstr, count), pos);                                                 \
    }                                                                                             \
    constexpr size_type Name(const_pointer cstr, size_type pos = DefaultPos) const noexcept {     \
        return Name(self_type(cstr), pos);                                                        \
    }                                                                                             \
    BSONCXX_FORCE_SEMICOLON
    DECL_FINDERS(find, 0);
    DECL_FINDERS(rfind, npos);
    DECL_FINDERS(find_first_of, 0);
    DECL_FINDERS(find_last_of, npos);
    DECL_FINDERS(find_first_not_of, 0);
    DECL_FINDERS(find_last_not_of, npos);
#pragma pop_macro("DECL_FINDERS")

    /**
     * @brief Explicit-conversion to a std::basic_string
     */
    template <typename Allocator>
    constexpr explicit operator std::basic_string<Char, Traits, Allocator>() const {
        return std::basic_string<Char, Traits, Allocator>(data(), size());
    }

   private:
    // Additional level-of-indirection for constexpr compare()
    constexpr int _compare2(int diff, self_type other) const noexcept {
        // "diff" is the diff according to Traits::cmp
        return diff ? diff : static_cast<int>(size() - other.size());
    }

    // Implementation of equality comparison
    constexpr friend bool tag_invoke(bsoncxx::detail::equal_to,
                                     self_type left,
                                     self_type right) noexcept {
        return left.size() == right.size() && left.compare(right) == 0;
    }

    // Implementation of a three-way-comparison
    constexpr friend bsoncxx::detail::strong_ordering tag_invoke(
        bsoncxx::detail::compare_three_way cmp, self_type left, self_type right) noexcept {
        return cmp(left.compare(right), 0);
    }

    friend std::basic_ostream<Char, Traits>& operator<<(std::basic_ostream<Char, Traits>& out,
                                                        self_type self) {
        out.write(self.data(), static_cast<std::streamsize>(self.size()));
        return out;
    }

    // Find the first in-bounds index I in [pos, size()) where the given predicate
    // returns true for substr(I). If no index exists, returns npos
    template <typename F>
    bsoncxx_cxx14_constexpr size_type _find_if(size_type pos, F pred) const noexcept {
        const auto sub = substr(pos);
        const iterator found = std::find_if(sub.begin(), sub.end(), pred);
        if (found == end()) {
            return npos;
        }
        return static_cast<size_type>(found - begin());
    }

    // Find the LAST index I in [0, pos] where the given predicate returns true for
    // substr(0, I). If no such index exists, returns npos.
    template <typename F>
    bsoncxx_cxx14_constexpr size_type _rfind_if(size_type pos, F pred) const noexcept {
        // Adjust 'pos' for an inclusive range in substr()
        const auto rpos = pos == npos ? npos : pos + 1;
        // The substring that will be searched:
        const auto prefix = substr(0, rpos);
        const const_reverse_iterator found = std::find_if(prefix.rbegin(), prefix.rend(), pred);
        if (found == rend()) {
            return npos;
        }
        // Adjust by 1 to account for reversed-ness
        return static_cast<size_type>(rend() - found) - 1u;
    }
};

// Required to define this here for C++≤14 compatibility. Can be removed in C++≥17
template <typename C, typename Tr>
const std::size_t basic_string_view<C, Tr>::npos;

using string_view = basic_string_view<char>;

}  // namespace stdx
}  // namespace v_noabi
}  // namespace bsoncxx

<<<<<<< HEAD
#include <bsoncxx/config/postlude.hpp>
=======
#else
#error "Cannot find a valid polyfill for string_view"
#endif

#include <bsoncxx/config/postlude.hpp>

namespace bsoncxx {
namespace stdx {

using ::bsoncxx::v_noabi::stdx::basic_string_view;
using ::bsoncxx::v_noabi::stdx::string_view;

}  // namespace stdx
}  // namespace bsoncxx
>>>>>>> 86d4a2b2
<|MERGE_RESOLUTION|>--- conflicted
+++ resolved
@@ -14,7 +14,6 @@
 
 #pragma once
 
-<<<<<<< HEAD
 #include <algorithm>
 #include <cstddef>
 #include <ios>
@@ -22,85 +21,11 @@
 #include <stdexcept>
 #include <string>
 #include <utility>
-=======
-#include <bsoncxx/config/prelude.hpp>
-
-#if defined(BSONCXX_POLY_USE_MNMLSTC)
-
-#include <core/string.hpp>
-
-namespace bsoncxx {
-namespace v_noabi {
-namespace stdx {
-
-using ::core::basic_string_view;
-using ::core::string_view;
-
-}  // namespace stdx
-}  // namespace v_noabi
-}  // namespace bsoncxx
-
-#elif defined(BSONCXX_POLY_USE_BOOST)
-
-#include <boost/version.hpp>
-
-#if BOOST_VERSION >= 106100
-
-#include <boost/utility/string_view.hpp>
-
-namespace bsoncxx {
-namespace v_noabi {
-namespace stdx {
-
-using ::boost::basic_string_view;
-using ::boost::string_view;
-
-}  // namespace stdx
-}  // namespace v_noabi
-}  // namespace bsoncxx
->>>>>>> 86d4a2b2
 
 #include <bsoncxx/stdx/operators.hpp>
 #include <bsoncxx/stdx/type_traits.hpp>
 
-<<<<<<< HEAD
 #include <bsoncxx/config/prelude.hpp>
-=======
-#include <boost/utility/string_ref.hpp>
-
-namespace bsoncxx {
-namespace v_noabi {
-namespace stdx {
-
-template <typename charT, typename traits = std::char_traits<charT>>
-using basic_string_view = ::boost::basic_string_ref<charT, traits>;
-using string_view = ::boost::string_ref;
-
-}  // namespace stdx
-}  // namespace v_noabi
-}  // namespace bsoncxx
-
-#endif
-
-#elif defined(BSONCXX_POLY_USE_STD_EXPERIMENTAL)
-
-#include <experimental/string_view>
-
-namespace bsoncxx {
-namespace v_noabi {
-namespace stdx {
-
-using ::std::experimental::basic_string_view;
-using ::std::experimental::string_view;
-
-}  // namespace stdx
-}  // namespace v_noabi
-}  // namespace bsoncxx
-
-#elif defined(BSONCXX_POLY_USE_STD)
-
-#include <string_view>
->>>>>>> 86d4a2b2
 
 namespace bsoncxx {
 namespace v_noabi {
@@ -152,7 +77,7 @@
     using value_type = Char;
 
     // Constant sentinel value to represent an impossible/invalid string position
-    static constexpr const size_type npos = static_cast<size_type>(-1);
+    static constexpr size_type npos = static_cast<size_type>(-1);
 
    private:
     // Pointer to the beginning of the string being viewed
@@ -163,7 +88,7 @@
     using self_type = basic_string_view;
 
     /**
-     * @brief If R is a type for which we want to permit implicit conversion,
+     * @brief If S is a type for which we want to permit implicit conversion,
      * evaluates to the type `int`. Otherwise, is a substitution failure.
      */
     template <typename S>
@@ -575,15 +500,6 @@
 }  // namespace v_noabi
 }  // namespace bsoncxx
 
-<<<<<<< HEAD
-#include <bsoncxx/config/postlude.hpp>
-=======
-#else
-#error "Cannot find a valid polyfill for string_view"
-#endif
-
-#include <bsoncxx/config/postlude.hpp>
-
 namespace bsoncxx {
 namespace stdx {
 
@@ -592,4 +508,5 @@
 
 }  // namespace stdx
 }  // namespace bsoncxx
->>>>>>> 86d4a2b2
+
+#include <bsoncxx/config/postlude.hpp>