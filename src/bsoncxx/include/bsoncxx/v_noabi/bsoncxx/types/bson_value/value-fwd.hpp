// Copyright 2009-present MongoDB, Inc.
//
// Licensed under the Apache License, Version 2.0 (the "License");
// you may not use this file except in compliance with the License.
// You may obtain a copy of the License at
//
// http://www.apache.org/licenses/LICENSE-2.0
//
// Unless required by applicable law or agreed to in writing, software
// distributed under the License is distributed on an "AS IS" BASIS,
// WITHOUT WARRANTIES OR CONDITIONS OF ANY KIND, either express or implied.
// See the License for the specific language governing permissions and
// limitations under the License.

#pragma once

#include <bsoncxx/config/prelude.hpp>

namespace bsoncxx {
namespace v_noabi {
namespace types {
namespace bson_value {

class value;

} // namespace bson_value
} // namespace types
} // namespace v_noabi
} // namespace bsoncxx

namespace bsoncxx {
namespace types {
namespace bson_value {

using ::bsoncxx::v_noabi::types::bson_value::value;

} // namespace bson_value
} // namespace types
} // namespace bsoncxx

#include <bsoncxx/config/postlude.hpp>

///
/// @file
/// Declares @ref bsoncxx::v_noabi::types::bson_value::value.
<<<<<<< HEAD
///

#if defined(BSONCXX_PRIVATE_DOXYGEN_PREPROCESSOR)

namespace bsoncxx {
namespace types {
namespace bson_value {

/// @ref bsoncxx::v_noabi::types::bson_value::value
class value {};

} // namespace bson_value
} // namespace types
} // namespace bsoncxx

#endif // defined(BSONCXX_PRIVATE_DOXYGEN_PREPROCESSOR)
=======
///
>>>>>>> 91b9d759
<|MERGE_RESOLUTION|>--- conflicted
+++ resolved
@@ -43,23 +43,4 @@
 ///
 /// @file
 /// Declares @ref bsoncxx::v_noabi::types::bson_value::value.
-<<<<<<< HEAD
-///
-
-#if defined(BSONCXX_PRIVATE_DOXYGEN_PREPROCESSOR)
-
-namespace bsoncxx {
-namespace types {
-namespace bson_value {
-
-/// @ref bsoncxx::v_noabi::types::bson_value::value
-class value {};
-
-} // namespace bson_value
-} // namespace types
-} // namespace bsoncxx
-
-#endif // defined(BSONCXX_PRIVATE_DOXYGEN_PREPROCESSOR)
-=======
-///
->>>>>>> 91b9d759
+///