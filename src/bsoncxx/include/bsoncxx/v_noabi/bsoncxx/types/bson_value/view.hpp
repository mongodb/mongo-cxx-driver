--- conflicted
+++ resolved
@@ -107,7 +107,6 @@
 
     ///
     /// Returns the type of the underlying BSON value stored in this object.
-<<<<<<< HEAD
     ///
     BSONCXX_ABI_EXPORT_CDECL(bsoncxx::v_noabi::type) type() const;
 
@@ -118,27 +117,6 @@
     ///   Calling the wrong get_<type> method will cause an exception to be thrown.
     ///
     BSONCXX_ABI_EXPORT_CDECL(const b_double&) get_double() const;
-
-    ///
-    /// Returns the underlying BSON UTF-8 string value.
-    ///
-    /// @deprecated use get_string instead.
-=======
-    ///
-    BSONCXX_ABI_EXPORT_CDECL(bsoncxx::v_noabi::type) type() const;
-
-    ///
-    /// Returns the underlying BSON double value.
->>>>>>> 7402d3d8
-    ///
-    /// @warning
-    ///   Calling the wrong get_<type> method will cause an exception to be thrown.
-    ///
-<<<<<<< HEAD
-    BSONCXX_DEPRECATED BSONCXX_ABI_EXPORT_CDECL(const b_string&) get_utf8() const;
-=======
-    BSONCXX_ABI_EXPORT_CDECL(const b_double&) get_double() const;
->>>>>>> 7402d3d8
 
     ///
     /// Returns the underlying BSON UTF-8 string value.
@@ -346,56 +324,30 @@
 ///
 /// @{
 
-<<<<<<< HEAD
-///
-/// Compares a view with a type representable as a view.
-///
-/// @par Constraints
-/// - @ref bsoncxx::v_noabi::types::bson_value::view is constructible from `T`.
-///
-/// @{
-
 /// @relatesalso bsoncxx::v_noabi::types::bson_value::view
 template <typename T>
-detail::requires_t<bool, is_bson_view_compatible<T>>  //
-=======
-/// @relatesalso bsoncxx::v_noabi::types::bson_value::view
-template <typename T>
 detail::requires_t<bool, detail::is_bson_view_compatible<T>>  //
->>>>>>> 7402d3d8
 operator==(const bson_value::view& lhs, T&& rhs) {
     return lhs == bson_value::view{std::forward<T>(rhs)};
 }
 
 /// @relatesalso bsoncxx::v_noabi::types::bson_value::view
 template <typename T>
-<<<<<<< HEAD
-detail::requires_t<bool, is_bson_view_compatible<T>>  //
-=======
 detail::requires_t<bool, detail::is_bson_view_compatible<T>>  //
->>>>>>> 7402d3d8
 operator==(T&& lhs, const bson_value::view& rhs) {
     return bson_value::view{std::forward<T>(lhs)} == rhs;
 }
 
 /// @relatesalso bsoncxx::v_noabi::types::bson_value::view
 template <typename T>
-<<<<<<< HEAD
-detail::requires_t<bool, is_bson_view_compatible<T>>  //
-=======
 detail::requires_t<bool, detail::is_bson_view_compatible<T>>  //
->>>>>>> 7402d3d8
 operator!=(const bson_value::view& lhs, T&& rhs) {
     return lhs != bson_value::view{std::forward<T>(rhs)};
 }
 
 /// @relatesalso bsoncxx::v_noabi::types::bson_value::view
 template <typename T>
-<<<<<<< HEAD
-detail::requires_t<bool, is_bson_view_compatible<T>>  //
-=======
 detail::requires_t<bool, detail::is_bson_view_compatible<T>>  //
->>>>>>> 7402d3d8
 operator!=(T&& lhs, const bson_value::view& rhs) {
     return bson_value::view{std::forward<T>(lhs)} != rhs;
 }
