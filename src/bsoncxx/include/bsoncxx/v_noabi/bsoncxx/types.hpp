// Copyright 2014 MongoDB Inc.
//
// Licensed under the Apache License, Version 2.0 (the "License");
// you may not use this file except in compliance with the License.
// You may obtain a copy of the License at
//
// http://www.apache.org/licenses/LICENSE-2.0
//
// Unless required by applicable law or agreed to in writing, software
// distributed under the License is distributed on an "AS IS" BASIS,
// WITHOUT WARRANTIES OR CONDITIONS OF ANY KIND, either express or implied.
// See the License for the specific language governing permissions and
// limitations under the License.

#pragma once

#include <chrono>
#include <cstring>

#include <bsoncxx/types-fwd.hpp>

#include <bsoncxx/array/view.hpp>
#include <bsoncxx/decimal128.hpp>
#include <bsoncxx/document/view.hpp>
#include <bsoncxx/oid.hpp>
#include <bsoncxx/stdx/string_view.hpp>
#include <bsoncxx/stdx/type_traits.hpp>

#include <bsoncxx/config/prelude.hpp>

#pragma push_macro("BSONCXX_ENUM")
#undef BSONCXX_ENUM

BSONCXX_PUSH_WARNINGS();
BSONCXX_DISABLE_WARNING(GNU("-Wfloat-equal"));

namespace bsoncxx {
namespace v_noabi {

///
/// An enumeration of each BSON type.
/// These x-macros will expand to be of the form:
///    k_double = 0x01,
///    k_string = 0x02,
///    k_document = 0x03,
///    k_array = 0x04 ...
///
enum class type : std::uint8_t {
#define BSONCXX_ENUM(name, val) k_##name = val,
#include <bsoncxx/enums/type.hpp>
#undef BSONCXX_ENUM
    k_utf8 = 0x02,
};

///
/// An enumeration of each BSON binary sub type.
/// These x-macros will expand to be of the form:
///   k_binary = 0x00,
///   k_function = 0x01,
///   k_binary_deprecated = 0x02,
///   k_uuid_deprecated = 0x03,
///   k_uuid = 0x04,
///   k_md5 = 0x05,
///   k_encrypted = 0x06,
///   k_column = 0x07,
///   k_user = 0x80
///
enum class binary_sub_type : std::uint8_t {
#define BSONCXX_ENUM(name, val) k_##name = val,
#include <bsoncxx/enums/binary_sub_type.hpp>
#undef BSONCXX_ENUM
};

///
/// Returns a stringification of the given type.
///
/// @param rhs
///   The type to stringify.
///
/// @return a std::string representation of the type.
///
BSONCXX_API std::string BSONCXX_CALL to_string(type rhs);

///
/// Returns a stringification of the given binary sub type.
///
/// @param rhs
///   The type to stringify.
///
/// @return a std::string representation of the type.
///
BSONCXX_API std::string BSONCXX_CALL to_string(binary_sub_type rhs);

namespace types {

///
/// A BSON double value.
///
struct b_double {
    static constexpr auto type_id = type::k_double;

    double value;

    ///
    /// Conversion operator unwrapping a double
    ///
    BSONCXX_INLINE operator double() const {
        return value;
    }
};

///
/// free function comparator for b_double
///
/// @relatesalso b_double
///
BSONCXX_INLINE bool operator==(const b_double& lhs, const b_double& rhs) {
    return lhs.value == rhs.value;
}

///
/// A BSON UTF-8 encoded string value.
///
struct b_string {
    static constexpr auto type_id = type::k_string;

    ///
    /// Constructor for b_string.
    ///
    /// @param t
    ///   The value to wrap.
    ///
    template <typename T, detail::requires_not_t<int, detail::is_alike<b_string, T>> = 0>
    BSONCXX_INLINE explicit b_string(T&& t) : value(std::forward<T>(t)) {}

    stdx::string_view value;

    ///
    /// Conversion operator unwrapping a string_view
    ///
    BSONCXX_INLINE operator stdx::string_view() const {
        return value;
    }
};

///
/// free function comparator for b_string
///
/// @relatesalso b_string
///
BSONCXX_INLINE bool operator==(const b_string& lhs, const b_string& rhs) {
    return lhs.value == rhs.value;
}

///
/// This class has been renamed to b_string
///
/// @deprecated use b_string instead.
///
BSONCXX_DEPRECATED typedef b_string b_utf8;

///
/// A BSON document value.
///
struct b_document {
    static constexpr auto type_id = type::k_document;

    document::view value;

    ///
    /// Conversion operator unwrapping a document::view
    ///
    BSONCXX_INLINE operator document::view() const {
        return value;
    }

    ///
    /// Returns an unwrapped document::view
    ///
    BSONCXX_INLINE document::view view() {
        return value;
    }
};

///
/// free function comparator for b_document
///
/// @relatesalso b_document
///
BSONCXX_INLINE bool operator==(const b_document& lhs, const b_document& rhs) {
    return lhs.value == rhs.value;
}

///
/// A BSON array value.
///
struct b_array {
    static constexpr auto type_id = type::k_array;

    array::view value;

    ///
    /// Conversion operator unwrapping an array::view
    ///
    BSONCXX_INLINE operator array::view() const {
        return value;
    }
};

///
/// free function comparator for b_array
///
/// @relatesalso b_array
///
BSONCXX_INLINE bool operator==(const b_array& lhs, const b_array& rhs) {
    return lhs.value == rhs.value;
}

///
/// A BSON binary data value.
///
struct b_binary {
    static constexpr auto type_id = type::k_binary;

    binary_sub_type sub_type;
    uint32_t size;
    const uint8_t* bytes;
};

///
/// free function comparator for b_binary
///
/// @relatesalso b_binary
///
BSONCXX_INLINE bool operator==(const b_binary& lhs, const b_binary& rhs) {
    return lhs.sub_type == rhs.sub_type && lhs.size == rhs.size &&
           (!lhs.size || (std::memcmp(lhs.bytes, rhs.bytes, lhs.size) == 0));
}

///
/// A BSON undefined value.
///
/// @deprecated
///   This BSON type is deprecated and use by clients is discouraged.
///
struct b_undefined {
    static constexpr auto type_id = type::k_undefined;
};

///
/// free function comparator for b_undefined
///
/// @relatesalso b_undefined
///
BSONCXX_INLINE bool operator==(const b_undefined&, const b_undefined&) {
    return true;
}

///
/// A BSON ObjectId value.
///
struct b_oid {
    static constexpr auto type_id = type::k_oid;

    oid value;
};

///
/// free function comparator for b_oid
///
/// @relatesalso b_oid
///
BSONCXX_INLINE bool operator==(const b_oid& lhs, const b_oid& rhs) {
    return lhs.value == rhs.value;
}

///
/// A BSON boolean value.
///
struct b_bool {
    static constexpr auto type_id = type::k_bool;

    bool value;

    ///
    /// Conversion operator unwrapping a bool
    ///
    BSONCXX_INLINE operator bool() const {
        return value;
    }
};

///
/// free function comparator for b_bool
///
/// @relatesalso b_bool
///
BSONCXX_INLINE bool operator==(const b_bool& lhs, const b_bool& rhs) {
    return lhs.value == rhs.value;
}

///
/// A BSON date value.
///
struct b_date {
    static constexpr auto type_id = type::k_date;

    ///
    /// Constructor for b_date
    ///
    /// @param value
    ///   Milliseconds since the system_clock epoch.
    ///
    BSONCXX_INLINE
    explicit b_date(std::chrono::milliseconds value) : value(value) {}

    ///
    /// Constructor for b_date
    ///
    /// @param tp
    ///   A system_clock time_point.
    ///
    BSONCXX_INLINE
    explicit b_date(const std::chrono::system_clock::time_point& tp)
        : value(std::chrono::duration_cast<std::chrono::milliseconds>(tp.time_since_epoch())) {}

    std::chrono::milliseconds value;

    ///
    /// Conversion operator unwrapping a int64_t
    ///
    BSONCXX_INLINE operator int64_t() const {
        return value.count();
    }

    ///
    /// Manually convert this b_date to an int64_t
    ///
    BSONCXX_INLINE int64_t to_int64() const {
        return value.count();
    }

    ///
    /// Conversion operator unwrapping a time_point
    ///
    BSONCXX_INLINE operator std::chrono::system_clock::time_point() const {
        return std::chrono::system_clock::time_point(
            std::chrono::duration_cast<std::chrono::system_clock::duration>(value));
    }
};

///
/// free function comparator for b_date
///
/// @relatesalso b_date
///
BSONCXX_INLINE bool operator==(const b_date& lhs, const b_date& rhs) {
    return lhs.value == rhs.value;
}

///
/// A BSON null value.
///
struct b_null {
    static constexpr auto type_id = type::k_null;
};

///
/// free function comparator for b_null
///
/// @relatesalso b_null
///
BSONCXX_INLINE bool operator==(const b_null&, const b_null&) {
    return true;
}

///
/// A BSON regex value.
///
struct b_regex {
    static constexpr auto type_id = type::k_regex;

    ///
    /// Constructor for b_regex
    ///
    /// @param regex
    ///   The regex pattern
    ///
    /// @param options
    ///   The regex options
    ///
    template <typename T,
              typename U = stdx::string_view,
              detail::requires_not_t<int, detail::is_alike<b_regex, T>> = 0>
    BSONCXX_INLINE explicit b_regex(T&& regex, U&& options = U{})
        : regex(std::forward<T>(regex)), options(std::forward<U>(options)) {}

    stdx::string_view regex;
    stdx::string_view options;
};

///
/// free function comparator for b_regex
///
/// @relatesalso b_regex
///
BSONCXX_INLINE bool operator==(const b_regex& lhs, const b_regex& rhs) {
    return lhs.regex == rhs.regex && lhs.options == rhs.options;
}

///
/// A BSON DBPointer value.
///
/// @deprecated
///   A BSON DBPointer (aka DBRef) is still supported but deprecated.
///
struct b_dbpointer {
    static constexpr auto type_id = type::k_dbpointer;

    stdx::string_view collection;
    oid value;
};

///
/// free function comparator for b_dbpointer
///
/// @relatesalso b_dbpointer
///
BSONCXX_INLINE bool operator==(const b_dbpointer& lhs, const b_dbpointer& rhs) {
    return lhs.collection == rhs.collection && lhs.value == rhs.value;
}

///
/// A BSON JavaScript code value.
///
struct b_code {
    static constexpr auto type_id = type::k_code;

    ///
    /// Constructor for b_code.
    ///
    /// @param t
    ///   The js code
    ///
    template <typename T, detail::requires_not_t<int, detail::is_alike<b_code, T>> = 0>
    BSONCXX_INLINE explicit b_code(T&& t) : code(std::forward<T>(t)) {}

    stdx::string_view code;

    ///
    /// Conversion operator unwrapping a string_view
    ///
    BSONCXX_INLINE operator stdx::string_view() const {
        return code;
    }
};

///
/// free function comparator for b_code
///
/// @relatesalso b_code
///
BSONCXX_INLINE bool operator==(const b_code& lhs, const b_code& rhs) {
    return lhs.code == rhs.code;
}

///
/// A BSON Symbol value.
///
/// @deprecated
///   This BSON type is deprecated and use by clients is discouraged.
///
struct b_symbol {
    static constexpr auto type_id = type::k_symbol;

    ///
    /// Constructor for b_symbol.
    ///
    /// @param t
    ///   The symbol.
    ///
    template <typename T, detail::requires_not_t<int, detail::is_alike<b_symbol, T>> = 0>
    BSONCXX_INLINE explicit b_symbol(T&& t) : symbol(std::forward<T>(t)) {}

    stdx::string_view symbol;

    ///
    /// Conversion operator unwrapping a string_view
    ///
    BSONCXX_INLINE operator stdx::string_view() const {
        return symbol;
    }
};

///
/// free function comparator for b_symbol
///
/// @relatesalso b_symbol
///
BSONCXX_INLINE bool operator==(const b_symbol& lhs, const b_symbol& rhs) {
    return lhs.symbol == rhs.symbol;
}

///
/// A BSON JavaScript code with scope value.
///
struct b_codewscope {
    static constexpr auto type_id = type::k_codewscope;

    ///
    /// Constructor for b_codewscope.
    ///
    /// @param code
    ///   The js code
    ///
    /// @param scope
    ///   A bson document view holding the scope environment.
    ///
    template <typename T,
              typename U,
              detail::requires_not_t<int, detail::is_alike<b_codewscope, T>> = 0>
    BSONCXX_INLINE explicit b_codewscope(T&& code, U&& scope)
        : code(std::forward<T>(code)), scope(std::forward<U>(scope)) {}

    stdx::string_view code;
    document::view scope;
};

///
/// free function comparator for b_codewscope
///
/// @relatesalso b_codewscope
///
BSONCXX_INLINE bool operator==(const b_codewscope& lhs, const b_codewscope& rhs) {
    return lhs.code == rhs.code && lhs.scope == rhs.scope;
}

///
/// A BSON signed 32-bit integer value.
///
struct b_int32 {
    static constexpr auto type_id = type::k_int32;

    int32_t value;

    ///
    /// Conversion operator unwrapping a int32_t
    ///
    BSONCXX_INLINE operator int32_t() const {
        return value;
    }
};

///
/// free function comparator for b_int32
///
/// @relatesalso b_int32
///
BSONCXX_INLINE bool operator==(const b_int32& lhs, const b_int32& rhs) {
    return lhs.value == rhs.value;
}

///
/// A BSON replication timestamp value.
///
struct b_timestamp {
    static constexpr auto type_id = type::k_timestamp;

    uint32_t increment;
    uint32_t timestamp;
};

///
/// free function comparator for b_timestamp
///
/// @relatesalso b_timestamp
///
BSONCXX_INLINE bool operator==(const b_timestamp& lhs, const b_timestamp& rhs) {
    return lhs.increment == rhs.increment && lhs.timestamp == rhs.timestamp;
}

///
/// A BSON 64-bit signed integer value.
///
struct b_int64 {
    static constexpr auto type_id = type::k_int64;

    int64_t value;

    ///
    /// Conversion operator unwrapping a int64_t
    ///
    BSONCXX_INLINE operator int64_t() const {
        return value;
    }
};

///
/// free function comparator for b_int64
///
/// @relatesalso b_int64
///
BSONCXX_INLINE bool operator==(const b_int64& lhs, const b_int64& rhs) {
    return lhs.value == rhs.value;
}

///
/// A BSON Decimal128 value.
///
struct b_decimal128 {
    static constexpr auto type_id = type::k_decimal128;

    decimal128 value;

    ///
    /// Constructor for b_decimal128.
    ///
    /// @param t
    ///   The value to wrap.
    ///
    template <typename T, detail::requires_not_t<int, detail::is_alike<b_decimal128, T>> = 0>
    BSONCXX_INLINE explicit b_decimal128(T&& t) : value(std::forward<T>(t)) {}
};

///
/// free function comparator for b_decimal128
///
/// @relatesalso b_decimal128
///
BSONCXX_INLINE bool operator==(const b_decimal128& lhs, const b_decimal128& rhs) {
    return lhs.value == rhs.value;
}

///
/// A BSON min-key value.
///
struct b_minkey {
    static constexpr auto type_id = type::k_minkey;
};

///
/// free function comparator for b_minkey
///
/// @relatesalso b_minkey
///
BSONCXX_INLINE bool operator==(const b_minkey&, const b_minkey&) {
    return true;
}

///
/// A BSON max-key value.
///
struct b_maxkey {
    static constexpr auto type_id = type::k_maxkey;
};

///
/// free function comparator for b_maxkey
///
/// @relatesalso b_maxkey
///
BSONCXX_INLINE bool operator==(const b_maxkey&, const b_maxkey&) {
    return true;
}

#define BSONCXX_ENUM(name, val)                                                \
    BSONCXX_INLINE bool operator!=(const b_##name& lhs, const b_##name& rhs) { \
        return !(lhs == rhs);                                                  \
    }
#include <bsoncxx/enums/type.hpp>
#undef BSONCXX_ENUM

}  // namespace types
}  // namespace v_noabi
}  // namespace bsoncxx

<<<<<<< HEAD
BSONCXX_POP_WARNINGS();
=======
namespace bsoncxx {

using ::bsoncxx::v_noabi::to_string;

}  // namespace bsoncxx

namespace bsoncxx {
namespace types {

using ::bsoncxx::v_noabi::types::b_utf8;  // Deprecated.

using ::bsoncxx::v_noabi::types::operator==;
using ::bsoncxx::v_noabi::types::operator!=;

}  // namespace types
}  // namespace bsoncxx

#if defined(__clang__)
#pragma clang diagnostic pop
#elif defined(__GNUC__)
#pragma GCC diagnostic pop
#endif
>>>>>>> 86d4a2b2

#ifdef BSONCXX_ENUM
static_assert(false, "BSONCXX_ENUM must be undef'ed");
#endif
#pragma pop_macro("BSONCXX_ENUM")

#include <bsoncxx/config/postlude.hpp><|MERGE_RESOLUTION|>--- conflicted
+++ resolved
@@ -674,9 +674,7 @@
 }  // namespace v_noabi
 }  // namespace bsoncxx
 
-<<<<<<< HEAD
 BSONCXX_POP_WARNINGS();
-=======
 namespace bsoncxx {
 
 using ::bsoncxx::v_noabi::to_string;
@@ -693,13 +691,6 @@
 
 }  // namespace types
 }  // namespace bsoncxx
-
-#if defined(__clang__)
-#pragma clang diagnostic pop
-#elif defined(__GNUC__)
-#pragma GCC diagnostic pop
-#endif
->>>>>>> 86d4a2b2
 
 #ifdef BSONCXX_ENUM
 static_assert(false, "BSONCXX_ENUM must be undef'ed");
