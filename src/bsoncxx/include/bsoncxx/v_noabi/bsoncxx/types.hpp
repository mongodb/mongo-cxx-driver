// Copyright 2009-present MongoDB, Inc.
//
// Licensed under the Apache License, Version 2.0 (the "License");
// you may not use this file except in compliance with the License.
// You may obtain a copy of the License at
//
// http://www.apache.org/licenses/LICENSE-2.0
//
// Unless required by applicable law or agreed to in writing, software
// distributed under the License is distributed on an "AS IS" BASIS,
// WITHOUT WARRANTIES OR CONDITIONS OF ANY KIND, either express or implied.
// See the License for the specific language governing permissions and
// limitations under the License.

#pragma once

#include <chrono>
#include <cstring>
#include <string>

#include <bsoncxx/types-fwd.hpp>

#include <bsoncxx/array/view.hpp>
#include <bsoncxx/decimal128.hpp>
#include <bsoncxx/document/view.hpp>
#include <bsoncxx/oid.hpp>
#include <bsoncxx/stdx/string_view.hpp>
#include <bsoncxx/stdx/type_traits.hpp>

#include <bsoncxx/config/prelude.hpp>

BSONCXX_PUSH_WARNINGS();
BSONCXX_DISABLE_WARNING(GNU("-Wfloat-equal"));

namespace bsoncxx {
namespace v_noabi {

///
/// An enumeration of each BSON type.
///
/// @showenumvalues
///
enum class type : std::uint8_t {
    k_double = 0x01,      ///< 64-bit binary floating point.
    k_string = 0x02,      ///< UTF-8 string.
<<<<<<< HEAD
    k_utf8 = 0x02,        ///< Equivalent to @ref k_string. @deprecated
=======
>>>>>>> 7402d3d8
    k_document = 0x03,    ///< Embedded document.
    k_array = 0x04,       ///< Array.
    k_binary = 0x05,      ///< Binary data.
    k_undefined = 0x06,   ///< Undefined value. @deprecated
    k_oid = 0x07,         ///< ObjectId.
    k_bool = 0x08,        ///< Boolean.
    k_date = 0x09,        ///< UTC datetime.
    k_null = 0x0A,        ///< Null value.
    k_regex = 0x0B,       ///< Regular expression.
    k_dbpointer = 0x0C,   ///< DBPointer. @deprecated
    k_code = 0x0D,        ///< JavaScript code.
    k_symbol = 0x0E,      ///< Symbol. @deprecated
    k_codewscope = 0x0F,  ///< JavaScript code with scope.
    k_int32 = 0x10,       ///< 32-bit integer.
    k_timestamp = 0x11,   ///< Timestamp.
    k_int64 = 0x12,       ///< 64-bit integer.
    k_decimal128 = 0x13,  ///< 128-bit decimal floating point.
    k_maxkey = 0x7F,      ///< Min key.
    k_minkey = 0xFF,      ///< Max key.
};

///
/// An enumeration of each BSON binary sub type.
///
/// @showenumvalues
///
enum class binary_sub_type : std::uint8_t {
    k_binary = 0x00,             ///< Generic binary subtype.
    k_function = 0x01,           ///< Function.
    k_binary_deprecated = 0x02,  ///< Binary (Old). @deprecated
    k_uuid_deprecated = 0x03,    ///< UUID (Old). @deprecated
    k_uuid = 0x04,               ///< UUID.
    k_md5 = 0x05,                ///< MD5.
    k_encrypted = 0x06,          ///< Encrypted BSON value.
    k_column = 0x07,             ///< Compressed BSON column.
    k_sensitive = 0x08,          ///< Sensitive.
    k_user = 0x80,               ///< User defined.
};

///
/// Returns a stringification of the given type.
///
/// @param rhs
///   The type to stringify.
///
/// @return a std::string representation of the type.
///
BSONCXX_ABI_EXPORT_CDECL(std::string) to_string(type rhs);

///
/// Returns a stringification of the given binary sub type.
///
/// @param rhs
///   The type to stringify.
///
/// @return a std::string representation of the type.
///
BSONCXX_ABI_EXPORT_CDECL(std::string) to_string(binary_sub_type rhs);

namespace types {

///
/// A BSON double value.
///
struct b_double {
    BSONCXX_ABI_EXPORT static constexpr auto type_id = type::k_double;

    double value;

    ///
    /// Conversion operator unwrapping a double
    ///
    operator double() const {
        return value;
    }
};

///
/// free function comparator for b_double
///
/// @relatesalso bsoncxx::v_noabi::types::b_double
///
inline bool operator==(const b_double& lhs, const b_double& rhs) {
    return lhs.value == rhs.value;
}

///
/// A BSON UTF-8 encoded string value.
///
struct b_string {
    BSONCXX_ABI_EXPORT static constexpr auto type_id = type::k_string;

    ///
    /// Constructor for b_string.
    ///
    /// @param t
    ///   The value to wrap.
    ///
    template <typename T, detail::requires_not_t<int, detail::is_alike<b_string, T>> = 0>
    explicit b_string(T&& t) : value(std::forward<T>(t)) {}

    stdx::string_view value;

    ///
    /// Conversion operator unwrapping a string_view
    ///
    operator stdx::string_view() const {
        return value;
    }
};

///
/// free function comparator for b_string
///
/// @relatesalso bsoncxx::v_noabi::types::b_string
///
inline bool operator==(const b_string& lhs, const b_string& rhs) {
    return lhs.value == rhs.value;
}

///
<<<<<<< HEAD
/// Equivalent to @ref b_string.
///
/// @deprecated Use @ref b_string instead.
///
BSONCXX_DEPRECATED typedef b_string b_utf8;

///
=======
>>>>>>> 7402d3d8
/// A BSON document value.
///
struct b_document {
    BSONCXX_ABI_EXPORT static constexpr auto type_id = type::k_document;

    document::view value;

    ///
    /// Conversion operator unwrapping a document::view
    ///
    operator document::view() const {
        return value;
    }

    ///
    /// Returns an unwrapped document::view
    ///
    document::view view() {
        return value;
    }
};

///
/// free function comparator for b_document
///
/// @relatesalso bsoncxx::v_noabi::types::b_document
///
inline bool operator==(const b_document& lhs, const b_document& rhs) {
    return lhs.value == rhs.value;
}

///
/// A BSON array value.
///
struct b_array {
    BSONCXX_ABI_EXPORT static constexpr auto type_id = type::k_array;

    array::view value;

    ///
    /// Conversion operator unwrapping an array::view
    ///
    operator array::view() const {
        return value;
    }
};

///
/// free function comparator for b_array
///
/// @relatesalso bsoncxx::v_noabi::types::b_array
///
inline bool operator==(const b_array& lhs, const b_array& rhs) {
    return lhs.value == rhs.value;
}

///
/// A BSON binary data value.
///
struct b_binary {
    BSONCXX_ABI_EXPORT static constexpr auto type_id = type::k_binary;

    binary_sub_type sub_type;
    uint32_t size;
    const uint8_t* bytes;
};

///
/// free function comparator for b_binary
///
/// @relatesalso bsoncxx::v_noabi::types::b_binary
///
inline bool operator==(const b_binary& lhs, const b_binary& rhs) {
    return lhs.sub_type == rhs.sub_type && lhs.size == rhs.size &&
           (!lhs.size || (std::memcmp(lhs.bytes, rhs.bytes, lhs.size) == 0));
}

///
/// A BSON undefined value.
///
/// @deprecated This BSON type is deprecated. Usage is discouraged.
///
struct b_undefined {
    BSONCXX_ABI_EXPORT static constexpr auto type_id = type::k_undefined;
};

///
/// free function comparator for b_undefined
///
/// @relatesalso bsoncxx::v_noabi::types::b_undefined
///
inline bool operator==(const b_undefined&, const b_undefined&) {
    return true;
}

///
/// A BSON ObjectId value.
///
struct b_oid {
    BSONCXX_ABI_EXPORT static constexpr auto type_id = type::k_oid;

    oid value;
};

///
/// free function comparator for b_oid
///
/// @relatesalso bsoncxx::v_noabi::types::b_oid
///
inline bool operator==(const b_oid& lhs, const b_oid& rhs) {
    return lhs.value == rhs.value;
}

///
/// A BSON boolean value.
///
struct b_bool {
    BSONCXX_ABI_EXPORT static constexpr auto type_id = type::k_bool;

    bool value;

    ///
    /// Conversion operator unwrapping a bool
    ///
    operator bool() const {
        return value;
    }
};

///
/// free function comparator for b_bool
///
/// @relatesalso bsoncxx::v_noabi::types::b_bool
///
inline bool operator==(const b_bool& lhs, const b_bool& rhs) {
    return lhs.value == rhs.value;
}

///
/// A BSON date value.
///
struct b_date {
    BSONCXX_ABI_EXPORT static constexpr auto type_id = type::k_date;

    ///
    /// Constructor for b_date
    ///
    /// @param value
    ///   Milliseconds since the system_clock epoch.
    ///
    explicit b_date(std::chrono::milliseconds value) : value(value) {}

    ///
    /// Constructor for b_date
    ///
    /// @param tp
    ///   A system_clock time_point.
    ///
    explicit b_date(const std::chrono::system_clock::time_point& tp)
        : value(std::chrono::duration_cast<std::chrono::milliseconds>(tp.time_since_epoch())) {}

    std::chrono::milliseconds value;

    ///
    /// Conversion operator unwrapping a int64_t
    ///
    operator int64_t() const {
        return value.count();
    }

    ///
    /// Manually convert this b_date to an int64_t
    ///
    int64_t to_int64() const {
        return value.count();
    }

    ///
    /// Conversion operator unwrapping a time_point
    ///
    operator std::chrono::system_clock::time_point() const {
        return std::chrono::system_clock::time_point(
            std::chrono::duration_cast<std::chrono::system_clock::duration>(value));
    }
};

///
/// free function comparator for b_date
///
/// @relatesalso bsoncxx::v_noabi::types::b_date
///
inline bool operator==(const b_date& lhs, const b_date& rhs) {
    return lhs.value == rhs.value;
}

///
/// A BSON null value.
///
struct b_null {
    BSONCXX_ABI_EXPORT static constexpr auto type_id = type::k_null;
};

///
/// free function comparator for b_null
///
/// @relatesalso bsoncxx::v_noabi::types::b_null
///
inline bool operator==(const b_null&, const b_null&) {
    return true;
}

///
/// A BSON regex value.
///
struct b_regex {
    BSONCXX_ABI_EXPORT static constexpr auto type_id = type::k_regex;

    ///
    /// Constructor for b_regex
    ///
    /// @param regex
    ///   The regex pattern
    ///
    /// @param options
    ///   The regex options
    ///
    template <typename T,
              typename U = stdx::string_view,
              detail::requires_not_t<int, detail::is_alike<b_regex, T>> = 0>
    explicit b_regex(T&& regex, U&& options = U{})
        : regex(std::forward<T>(regex)), options(std::forward<U>(options)) {}

    stdx::string_view regex;
    stdx::string_view options;
};

///
/// free function comparator for b_regex
///
/// @relatesalso bsoncxx::v_noabi::types::b_regex
///
inline bool operator==(const b_regex& lhs, const b_regex& rhs) {
    return lhs.regex == rhs.regex && lhs.options == rhs.options;
}

///
/// A BSON DBPointer (aka DBRef) value.
///
/// @deprecated This BSON type is deprecated. Usage is discouraged.
///
struct b_dbpointer {
    BSONCXX_ABI_EXPORT static constexpr auto type_id = type::k_dbpointer;

    stdx::string_view collection;
    oid value;
};

///
/// free function comparator for b_dbpointer
///
/// @relatesalso bsoncxx::v_noabi::types::b_dbpointer
///
inline bool operator==(const b_dbpointer& lhs, const b_dbpointer& rhs) {
    return lhs.collection == rhs.collection && lhs.value == rhs.value;
}

///
/// A BSON JavaScript code value.
///
struct b_code {
    BSONCXX_ABI_EXPORT static constexpr auto type_id = type::k_code;

    ///
    /// Constructor for b_code.
    ///
    /// @param t
    ///   The js code
    ///
    template <typename T, detail::requires_not_t<int, detail::is_alike<b_code, T>> = 0>
    explicit b_code(T&& t) : code(std::forward<T>(t)) {}

    stdx::string_view code;

    ///
    /// Conversion operator unwrapping a string_view
    ///
    operator stdx::string_view() const {
        return code;
    }
};

///
/// free function comparator for b_code
///
/// @relatesalso bsoncxx::v_noabi::types::b_code
///
inline bool operator==(const b_code& lhs, const b_code& rhs) {
    return lhs.code == rhs.code;
}

///
/// A BSON Symbol value.
///
/// @deprecated This BSON type is deprecated. Usage is discouraged.
///
struct b_symbol {
    BSONCXX_ABI_EXPORT static constexpr auto type_id = type::k_symbol;

    ///
    /// Constructor for b_symbol.
    ///
    /// @param t
    ///   The symbol.
    ///
    template <typename T, detail::requires_not_t<int, detail::is_alike<b_symbol, T>> = 0>
    explicit b_symbol(T&& t) : symbol(std::forward<T>(t)) {}

    stdx::string_view symbol;

    ///
    /// Conversion operator unwrapping a string_view
    ///
    operator stdx::string_view() const {
        return symbol;
    }
};

///
/// free function comparator for b_symbol
///
/// @relatesalso bsoncxx::v_noabi::types::b_symbol
///
inline bool operator==(const b_symbol& lhs, const b_symbol& rhs) {
    return lhs.symbol == rhs.symbol;
}

///
/// A BSON JavaScript code with scope value.
///
struct b_codewscope {
    BSONCXX_ABI_EXPORT static constexpr auto type_id = type::k_codewscope;

    ///
    /// Constructor for b_codewscope.
    ///
    /// @param code
    ///   The js code
    ///
    /// @param scope
    ///   A bson document view holding the scope environment.
    ///
    template <typename T,
              typename U,
              detail::requires_not_t<int, detail::is_alike<b_codewscope, T>> = 0>
    explicit b_codewscope(T&& code, U&& scope)
        : code(std::forward<T>(code)), scope(std::forward<U>(scope)) {}

    stdx::string_view code;
    document::view scope;
};

///
/// free function comparator for b_codewscope
///
/// @relatesalso bsoncxx::v_noabi::types::b_codewscope
///
inline bool operator==(const b_codewscope& lhs, const b_codewscope& rhs) {
    return lhs.code == rhs.code && lhs.scope == rhs.scope;
}

///
/// A BSON signed 32-bit integer value.
///
struct b_int32 {
    BSONCXX_ABI_EXPORT static constexpr auto type_id = type::k_int32;

    int32_t value;

    ///
    /// Conversion operator unwrapping a int32_t
    ///
    operator int32_t() const {
        return value;
    }
};

///
/// free function comparator for b_int32
///
/// @relatesalso bsoncxx::v_noabi::types::b_int32
///
inline bool operator==(const b_int32& lhs, const b_int32& rhs) {
    return lhs.value == rhs.value;
}

///
/// A BSON replication timestamp value.
///
struct b_timestamp {
    BSONCXX_ABI_EXPORT static constexpr auto type_id = type::k_timestamp;

    uint32_t increment;
    uint32_t timestamp;
};

///
/// free function comparator for b_timestamp
///
/// @relatesalso bsoncxx::v_noabi::types::b_timestamp
///
inline bool operator==(const b_timestamp& lhs, const b_timestamp& rhs) {
    return lhs.increment == rhs.increment && lhs.timestamp == rhs.timestamp;
}

///
/// A BSON 64-bit signed integer value.
///
struct b_int64 {
    BSONCXX_ABI_EXPORT static constexpr auto type_id = type::k_int64;

    int64_t value;

    ///
    /// Conversion operator unwrapping a int64_t
    ///
    operator int64_t() const {
        return value;
    }
};

///
/// free function comparator for b_int64
///
/// @relatesalso bsoncxx::v_noabi::types::b_int64
///
inline bool operator==(const b_int64& lhs, const b_int64& rhs) {
    return lhs.value == rhs.value;
}

///
/// A BSON Decimal128 value.
///
struct b_decimal128 {
    BSONCXX_ABI_EXPORT static constexpr auto type_id = type::k_decimal128;

    decimal128 value;

    ///
    /// Constructor for b_decimal128.
    ///
    /// @param t
    ///   The value to wrap.
    ///
    template <typename T, detail::requires_not_t<int, detail::is_alike<b_decimal128, T>> = 0>
    explicit b_decimal128(T&& t) : value(std::forward<T>(t)) {}
};

///
/// free function comparator for b_decimal128
///
/// @relatesalso bsoncxx::v_noabi::types::b_decimal128
///
inline bool operator==(const b_decimal128& lhs, const b_decimal128& rhs) {
    return lhs.value == rhs.value;
}

///
/// A BSON min-key value.
///
struct b_minkey {
    BSONCXX_ABI_EXPORT static constexpr auto type_id = type::k_minkey;
};

///
/// free function comparator for b_minkey
///
/// @relatesalso bsoncxx::v_noabi::types::b_minkey
///
inline bool operator==(const b_minkey&, const b_minkey&) {
    return true;
}

///
/// A BSON max-key value.
///
struct b_maxkey {
    BSONCXX_ABI_EXPORT static constexpr auto type_id = type::k_maxkey;
};

///
/// free function comparator for b_maxkey
///
/// @relatesalso bsoncxx::v_noabi::types::b_maxkey
///
inline bool operator==(const b_maxkey&, const b_maxkey&) {
    return true;
}

///
/// @relatesalso bsoncxx::v_noabi::types::b_double
///
/// free function comparator for b_double
///
inline bool operator!=(const b_double& lhs, const b_double& rhs) {
    return !(lhs == rhs);
}

///
/// @relatesalso bsoncxx::v_noabi::types::b_string
///
/// free function comparator for b_string
///
inline bool operator!=(const b_string& lhs, const b_string& rhs) {
    return !(lhs == rhs);
}

///
/// @relatesalso bsoncxx::v_noabi::types::b_document
///
/// free function comparator for b_document
///
inline bool operator!=(const b_document& lhs, const b_document& rhs) {
    return !(lhs == rhs);
}

///
/// @relatesalso bsoncxx::v_noabi::types::b_array
///
/// free function comparator for b_array
///
inline bool operator!=(const b_array& lhs, const b_array& rhs) {
    return !(lhs == rhs);
}

///
/// @relatesalso bsoncxx::v_noabi::types::b_binary
///
/// free function comparator for b_binary
///
inline bool operator!=(const b_binary& lhs, const b_binary& rhs) {
    return !(lhs == rhs);
}

///
/// @relatesalso bsoncxx::v_noabi::types::b_undefined
///
/// free function comparator for b_undefined
///
inline bool operator!=(const b_undefined& lhs, const b_undefined& rhs) {
    return !(lhs == rhs);
}

///
/// @relatesalso bsoncxx::v_noabi::types::b_oid
///
/// free function comparator for b_oid
///
inline bool operator!=(const b_oid& lhs, const b_oid& rhs) {
    return !(lhs == rhs);
}

///
/// @relatesalso bsoncxx::v_noabi::types::b_bool
///
/// free function comparator for b_bool
///
inline bool operator!=(const b_bool& lhs, const b_bool& rhs) {
    return !(lhs == rhs);
}

///
/// @relatesalso bsoncxx::v_noabi::types::b_date
///
/// free function comparator for b_date
///
inline bool operator!=(const b_date& lhs, const b_date& rhs) {
    return !(lhs == rhs);
}

///
/// @relatesalso bsoncxx::v_noabi::types::b_null
///
/// free function comparator for b_null
///
inline bool operator!=(const b_null& lhs, const b_null& rhs) {
    return !(lhs == rhs);
}

///
/// @relatesalso bsoncxx::v_noabi::types::b_regex
///
/// free function comparator for b_regex
///
inline bool operator!=(const b_regex& lhs, const b_regex& rhs) {
    return !(lhs == rhs);
}

///
/// @relatesalso bsoncxx::v_noabi::types::b_dbpointer
///
/// free function comparator for b_dbpointer
///
inline bool operator!=(const b_dbpointer& lhs, const b_dbpointer& rhs) {
    return !(lhs == rhs);
}

///
/// @relatesalso bsoncxx::v_noabi::types::b_code
///
/// free function comparator for b_code
///
inline bool operator!=(const b_code& lhs, const b_code& rhs) {
    return !(lhs == rhs);
}

///
/// @relatesalso bsoncxx::v_noabi::types::b_symbol
///
/// free function comparator for b_symbol
///
inline bool operator!=(const b_symbol& lhs, const b_symbol& rhs) {
    return !(lhs == rhs);
}

///
/// @relatesalso bsoncxx::v_noabi::types::b_codewscope
///
/// free function comparator for b_codewscope
///
inline bool operator!=(const b_codewscope& lhs, const b_codewscope& rhs) {
    return !(lhs == rhs);
}

///
/// @relatesalso bsoncxx::v_noabi::types::b_int32
///
/// free function comparator for b_int32
///
inline bool operator!=(const b_int32& lhs, const b_int32& rhs) {
    return !(lhs == rhs);
}

///
/// @relatesalso bsoncxx::v_noabi::types::b_timestamp
///
/// free function comparator for b_timestamp
///
inline bool operator!=(const b_timestamp& lhs, const b_timestamp& rhs) {
    return !(lhs == rhs);
}

///
/// @relatesalso bsoncxx::v_noabi::types::b_int64
///
/// free function comparator for b_int64
///
inline bool operator!=(const b_int64& lhs, const b_int64& rhs) {
    return !(lhs == rhs);
}

///
/// @relatesalso bsoncxx::v_noabi::types::b_decimal128
///
/// free function comparator for b_decimal128
///
inline bool operator!=(const b_decimal128& lhs, const b_decimal128& rhs) {
    return !(lhs == rhs);
}

///
/// @relatesalso bsoncxx::v_noabi::types::b_minkey
///
/// free function comparator for b_minkey
///
inline bool operator!=(const b_minkey& lhs, const b_minkey& rhs) {
    return !(lhs == rhs);
}

///
/// @relatesalso bsoncxx::v_noabi::types::b_maxkey
///
/// free function comparator for b_maxkey
///
inline bool operator!=(const b_maxkey& lhs, const b_maxkey& rhs) {
    return !(lhs == rhs);
}

}  // namespace types
}  // namespace v_noabi
}  // namespace bsoncxx

BSONCXX_POP_WARNINGS();

namespace bsoncxx {

using ::bsoncxx::v_noabi::to_string;

}  // namespace bsoncxx

namespace bsoncxx {
namespace types {

using ::bsoncxx::v_noabi::types::operator==;
using ::bsoncxx::v_noabi::types::operator!=;

}  // namespace types
}  // namespace bsoncxx

#include <bsoncxx/config/postlude.hpp>

///
/// @file
/// Provides entities used to represent BSON types.
///

#if defined(BSONCXX_PRIVATE_DOXYGEN_PREPROCESSOR)

namespace bsoncxx {

/// @ref bsoncxx::v_noabi::to_string(v_noabi::type rhs)
std::string to_string(v_noabi::type rhs);

/// @ref bsoncxx::v_noabi::to_string(v_noabi::binary_sub_type rhs)
std::string to_string(v_noabi::binary_sub_type rhs);

namespace types {

<<<<<<< HEAD
/// @ref bsoncxx::v_noabi::types::b_utf8
/// @deprecated Use @ref bsoncxx::types::b_string instead.
struct b_utf8 {};

=======
>>>>>>> 7402d3d8
/// @ref bsoncxx::v_noabi::types::operator==(const v_noabi::types::b_double& lhs, const v_noabi::types::b_double& rhs)
bool operator==(const v_noabi::types::b_double& lhs, const v_noabi::types::b_double& rhs);

/// @ref bsoncxx::v_noabi::types::operator==(const v_noabi::types::b_string& lhs, const v_noabi::types::b_string& rhs)
bool operator==(const v_noabi::types::b_string& lhs, const v_noabi::types::b_string& rhs);

/// @ref bsoncxx::v_noabi::types::operator==(const v_noabi::types::b_document& lhs, const v_noabi::types::b_document& rhs)
bool operator==(const v_noabi::types::b_document& lhs, const v_noabi::types::b_document& rhs);

/// @ref bsoncxx::v_noabi::types::operator==(const v_noabi::types::b_array& lhs, const v_noabi::types::b_array& rhs)
bool operator==(const v_noabi::types::b_array& lhs, const v_noabi::types::b_array& rhs);

/// @ref bsoncxx::v_noabi::types::operator==(const v_noabi::types::b_binary& lhs, const v_noabi::types::b_binary& rhs)
bool operator==(const v_noabi::types::b_binary& lhs, const v_noabi::types::b_binary& rhs);

/// @ref bsoncxx::v_noabi::types::operator==(const v_noabi::types::b_undefined&, const v_noabi::types::b_undefined&)
bool operator==(const v_noabi::types::b_undefined&, const v_noabi::types::b_undefined&);

/// @ref bsoncxx::v_noabi::types::operator==(const v_noabi::types::b_oid& lhs, const v_noabi::types::b_oid& rhs)
bool operator==(const v_noabi::types::b_oid& lhs, const v_noabi::types::b_oid& rhs);

/// @ref bsoncxx::v_noabi::types::operator==(const v_noabi::types::b_bool& lhs, const v_noabi::types::b_bool& rhs)
bool operator==(const v_noabi::types::b_bool& lhs, const v_noabi::types::b_bool& rhs);

/// @ref bsoncxx::v_noabi::types::operator==(const v_noabi::types::b_date& lhs, const v_noabi::types::b_date& rhs)
bool operator==(const v_noabi::types::b_date& lhs, const v_noabi::types::b_date& rhs);

/// @ref bsoncxx::v_noabi::types::operator==(const v_noabi::types::b_null&, const v_noabi::types::b_null&)
bool operator==(const v_noabi::types::b_null&, const v_noabi::types::b_null&);

/// @ref bsoncxx::v_noabi::types::operator==(const v_noabi::types::b_regex& lhs, const v_noabi::types::b_regex& rhs)
bool operator==(const v_noabi::types::b_regex& lhs, const v_noabi::types::b_regex& rhs);

/// @ref bsoncxx::v_noabi::types::operator==(const v_noabi::types::b_dbpointer& lhs, const v_noabi::types::b_dbpointer& rhs)
bool operator==(const v_noabi::types::b_dbpointer& lhs, const v_noabi::types::b_dbpointer& rhs);

/// @ref bsoncxx::v_noabi::types::operator==(const v_noabi::types::b_code& lhs, const v_noabi::types::b_code& rhs)
bool operator==(const v_noabi::types::b_code& lhs, const v_noabi::types::b_code& rhs);

/// @ref bsoncxx::v_noabi::types::operator==(const v_noabi::types::b_symbol& lhs, const v_noabi::types::b_symbol& rhs)
bool operator==(const v_noabi::types::b_symbol& lhs, const v_noabi::types::b_symbol& rhs);

/// @ref bsoncxx::v_noabi::types::operator==(const v_noabi::types::b_codewscope& lhs, const v_noabi::types::b_codewscope& rhs)
bool operator==(const v_noabi::types::b_codewscope& lhs, const v_noabi::types::b_codewscope& rhs);

/// @ref bsoncxx::v_noabi::types::operator==(const v_noabi::types::b_int32& lhs, const v_noabi::types::b_int32& rhs)
bool operator==(const v_noabi::types::b_int32& lhs, const v_noabi::types::b_int32& rhs);

/// @ref bsoncxx::v_noabi::types::operator==(const v_noabi::types::b_timestamp& lhs, const v_noabi::types::b_timestamp& rhs)
bool operator==(const v_noabi::types::b_timestamp& lhs, const v_noabi::types::b_timestamp& rhs);

/// @ref bsoncxx::v_noabi::types::operator==(const v_noabi::types::b_int64& lhs, const v_noabi::types::b_int64& rhs)
bool operator==(const v_noabi::types::b_int64& lhs, const v_noabi::types::b_int64& rhs);

/// @ref bsoncxx::v_noabi::types::operator==(const v_noabi::types::b_decimal128& lhs, const v_noabi::types::b_decimal128& rhs)
bool operator==(const v_noabi::types::b_decimal128& lhs, const v_noabi::types::b_decimal128& rhs);

/// @ref bsoncxx::v_noabi::types::operator==(const v_noabi::types::b_minkey&, const v_noabi::types::b_minkey&)
bool operator==(const v_noabi::types::b_minkey&, const v_noabi::types::b_minkey&);

/// @ref bsoncxx::v_noabi::types::operator==(const v_noabi::types::b_maxkey&, const v_noabi::types::b_maxkey&)
bool operator==(const v_noabi::types::b_maxkey&, const v_noabi::types::b_maxkey&);

/// @ref bsoncxx::v_noabi::types::operator!=(const v_noabi::types::b_double& lhs, const v_noabi::types::b_double& rhs)
bool operator!=(const v_noabi::types::b_double& lhs, const v_noabi::types::b_double& rhs);

/// @ref bsoncxx::v_noabi::types::operator!=(const v_noabi::types::b_string& lhs, const v_noabi::types::b_string& rhs)
bool operator!=(const v_noabi::types::b_string& lhs, const v_noabi::types::b_string& rhs);

/// @ref bsoncxx::v_noabi::types::operator!=(const v_noabi::types::b_document& lhs, const v_noabi::types::b_document& rhs)
bool operator!=(const v_noabi::types::b_document& lhs, const v_noabi::types::b_document& rhs);

/// @ref bsoncxx::v_noabi::types::operator!=(const v_noabi::types::b_array& lhs, const v_noabi::types::b_array& rhs)
bool operator!=(const v_noabi::types::b_array& lhs, const v_noabi::types::b_array& rhs);

/// @ref bsoncxx::v_noabi::types::operator!=(const v_noabi::types::b_binary& lhs, const v_noabi::types::b_binary& rhs)
bool operator!=(const v_noabi::types::b_binary& lhs, const v_noabi::types::b_binary& rhs);

/// @ref bsoncxx::v_noabi::types::operator!=(const v_noabi::types::b_undefined& lhs, const v_noabi::types::b_undefined& rhs)
bool operator!=(const v_noabi::types::b_undefined& lhs, const v_noabi::types::b_undefined& rhs);

/// @ref bsoncxx::v_noabi::types::operator!=(const v_noabi::types::b_oid& lhs, const v_noabi::types::b_oid& rhs)
bool operator!=(const v_noabi::types::b_oid& lhs, const v_noabi::types::b_oid& rhs);

/// @ref bsoncxx::v_noabi::types::operator!=(const v_noabi::types::b_bool& lhs, const v_noabi::types::b_bool& rhs)
bool operator!=(const v_noabi::types::b_bool& lhs, const v_noabi::types::b_bool& rhs);

/// @ref bsoncxx::v_noabi::types::operator!=(const v_noabi::types::b_date& lhs, const v_noabi::types::b_date& rhs)
bool operator!=(const v_noabi::types::b_date& lhs, const v_noabi::types::b_date& rhs);

/// @ref bsoncxx::v_noabi::types::operator!=(const v_noabi::types::b_null& lhs, const v_noabi::types::b_null& rhs)
bool operator!=(const v_noabi::types::b_null& lhs, const v_noabi::types::b_null& rhs);

/// @ref bsoncxx::v_noabi::types::operator!=(const v_noabi::types::b_regex& lhs, const v_noabi::types::b_regex& rhs)
bool operator!=(const v_noabi::types::b_regex& lhs, const v_noabi::types::b_regex& rhs);

/// @ref bsoncxx::v_noabi::types::operator!=(const v_noabi::types::b_dbpointer& lhs, const v_noabi::types::b_dbpointer& rhs)
bool operator!=(const v_noabi::types::b_dbpointer& lhs, const v_noabi::types::b_dbpointer& rhs);

/// @ref bsoncxx::v_noabi::types::operator!=(const v_noabi::types::b_code& lhs, const v_noabi::types::b_code& rhs)
bool operator!=(const v_noabi::types::b_code& lhs, const v_noabi::types::b_code& rhs);

/// @ref bsoncxx::v_noabi::types::operator!=(const v_noabi::types::b_symbol& lhs, const v_noabi::types::b_symbol& rhs)
bool operator!=(const v_noabi::types::b_symbol& lhs, const v_noabi::types::b_symbol& rhs);

/// @ref bsoncxx::v_noabi::types::operator!=(const v_noabi::types::b_codewscope& lhs, const v_noabi::types::b_codewscope& rhs)
bool operator!=(const v_noabi::types::b_codewscope& lhs, const v_noabi::types::b_codewscope& rhs);

/// @ref bsoncxx::v_noabi::types::operator!=(const v_noabi::types::b_int32& lhs, const v_noabi::types::b_int32& rhs)
bool operator!=(const v_noabi::types::b_int32& lhs, const v_noabi::types::b_int32& rhs);

/// @ref bsoncxx::v_noabi::types::operator!=(const v_noabi::types::b_timestamp& lhs, const v_noabi::types::b_timestamp& rhs)
bool operator!=(const v_noabi::types::b_timestamp& lhs, const v_noabi::types::b_timestamp& rhs);

/// @ref bsoncxx::v_noabi::types::operator!=(const v_noabi::types::b_int64& lhs, const v_noabi::types::b_int64& rhs)
bool operator!=(const v_noabi::types::b_int64& lhs, const v_noabi::types::b_int64& rhs);

/// @ref bsoncxx::v_noabi::types::operator!=(const v_noabi::types::b_decimal128& lhs, const v_noabi::types::b_decimal128& rhs)
bool operator!=(const v_noabi::types::b_decimal128& lhs, const v_noabi::types::b_decimal128& rhs);

/// @ref bsoncxx::v_noabi::types::operator!=(const v_noabi::types::b_minkey& lhs, const v_noabi::types::b_minkey& rhs)
bool operator!=(const v_noabi::types::b_minkey& lhs, const v_noabi::types::b_minkey& rhs);

/// @ref bsoncxx::v_noabi::types::operator!=(const v_noabi::types::b_maxkey& lhs, const v_noabi::types::b_maxkey& rhs)
bool operator!=(const v_noabi::types::b_maxkey& lhs, const v_noabi::types::b_maxkey& rhs);

}  // namespace types

}  // namespace bsoncxx

#endif  // defined(BSONCXX_PRIVATE_DOXYGEN_PREPROCESSOR)<|MERGE_RESOLUTION|>--- conflicted
+++ resolved
@@ -43,10 +43,6 @@
 enum class type : std::uint8_t {
     k_double = 0x01,      ///< 64-bit binary floating point.
     k_string = 0x02,      ///< UTF-8 string.
-<<<<<<< HEAD
-    k_utf8 = 0x02,        ///< Equivalent to @ref k_string. @deprecated
-=======
->>>>>>> 7402d3d8
     k_document = 0x03,    ///< Embedded document.
     k_array = 0x04,       ///< Array.
     k_binary = 0x05,      ///< Binary data.
@@ -168,16 +164,6 @@
 }
 
 ///
-<<<<<<< HEAD
-/// Equivalent to @ref b_string.
-///
-/// @deprecated Use @ref b_string instead.
-///
-BSONCXX_DEPRECATED typedef b_string b_utf8;
-
-///
-=======
->>>>>>> 7402d3d8
 /// A BSON document value.
 ///
 struct b_document {
@@ -905,13 +891,6 @@
 
 namespace types {
 
-<<<<<<< HEAD
-/// @ref bsoncxx::v_noabi::types::b_utf8
-/// @deprecated Use @ref bsoncxx::types::b_string instead.
-struct b_utf8 {};
-
-=======
->>>>>>> 7402d3d8
 /// @ref bsoncxx::v_noabi::types::operator==(const v_noabi::types::b_double& lhs, const v_noabi::types::b_double& rhs)
 bool operator==(const v_noabi::types::b_double& lhs, const v_noabi::types::b_double& rhs);
 
