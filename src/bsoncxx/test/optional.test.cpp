--- conflicted
+++ resolved
@@ -509,17 +509,10 @@
         auto dup = std::move(aptr);
         CHECK_VS2017(aptr == dup);
     }
-<<<<<<< HEAD
-    aptr = bsoncxx::stdx::make_unique<int>(31);
+    aptr = bsoncxx::make_unique<int>(31);
     CHECK_VS2017(aptr != nullopt);
     REQUIRE_VS2017(aptr != nullptr);
     CHECK_VS2017(**aptr == 31);
-=======
-    aptr = bsoncxx::make_unique<int>(31);
-    CHECK(aptr != nullopt);
-    REQUIRE(aptr != nullptr);
-    CHECK(**aptr == 31);
->>>>>>> 747be064
     {
         auto dup = std::move(aptr);
         CHECK(aptr);
