--- conflicted
+++ resolved
@@ -86,22 +86,7 @@
     ${bsoncxx_sources_private}
     ${bsoncxx_sources_v_noabi}
     ${bsoncxx_sources_v1}
-<<<<<<< HEAD
-    bsoncxx/v_noabi/bsoncxx/config/private/config.hh.in
-    bsoncxx/v_noabi/bsoncxx/config/private/postlude.hh
-    bsoncxx/v_noabi/bsoncxx/config/private/prelude.hh
-    bsoncxx/v_noabi/bsoncxx/private/aligned_storage.hh
-    bsoncxx/v_noabi/bsoncxx/private/b64_ntop.hh
-    bsoncxx/v_noabi/bsoncxx/private/helpers.hh
-    bsoncxx/v_noabi/bsoncxx/private/make_unique.hh
-    bsoncxx/v_noabi/bsoncxx/private/itoa.hh
-    bsoncxx/v_noabi/bsoncxx/private/libbson.hh
-    bsoncxx/v_noabi/bsoncxx/private/stack.hh
-    bsoncxx/v_noabi/bsoncxx/private/suppress_deprecation_warnings.hh
-    bsoncxx/v_noabi/bsoncxx/test_util/export_for_testing.hh
-    bsoncxx/v_noabi/bsoncxx/types/bson_value/private/value.hh
-    bsoncxx/v_noabi/bsoncxx/types/private/convert.hh
-=======
+    bsoncxx/private/aligned_storage.hh
     bsoncxx/private/b64_ntop.hh
     bsoncxx/private/config/config.hh.in
     bsoncxx/private/convert.hh
@@ -113,7 +98,6 @@
     bsoncxx/private/stack.hh
     bsoncxx/private/suppress_deprecation_warnings.hh
     bsoncxx/v_noabi/bsoncxx/types/bson_value/value.hh
->>>>>>> c75a10e2
     bsoncxx/v1/config/config.hpp.in
     bsoncxx/v1/config/version.hpp.in
 )