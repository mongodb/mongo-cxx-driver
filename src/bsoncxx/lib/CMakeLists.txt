# Copyright 2009-present MongoDB, Inc.
#
# Licensed under the Apache License, Version 2.0 (the "License");
# you may not use this file except in compliance with the License.
# You may obtain a copy of the License at
#
# http://www.apache.org/licenses/LICENSE-2.0
#
# Unless required by applicable law or agreed to in writing, software
# distributed under the License is distributed on an "AS IS" BASIS,
# WITHOUT WARRANTIES OR CONDITIONS OF ANY KIND, either express or implied.
# See the License for the specific language governing permissions and
# limitations under the License.

set(bsoncxx_sources_v_noabi
    bsoncxx/v_noabi/bsoncxx/array/element.cpp
    bsoncxx/v_noabi/bsoncxx/array/value.cpp
    bsoncxx/v_noabi/bsoncxx/array/view.cpp
    bsoncxx/v_noabi/bsoncxx/builder/core.cpp
    bsoncxx/v_noabi/bsoncxx/decimal128.cpp
    bsoncxx/v_noabi/bsoncxx/document/element.cpp
    bsoncxx/v_noabi/bsoncxx/document/value.cpp
    bsoncxx/v_noabi/bsoncxx/document/view.cpp
    bsoncxx/v_noabi/bsoncxx/exception/error_code.cpp
    bsoncxx/v_noabi/bsoncxx/exception/exception.cpp
    bsoncxx/v_noabi/bsoncxx/json.cpp
    bsoncxx/v_noabi/bsoncxx/oid.cpp
    bsoncxx/v_noabi/bsoncxx/private/itoa.cpp
    bsoncxx/v_noabi/bsoncxx/string/view_or_value.cpp
    bsoncxx/v_noabi/bsoncxx/types.cpp
    bsoncxx/v_noabi/bsoncxx/types/bson_value/value.cpp
    bsoncxx/v_noabi/bsoncxx/types/bson_value/view.cpp
    bsoncxx/v_noabi/bsoncxx/validate.cpp
)

list(APPEND bsoncxx_sources
    ${bsoncxx_sources_v_noabi}
)
list(TRANSFORM bsoncxx_sources PREPEND "${CMAKE_CURRENT_SOURCE_DIR}/")
set(bsoncxx_sources "${bsoncxx_sources}" PARENT_SCOPE)

# Generate private headers.
if(1)
    configure_file(
        bsoncxx/v_noabi/bsoncxx/config/private/config.hh.in
        bsoncxx/v_noabi/bsoncxx/config/private/config.hh
    )
endif()

# Generate and install public headers.
if(1)
    configure_file(
        bsoncxx/v_noabi/bsoncxx/config/config.hpp.in
        bsoncxx/v_noabi/bsoncxx/config/config.hpp
    )

    configure_file(
        bsoncxx/v_noabi/bsoncxx/config/version.hpp.in
        bsoncxx/v_noabi/bsoncxx/config/version.hpp
    )

    install(FILES
        ${CMAKE_CURRENT_BINARY_DIR}/bsoncxx/v_noabi/bsoncxx/config/config.hpp
        ${CMAKE_CURRENT_BINARY_DIR}/bsoncxx/v_noabi/bsoncxx/config/version.hpp
        DESTINATION ${CMAKE_INSTALL_INCLUDEDIR}/bsoncxx/v_noabi/bsoncxx/config
        COMPONENT dev
    )
endif()

set_dist_list(src_bsoncxx_lib_DIST
    CMakeLists.txt
    ${bsoncxx_sources_v_noabi}
    bsoncxx/v_noabi/bsoncxx/config/config.hpp.in
    bsoncxx/v_noabi/bsoncxx/config/private/config.hh.in
    bsoncxx/v_noabi/bsoncxx/config/private/postlude.hh
    bsoncxx/v_noabi/bsoncxx/config/private/prelude.hh
    bsoncxx/v_noabi/bsoncxx/config/version.hpp.in
    bsoncxx/v_noabi/bsoncxx/private/b64_ntop.hh
    bsoncxx/v_noabi/bsoncxx/private/helpers.hh
<<<<<<< HEAD
=======
    bsoncxx/v_noabi/bsoncxx/private/make_unique.hh
>>>>>>> 7402d3d8
    bsoncxx/v_noabi/bsoncxx/private/itoa.hh
    bsoncxx/v_noabi/bsoncxx/private/libbson.hh
    bsoncxx/v_noabi/bsoncxx/private/stack.hh
    bsoncxx/v_noabi/bsoncxx/private/suppress_deprecation_warnings.hh
    bsoncxx/v_noabi/bsoncxx/test_util/export_for_testing.hh
    bsoncxx/v_noabi/bsoncxx/types/bson_value/private/value.hh
    bsoncxx/v_noabi/bsoncxx/types/private/convert.hh
)<|MERGE_RESOLUTION|>--- conflicted
+++ resolved
@@ -77,10 +77,7 @@
     bsoncxx/v_noabi/bsoncxx/config/version.hpp.in
     bsoncxx/v_noabi/bsoncxx/private/b64_ntop.hh
     bsoncxx/v_noabi/bsoncxx/private/helpers.hh
-<<<<<<< HEAD
-=======
     bsoncxx/v_noabi/bsoncxx/private/make_unique.hh
->>>>>>> 7402d3d8
     bsoncxx/v_noabi/bsoncxx/private/itoa.hh
     bsoncxx/v_noabi/bsoncxx/private/libbson.hh
     bsoncxx/v_noabi/bsoncxx/private/stack.hh
