--- conflicted
+++ resolved
@@ -274,11 +274,7 @@
 }
 
 value::value(void* internal_value)
-<<<<<<< HEAD
-    : _impl(stdx::make_unique<impl>(static_cast<const bson_value_t*>(internal_value))) {}
-=======
     : _impl(make_unique<impl>(static_cast<const bson_value_t*>(internal_value))) {}
->>>>>>> 7402d3d8
 
 value::value(const value& rhs) : value(&rhs._impl->_value) {}
 
