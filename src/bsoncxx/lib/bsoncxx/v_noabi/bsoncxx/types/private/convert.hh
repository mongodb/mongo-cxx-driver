// Copyright 2020 MongoDB Inc.
//
// Licensed under the Apache License, Version 2.0 (the "License");
// you may not use this file except in compliance with the License.
// You may obtain a copy of the License at
//
// http://www.apache.org/licenses/LICENSE-2.0
//
// Unless required by applicable law or agreed to in writing, software
// distributed under the License is distributed on an "AS IS" BASIS,
// WITHOUT WARRANTIES OR CONDITIONS OF ANY KIND, either express or implied.
// See the License for the specific language governing permissions and
// limitations under the License.

#pragma once

#include <cstdlib>

#include <bsoncxx/private/libbson.hh>
#include <bsoncxx/private/suppress_deprecation_warnings.hh>
#include <bsoncxx/types.hpp>
#include <bsoncxx/types/bson_value/view.hpp>

#include <bsoncxx/config/private/prelude.hh>

namespace bsoncxx {
inline namespace v_noabi {
namespace types {

BSONCXX_INLINE char* make_copy_for_libbson(stdx::string_view s, uint32_t* len_out = nullptr) {
    // Append a nul byte to the end of the string
    char* copy = (char*)bson_malloc0(s.length() + 1);
    std::memcpy(copy, s.data(), s.length());
    copy[s.length()] = '\0';

    if (len_out) {
        *len_out = (uint32_t)(s.length());
    }

    return copy;
}

BSONCXX_INLINE void convert_to_libbson(const bsoncxx::types::b_binary& binary, bson_value_t* v) {
    v->value_type = BSON_TYPE_BINARY;

    v->value.v_binary.subtype = static_cast<bson_subtype_t>(binary.sub_type);
    v->value.v_binary.data_len = binary.size;
    v->value.v_binary.data = (uint8_t*)bson_malloc0(binary.size);
    std::memcpy(v->value.v_binary.data, binary.bytes, binary.size);
}

BSONCXX_INLINE void convert_to_libbson(const bsoncxx::types::b_string& str, bson_value_t* v) {
    v->value_type = BSON_TYPE_UTF8;
    v->value.v_utf8.str = make_copy_for_libbson(str.value, &(v->value.v_utf8.len));
}

BSONCXX_INLINE void convert_to_libbson(const bsoncxx::types::b_double& val, bson_value_t* v) {
    v->value_type = BSON_TYPE_DOUBLE;
    v->value.v_double = val.value;
}

BSONCXX_INLINE void convert_to_libbson(const bsoncxx::types::b_int32& val, bson_value_t* v) {
    v->value_type = BSON_TYPE_INT32;
    v->value.v_int32 = val.value;
}

BSONCXX_INLINE void convert_to_libbson(const bsoncxx::types::b_int64& val, bson_value_t* v) {
    v->value_type = BSON_TYPE_INT64;
    v->value.v_int64 = val.value;
}

BSONCXX_INLINE void convert_to_libbson(const bsoncxx::types::b_undefined&, bson_value_t* v) {
    v->value_type = BSON_TYPE_UNDEFINED;
}

BSONCXX_INLINE void convert_to_libbson(const bsoncxx::types::b_oid& val, bson_value_t* v) {
    v->value_type = BSON_TYPE_OID;
    std::memcpy(&v->value.v_oid.bytes, val.value.bytes(), val.value.k_oid_length);
}

BSONCXX_INLINE void convert_to_libbson(const bsoncxx::types::b_decimal128& decimal,
                                       bson_value_t* v) {
    v->value_type = BSON_TYPE_DECIMAL128;

    v->value.v_decimal128.high = decimal.value.high();
    v->value.v_decimal128.low = decimal.value.low();
}

BSONCXX_INLINE void convert_to_libbson(const bsoncxx::types::b_bool& val, bson_value_t* v) {
    v->value_type = BSON_TYPE_BOOL;
    v->value.v_bool = val.value;
}

BSONCXX_INLINE void convert_to_libbson(const bsoncxx::types::b_date& date, bson_value_t* v) {
    v->value_type = BSON_TYPE_DATE_TIME;
    v->value.v_datetime = date.value.count();
}

BSONCXX_INLINE void convert_to_libbson(const bsoncxx::types::b_null&, bson_value_t* v) {
    v->value_type = BSON_TYPE_NULL;
}

BSONCXX_INLINE void convert_to_libbson(const bsoncxx::types::b_regex& regex, bson_value_t* v) {
    v->value_type = BSON_TYPE_REGEX;
    v->value.v_regex.options = make_copy_for_libbson(regex.options);
    v->value.v_regex.regex = make_copy_for_libbson(regex.regex);
}

BSONCXX_INLINE void convert_to_libbson(const bsoncxx::types::b_dbpointer& db, bson_value_t* v) {
    v->value_type = BSON_TYPE_DBPOINTER;

    v->value.v_dbpointer.collection =
        make_copy_for_libbson(db.collection, &(v->value.v_dbpointer.collection_len));

    std::memcpy((v->value.v_dbpointer.oid.bytes), db.value.bytes(), db.value.k_oid_length);
}

BSONCXX_INLINE void convert_to_libbson(const bsoncxx::types::b_code& code, bson_value_t* v) {
    v->value_type = BSON_TYPE_CODE;
    v->value.v_code.code = make_copy_for_libbson(code.code, &(v->value.v_code.code_len));
}

BSONCXX_INLINE void convert_to_libbson(const bsoncxx::types::b_symbol& symbol, bson_value_t* v) {
    v->value_type = BSON_TYPE_SYMBOL;
    v->value.v_symbol.symbol = make_copy_for_libbson(symbol.symbol, &(v->value.v_symbol.len));
}

BSONCXX_INLINE void convert_to_libbson(const bsoncxx::types::b_codewscope& code, bson_value_t* v) {
    v->value_type = BSON_TYPE_CODEWSCOPE;

    // Copy the code
    v->value.v_codewscope.code =
        make_copy_for_libbson(code.code, &(v->value.v_codewscope.code_len));

    // Copy the scope
    if (code.scope.length() == 0) {
        v->value.v_codewscope.scope_data = nullptr;
        v->value.v_codewscope.scope_len = 0;
    } else {
        v->value.v_codewscope.scope_data = (uint8_t*)bson_malloc0(code.scope.length());
        v->value.v_codewscope.scope_len = (uint32_t)code.scope.length();
        std::memcpy(v->value.v_codewscope.scope_data, code.scope.data(), code.scope.length());
    }
}

BSONCXX_INLINE void convert_to_libbson(const bsoncxx::types::b_timestamp& t, bson_value_t* v) {
    v->value_type = BSON_TYPE_TIMESTAMP;
    v->value.v_timestamp.timestamp = t.timestamp;
    v->value.v_timestamp.increment = t.increment;
}

BSONCXX_INLINE void convert_to_libbson(const bsoncxx::types::b_minkey&, bson_value_t* v) {
    v->value_type = BSON_TYPE_MINKEY;
}

BSONCXX_INLINE void convert_to_libbson(const bsoncxx::types::b_maxkey&, bson_value_t* v) {
    v->value_type = BSON_TYPE_MAXKEY;
}

BSONCXX_INLINE void convert_to_libbson(const bsoncxx::types::b_document& doc, bson_value_t* v) {
    v->value_type = BSON_TYPE_DOCUMENT;

    v->value.v_doc.data_len = (uint32_t)doc.value.length();
    if (0 == (v->value.v_doc.data_len)) {
        v->value.v_doc.data = nullptr;
    } else {
        v->value.v_doc.data = (uint8_t*)bson_malloc0(v->value.v_doc.data_len);
        std::memcpy(v->value.v_doc.data, doc.value.data(), v->value.v_doc.data_len);
    }
}

BSONCXX_INLINE void convert_to_libbson(const bsoncxx::types::b_array& arr, bson_value_t* v) {
    v->value_type = BSON_TYPE_ARRAY;
    // The bson_value_t struct does not have a separate union
    // member for arrays. They are handled the same as the document
    // BSON type.
    v->value.v_doc.data_len = (uint32_t)arr.value.length();
    if (v->value.v_doc.data_len == 0) {
        v->value.v_doc.data = nullptr;
    } else {
        v->value.v_doc.data = (uint8_t*)bson_malloc0(arr.value.length());
        std::memcpy(v->value.v_doc.data, arr.value.data(), arr.value.length());
    }
}

//
// Helper to convert without caller being aware of the underlying bson type.
//
BSONCXX_INLINE void convert_to_libbson(bson_value_t* v, const class bson_value::view& bson_view) {
    switch (bson_view.type()) {
#define BSONCXX_ENUM(name, val)              \
    case bsoncxx::type::k_##name: {          \
        auto value = bson_view.get_##name(); \
        convert_to_libbson(value, v);        \
        break;                               \
    }
#include <bsoncxx/enums/type.hpp>
#undef BSONCXX_ENUM
        default:
            BSONCXX_UNREACHABLE;
    }
}

BSONCXX_INLINE void convert_from_libbson(bson_value_t* v, bsoncxx::types::b_binary* out) {
    bson_subtype_t subtype = v->value.v_binary.subtype;
    std::uint32_t len = v->value.v_binary.data_len;
    const std::uint8_t* binary = v->value.v_binary.data;

    *out = {static_cast<binary_sub_type>(subtype), len, binary};
}

BSONCXX_INLINE void convert_from_libbson(bson_value_t* v, bsoncxx::types::b_string* out) {
    uint32_t len = v->value.v_utf8.len;
    const char* val = v->value.v_utf8.str;

    *out = bsoncxx::types::b_string{stdx::string_view{val, len}};
}

BSONCXX_INLINE void convert_from_libbson(bson_value_t* v, bsoncxx::types::b_double* out) {
    *out = bsoncxx::types::b_double{v->value.v_double};
}

BSONCXX_INLINE void convert_from_libbson(bson_value_t* v, bsoncxx::types::b_int32* out) {
    *out = bsoncxx::types::b_int32{v->value.v_int32};
}

BSONCXX_INLINE void convert_from_libbson(bson_value_t* v, bsoncxx::types::b_int64* out) {
    *out = bsoncxx::types::b_int64{v->value.v_int64};
}

BSONCXX_INLINE void convert_from_libbson(bson_value_t*, bsoncxx::types::b_undefined* out) {
    *out = bsoncxx::types::b_undefined{};
}

BSONCXX_INLINE void convert_from_libbson(bson_value_t* v, bsoncxx::types::b_oid* out) {
    const bson_oid_t* boid = &(v->value.v_oid);
    oid val_oid(reinterpret_cast<const char*>(boid->bytes), sizeof(boid->bytes));
    *out = bsoncxx::types::b_oid{std::move(val_oid)};
}

BSONCXX_INLINE void convert_from_libbson(bson_value_t* v, bsoncxx::types::b_decimal128* out) {
    bson_decimal128_t d128 = v->value.v_decimal128;
    *out = bsoncxx::types::b_decimal128{decimal128{d128.high, d128.low}};
}

BSONCXX_INLINE void convert_from_libbson(bson_value_t* v, bsoncxx::types::b_bool* out) {
    *out = bsoncxx::types::b_bool{v->value.v_bool};
}

BSONCXX_INLINE void convert_from_libbson(bson_value_t* v, bsoncxx::types::b_date* out) {
    *out = bsoncxx::types::b_date{std::chrono::milliseconds{v->value.v_datetime}};
}

BSONCXX_INLINE void convert_from_libbson(bson_value_t*, bsoncxx::types::b_null* out) {
    *out = bsoncxx::types::b_null{};
}

BSONCXX_INLINE void convert_from_libbson(bson_value_t* v, bsoncxx::types::b_regex* out) {
    const char* options = v->value.v_regex.options;
    const char* regex = v->value.v_regex.regex;
    *out = bsoncxx::types::b_regex{regex, options ? options : stdx::string_view{}};
}

BSONCXX_INLINE void convert_from_libbson(bson_value_t* v, bsoncxx::types::b_dbpointer* out) {
    uint32_t collection_len = v->value.v_dbpointer.collection_len;
    const char* collection = v->value.v_dbpointer.collection;
    const bson_oid_t* boid = &(v->value.v_dbpointer.oid);

    oid oid{reinterpret_cast<const char*>(boid->bytes), sizeof(boid->bytes)};

    *out =
        bsoncxx::types::b_dbpointer{stdx::string_view{collection, collection_len}, std::move(oid)};
}

BSONCXX_INLINE void convert_from_libbson(bson_value_t* v, bsoncxx::types::b_code* out) {
    uint32_t len = v->value.v_code.code_len;
    const char* code = v->value.v_code.code;

    *out = bsoncxx::types::b_code{stdx::string_view{code, len}};
}

BSONCXX_INLINE void convert_from_libbson(bson_value_t* v, bsoncxx::types::b_symbol* out) {
    uint32_t len = v->value.v_symbol.len;
    const char* symbol = v->value.v_symbol.symbol;

    *out = bsoncxx::types::b_symbol{stdx::string_view{symbol, len}};
}

BSONCXX_INLINE void convert_from_libbson(bson_value_t* v, bsoncxx::types::b_codewscope* out) {
    uint32_t code_len = v->value.v_codewscope.code_len;
    const uint8_t* scope_ptr = v->value.v_codewscope.scope_data;
    uint32_t scope_len = v->value.v_codewscope.scope_len;
    const char* code = v->value.v_codewscope.code;
    document::view view(scope_ptr, scope_len);

    *out = bsoncxx::types::b_codewscope{stdx::string_view{code, code_len}, view};
}

BSONCXX_INLINE void convert_from_libbson(bson_value_t* v, bsoncxx::types::b_timestamp* out) {
    uint32_t timestamp = v->value.v_timestamp.timestamp;
    uint32_t increment = v->value.v_timestamp.increment;
    *out = {increment, timestamp};
}

BSONCXX_INLINE void convert_from_libbson(bson_value_t*, bsoncxx::types::b_minkey* out) {
    *out = bsoncxx::types::b_minkey{};
}

BSONCXX_INLINE void convert_from_libbson(bson_value_t*, bsoncxx::types::b_maxkey* out) {
    *out = bsoncxx::types::b_maxkey{};
}

BSONCXX_INLINE void convert_from_libbson(bson_value_t* v, bsoncxx::types::b_document* out) {
    const std::uint8_t* buf = v->value.v_doc.data;
    std::uint32_t len = v->value.v_doc.data_len;

    *out = bsoncxx::types::b_document{document::view{buf, len}};
}

BSONCXX_INLINE void convert_from_libbson(bson_value_t* v, bsoncxx::types::b_array* out) {
    // The bson_value_t struct does not have a separate union
    // member for arrays. They are handled the same as the document
    // BSON type.
    const std::uint8_t* buf = v->value.v_doc.data;
    std::uint32_t len = v->value.v_doc.data_len;

    *out = bsoncxx::types::b_array{array::view{buf, len}};
}

}  // namespace types
<<<<<<< HEAD
BSONCXX_INLINE_NAMESPACE_END
}  // namespace bsoncxx

#include <bsoncxx/config/private/postlude.hh>
=======
}  // namespace v_noabi
}  // namespace bsoncxx
>>>>>>> 2e00223a
<|MERGE_RESOLUTION|>--- conflicted
+++ resolved
@@ -328,12 +328,7 @@
 }
 
 }  // namespace types
-<<<<<<< HEAD
-BSONCXX_INLINE_NAMESPACE_END
-}  // namespace bsoncxx
-
-#include <bsoncxx/config/private/postlude.hh>
-=======
 }  // namespace v_noabi
 }  // namespace bsoncxx
->>>>>>> 2e00223a
+
+#include <bsoncxx/config/private/postlude.hh>