--- conflicted
+++ resolved
@@ -105,11 +105,7 @@
 mongocxx::v_noabi::read_preference uri::read_preference() const {
     auto rp = libmongoc::uri_get_read_prefs_t(_impl->uri_t);
     return mongocxx::v_noabi::read_preference(
-<<<<<<< HEAD
-        stdx::make_unique<read_preference::impl>(libmongoc::read_prefs_copy(rp)));
-=======
         bsoncxx::make_unique<read_preference::impl>(libmongoc::read_prefs_copy(rp)));
->>>>>>> 7402d3d8
 }
 
 std::string uri::replica_set() const {
