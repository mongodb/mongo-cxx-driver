--- conflicted
+++ resolved
@@ -18,11 +18,8 @@
 
 //
 
-<<<<<<< HEAD
+#include <mongocxx/v1/read_preference.hh>
 #include <mongocxx/v1/write_concern.hh>
-=======
-#include <mongocxx/v1/read_preference.hh>
->>>>>>> 232838b1
 
 #include <chrono>
 #include <memory>
@@ -33,11 +30,8 @@
 
 #include <bsoncxx/private/make_unique.hh>
 
-<<<<<<< HEAD
-=======
 #include <mongocxx/private/mongoc.hh>
 
->>>>>>> 232838b1
 namespace mongocxx {
 namespace v_noabi {
 namespace options {
