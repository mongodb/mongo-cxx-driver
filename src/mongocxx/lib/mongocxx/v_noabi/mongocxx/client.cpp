// Copyright 2009-present MongoDB, Inc.
//
// Licensed under the Apache License, Version 2.0 (the "License");
// you may not use this file except in compliance with the License.
// You may obtain a copy of the License at
//
// http://www.apache.org/licenses/LICENSE-2.0
//
// Unless required by applicable law or agreed to in writing, software
// distributed under the License is distributed on an "AS IS" BASIS,
// WITHOUT WARRANTIES OR CONDITIONS OF ANY KIND, either express or implied.
// See the License for the specific language governing permissions and
// limitations under the License.

<<<<<<< HEAD
#include <mongocxx/v1/read_concern.hh>
=======
#include <mongocxx/v1/read_preference.hh>
>>>>>>> 232838b1

#include <bsoncxx/builder/basic/kvp.hpp>

#include <mongocxx/client.hpp>
#include <mongocxx/exception/error_code.hpp>
#include <mongocxx/exception/logic_error.hpp>
#include <mongocxx/exception/operation_exception.hpp>
#include <mongocxx/options/auto_encryption.hpp>

#include <mongocxx/client.hh>
#include <mongocxx/client_session.hh>
#include <mongocxx/mongoc_error.hh>
#include <mongocxx/options/apm.hh>
#include <mongocxx/options/server_api.hh>
#include <mongocxx/options/tls.hh>
#include <mongocxx/pipeline.hh>
#include <mongocxx/read_concern.hh>
#include <mongocxx/read_preference.hh>
#include <mongocxx/scoped_bson.hh>
#include <mongocxx/uri.hh>
#include <mongocxx/write_concern.hh>

#include <bsoncxx/private/make_unique.hh>

#include <mongocxx/private/mongoc.hh>
#include <mongocxx/private/ssl.hh>

namespace mongocxx {
namespace v_noabi {

using bsoncxx::v_noabi::builder::basic::kvp;

namespace {
class database_names {
   public:
    explicit database_names(char** names) {
        _names = names;
    }

    ~database_names() {
        bson_strfreev(_names);
    }

    database_names(database_names&&) = delete;
    database_names& operator=(database_names&&) = delete;
    database_names(database_names const&) = delete;
    database_names& operator=(database_names const&) = delete;

    char const* operator[](std::size_t const i) const {
        return _names[i];
    }

    bool operator!() const {
        return _names == nullptr;
    }

   private:
    char** _names;
};
} // namespace

client::client() noexcept = default;

client::client(mongocxx::v_noabi::uri const& uri, options::client const& options) {
#if MONGOCXX_SSL_IS_ENABLED()
    if (options.tls_opts()) {
        if (!uri.tls())
            throw exception{error_code::k_invalid_parameter, "cannot set TLS options if 'tls=true' not in URI"};
    }
#else
    if (uri.tls() || options.tls_opts()) {
        throw exception{error_code::k_ssl_not_supported};
    }
#endif
    auto new_client = libmongoc::client_new_from_uri(uri._impl->uri_t);
    if (!new_client) {
        // Shouldn't happen after checks above, but future libmongoc's may change behavior.
        throw exception{error_code::k_invalid_parameter, "could not construct client from URI"};
    }

    _impl = bsoncxx::make_unique<impl>(std::move(new_client));

    if (options.apm_opts()) {
        _impl->listeners = *options.apm_opts();
        auto callbacks = options::make_apm_callbacks(_impl->listeners);
        // We cast the APM class to a void* so we can pass it into libmongoc's context.
        // It will be cast back to an APM class in the event handlers.
        auto context = static_cast<void*>(&(_impl->listeners));
        libmongoc::client_set_apm_callbacks(_get_impl().client_t, callbacks.get(), context);
    }

    if (options.auto_encryption_opts()) {
        auto const& auto_encrypt_opts = *options.auto_encryption_opts();
        auto mongoc_auto_encrypt_opts = static_cast<mongoc_auto_encryption_opts_t*>(auto_encrypt_opts.convert());

        bson_error_t error;
        auto r = libmongoc::client_enable_auto_encryption(_get_impl().client_t, mongoc_auto_encrypt_opts, &error);

        libmongoc::auto_encryption_opts_destroy(mongoc_auto_encrypt_opts);

        if (!r) {
            throw_exception<operation_exception>(error);
        }
    }

    if (options.server_api_opts()) {
        auto const& server_api_opts = *options.server_api_opts();
        auto mongoc_server_api_opts = options::make_server_api(server_api_opts);

        bson_error_t error;
        auto result = libmongoc::client_set_server_api(_get_impl().client_t, mongoc_server_api_opts.get(), &error);

        if (!result) {
            throw_exception<operation_exception>(error);
        }
    }

#if MONGOCXX_SSL_IS_ENABLED()
    if (options.tls_opts()) {
        auto mongoc_opts = options::make_tls_opts(*options.tls_opts());
        _impl->tls_options = std::move(mongoc_opts.second);
        libmongoc::client_set_ssl_opts(_get_impl().client_t, &mongoc_opts.first);
    }
#endif
}

client::client(void* implementation)
    : _impl{bsoncxx::make_unique<impl>(static_cast<::mongoc_client_t*>(implementation))} {}

client::client(client&&) noexcept = default;
client& client::operator=(client&&) noexcept = default;

client::~client() = default;

client::operator bool() const noexcept {
    return static_cast<bool>(_impl);
}

void client::read_concern_deprecated(mongocxx::v_noabi::read_concern rc) {
    libmongoc::client_set_read_concern(_get_impl().client_t, v_noabi::read_concern::internal::as_mongoc(rc));
}

void client::read_concern(mongocxx::v_noabi::read_concern rc) {
    return read_concern_deprecated(std::move(rc));
}

mongocxx::v_noabi::read_concern client::read_concern() const {
    return v1::read_concern::internal::make(
        libmongoc::read_concern_copy(libmongoc::client_get_read_concern(_get_impl().client_t)));
}

void client::read_preference_deprecated(mongocxx::v_noabi::read_preference rp) {
    libmongoc::client_set_read_prefs(_get_impl().client_t, v_noabi::read_preference::internal::as_mongoc(rp));
}

void client::read_preference(mongocxx::v_noabi::read_preference rp) {
    return read_preference_deprecated(std::move(rp));
}

mongocxx::v_noabi::read_preference client::read_preference() const {
    return v1::read_preference::internal::make(
        libmongoc::read_prefs_copy(libmongoc::client_get_read_prefs(_get_impl().client_t)));
}

mongocxx::v_noabi::uri client::uri() const {
    mongocxx::v_noabi::uri connection_string(
        bsoncxx::make_unique<uri::impl>(libmongoc::uri_copy(libmongoc::client_get_uri(_get_impl().client_t))));
    return connection_string;
}

void client::write_concern_deprecated(mongocxx::v_noabi::write_concern wc) {
    libmongoc::client_set_write_concern(_get_impl().client_t, wc._impl->write_concern_t);
}

void client::write_concern(mongocxx::v_noabi::write_concern wc) {
    return write_concern_deprecated(std::move(wc));
}

mongocxx::v_noabi::write_concern client::write_concern() const {
    mongocxx::v_noabi::write_concern wc(
        bsoncxx::make_unique<write_concern::impl>(
            libmongoc::write_concern_copy(libmongoc::client_get_write_concern(_get_impl().client_t))));
    return wc;
}

mongocxx::v_noabi::database client::database(bsoncxx::v_noabi::string::view_or_value name) const& {
    return mongocxx::v_noabi::database(*this, std::move(name));
}

cursor client::list_databases() const {
    return libmongoc::client_find_databases_with_opts(_get_impl().client_t, nullptr);
}

cursor client::list_databases(client_session const& session) const {
    bsoncxx::v_noabi::builder::basic::document options_doc;
    options_doc.append(bsoncxx::v_noabi::builder::concatenate_doc{session._get_impl().to_document()});
    return libmongoc::client_find_databases_with_opts(_get_impl().client_t, to_scoped_bson_view(options_doc));
}

cursor client::list_databases(bsoncxx::v_noabi::document::view_or_value const opts) const {
    return libmongoc::client_find_databases_with_opts(_get_impl().client_t, to_scoped_bson_view(opts));
}

cursor client::list_databases(client_session const& session, bsoncxx::v_noabi::document::view_or_value const opts)
    const {
    bsoncxx::v_noabi::builder::basic::document options_doc;
    options_doc.append(bsoncxx::v_noabi::builder::concatenate_doc{session._get_impl().to_document()});
    options_doc.append(bsoncxx::v_noabi::builder::concatenate_doc{opts});
    return libmongoc::client_find_databases_with_opts(_get_impl().client_t, to_scoped_bson_view(options_doc));
}

std::vector<std::string> client::list_database_names(bsoncxx::v_noabi::document::view_or_value filter) const {
    bsoncxx::v_noabi::builder::basic::document options_builder;

    options_builder.append(kvp("filter", filter));

    bson_error_t error;

    database_names const names(
        libmongoc::client_get_database_names_with_opts(
            _get_impl().client_t, to_scoped_bson_view(options_builder), &error));

    if (!names) {
        throw_exception<operation_exception>(error);
    }

    std::vector<std::string> _names;
    for (std::size_t i = 0u; names[i]; ++i) {
        _names.emplace_back(names[i]);
    }

    return _names;
}

std::vector<std::string> client::list_database_names(
    client_session const& session,
    bsoncxx::v_noabi::document::view_or_value const filter) const {
    bsoncxx::v_noabi::builder::basic::document options_builder;

    options_builder.append(bsoncxx::v_noabi::builder::concatenate_doc{session._get_impl().to_document()});
    options_builder.append(kvp("filter", filter));

    bson_error_t error;

    database_names const names(
        libmongoc::client_get_database_names_with_opts(
            _get_impl().client_t, to_scoped_bson_view(options_builder), &error));

    if (!names) {
        throw_exception<operation_exception>(error);
    }

    std::vector<std::string> res;
    for (std::size_t i = 0u; names[i]; ++i) {
        res.emplace_back(names[i]);
    }

    return res;
}

mongocxx::v_noabi::client_session client::start_session(mongocxx::v_noabi::options::client_session const& options) {
    return client_session(this, options);
}

void client::reset() {
    libmongoc::client_reset(_get_impl().client_t);
}

change_stream client::watch(options::change_stream const& options) {
    return watch(pipeline{}, options);
}

change_stream client::watch(client_session const& session, options::change_stream const& options) {
    return _watch(&session, pipeline{}, options);
}

change_stream client::watch(pipeline const& pipe, options::change_stream const& options) {
    return _watch(nullptr, pipe, options);
}

change_stream
client::watch(client_session const& session, pipeline const& pipe, options::change_stream const& options) {
    return _watch(&session, pipe, options);
}

change_stream
client::_watch(client_session const* session, pipeline const& pipe, options::change_stream const& options) {
    bsoncxx::v_noabi::builder::basic::document container;
    container.append(bsoncxx::v_noabi::builder::basic::kvp("pipeline", pipe._impl->view_array()));

    bsoncxx::v_noabi::builder::basic::document options_builder;
    options_builder.append(bsoncxx::v_noabi::builder::concatenate(options.as_bson()));
    if (session) {
        options_builder.append(bsoncxx::v_noabi::builder::concatenate_doc{session->_get_impl().to_document()});
    }

    return change_stream{libmongoc::client_watch(
        _get_impl().client_t, to_scoped_bson_view(container), to_scoped_bson_view(options_builder))};
}

client::impl const& client::_get_impl() const {
    if (!_impl) {
        throw logic_error{error_code::k_invalid_client_object};
    }
    return *_impl;
}

client::impl& client::_get_impl() {
    auto cthis = const_cast<client const*>(this);
    return const_cast<client::impl&>(cthis->_get_impl());
}

} // namespace v_noabi
} // namespace mongocxx<|MERGE_RESOLUTION|>--- conflicted
+++ resolved
@@ -12,11 +12,8 @@
 // See the License for the specific language governing permissions and
 // limitations under the License.
 
-<<<<<<< HEAD
 #include <mongocxx/v1/read_concern.hh>
-=======
 #include <mongocxx/v1/read_preference.hh>
->>>>>>> 232838b1
 
 #include <bsoncxx/builder/basic/kvp.hpp>
 
