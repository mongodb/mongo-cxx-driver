--- conflicted
+++ resolved
@@ -21,11 +21,7 @@
 #include <mongocxx/v1/logger.hpp>
 
 #include <atomic>
-<<<<<<< HEAD
-#include <stdexcept>
-=======
 #include <memory>
->>>>>>> dcff0a0b
 #include <utility>
 
 #include <mongocxx/exception/error_code.hpp>
@@ -58,11 +54,7 @@
 
     // mongoc does not expose the state of registered custom log handlers. A bit of indirection is needed to
     // condition the informational "enabled" message even after `handler` is moved-from.
-<<<<<<< HEAD
-    impl(std::unique_ptr<logger>&& handler, bool set_custom_handler) try : _instance{std::move(handler)} {
-=======
     impl(std::unique_ptr<v_noabi::logger>&& handler, bool set_custom_handler) try : _instance{std::move(handler)} {
->>>>>>> dcff0a0b
         if (set_custom_handler) {
             // Inform the user that a custom log handler has been registered.
             // Cannot use `libmongoc::*` mock due to varargs.
