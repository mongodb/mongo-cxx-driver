--- conflicted
+++ resolved
@@ -19,11 +19,7 @@
 namespace mongocxx {
 namespace v_noabi {
 
-<<<<<<< HEAD
-stdx::string_view to_string(log_level level) {
-=======
 bsoncxx::v_noabi::stdx::string_view to_string(log_level level) {
->>>>>>> 7402d3d8
     switch (level) {
         case log_level::k_error:
             return "error";
