// Copyright 2014 MongoDB Inc.
//
// Licensed under the Apache License, Version 2.0 (the "License");
// you may not use this file except in compliance with the License.
// You may obtain a copy of the License at
//
// http://www.apache.org/licenses/LICENSE-2.0
//
// Unless required by applicable law or agreed to in writing, software
// distributed under the License is distributed on an "AS IS" BASIS,
// WITHOUT WARRANTIES OR CONDITIONS OF ANY KIND, either express or implied.
// See the License for the specific language governing permissions and
// limitations under the License.

#include <mongocxx/private/libbson.hh>

#include <mongocxx/config/private/prelude.hh>

namespace mongocxx {
namespace libbson {

namespace {

void doc_to_bson_t(const bsoncxx::v_noabi::document::view& doc, bson_t* bson) {
    // While bson_init_static is documented as returning false if the bson_t was unable to be
    // initialized, this only occurs when the length of the data passed in is less than five. We
    // assume that the data from the bsoncxx::v_noabi::document::view is valid and that
    // bson_init_static will not be changed to fail to initialize the bson_t in any other case.
    bson_init_static(bson, doc.data(), doc.length());
}

}  // namespace

<<<<<<< HEAD
scoped_bson_t::scoped_bson_t(bsoncxx::stdx::optional<bsoncxx::document::view_or_value> doc)
=======
#if !defined(BSONCXX_POLY_USE_STD)

scoped_bson_t::scoped_bson_t(bsoncxx::v_noabi::document::view_or_value doc)
    : _is_initialized{true}, _doc{std::move(doc)} {
    doc_to_bson_t(*_doc, &_bson);
}

void scoped_bson_t::init_from_static(bsoncxx::v_noabi::document::view_or_value doc) {
    _is_initialized = true;
    _doc = std::move(doc);
    doc_to_bson_t(*_doc, &_bson);
}

#endif

scoped_bson_t::scoped_bson_t(
    bsoncxx::v_noabi::stdx::optional<bsoncxx::v_noabi::document::view_or_value> doc)
>>>>>>> 8e86136d
    : _is_initialized{doc} {
    if (doc) {
        _doc = std::move(doc);
        doc_to_bson_t(*_doc, &_bson);
    }
}

void scoped_bson_t::init_from_static(
    bsoncxx::v_noabi::stdx::optional<bsoncxx::v_noabi::document::view_or_value> doc) {
    if (doc) {
        _is_initialized = true;
        _doc = std::move(doc);
        doc_to_bson_t(*_doc, &_bson);
    }
}

void scoped_bson_t::init() {
    _is_initialized = true;
    bson_init(&_bson);
}

void scoped_bson_t::flag_init() {
    _is_initialized = true;
}

scoped_bson_t::scoped_bson_t() : _is_initialized(false) {}

scoped_bson_t::~scoped_bson_t() {
    if (_is_initialized) {
        bson_destroy(&_bson);
    }
}

bson_t* scoped_bson_t::bson() {
    return _is_initialized ? &_bson : nullptr;
}

bson_t* scoped_bson_t::bson_for_init() {
    // C driver doesn't always return reply initted, so run an extra init
    init();
    return &_bson;
}

bsoncxx::v_noabi::document::view scoped_bson_t::view() {
    // if we were initialized with a view_or_value just use that view
    if (_doc) {
        return _doc->view();
    }
    // otherwise, if we were initialized from libmongoc, construct
    if (_is_initialized) {
        return bsoncxx::v_noabi::document::view{bson_get_data(bson()), bson()->len};
    }
    // otherwise, return an empty view
    return bsoncxx::v_noabi::document::view{};
}

namespace {

void bson_free_deleter(std::uint8_t* ptr) {
    bson_free(ptr);
}

}  // anonymous namespace

bsoncxx::v_noabi::document::value scoped_bson_t::steal() {
    if (!_is_initialized) {
        return bsoncxx::v_noabi::document::value{bsoncxx::v_noabi::document::view()};
    }

    std::uint32_t length;
    std::uint8_t* buff = bson_destroy_with_steal(bson(), true, &length);

    _is_initialized = false;

    return bsoncxx::v_noabi::document::value(buff, length, bson_free_deleter);
}

}  // namespace libbson
}  // namespace mongocxx<|MERGE_RESOLUTION|>--- conflicted
+++ resolved
@@ -31,27 +31,7 @@
 
 }  // namespace
 
-<<<<<<< HEAD
 scoped_bson_t::scoped_bson_t(bsoncxx::stdx::optional<bsoncxx::document::view_or_value> doc)
-=======
-#if !defined(BSONCXX_POLY_USE_STD)
-
-scoped_bson_t::scoped_bson_t(bsoncxx::v_noabi::document::view_or_value doc)
-    : _is_initialized{true}, _doc{std::move(doc)} {
-    doc_to_bson_t(*_doc, &_bson);
-}
-
-void scoped_bson_t::init_from_static(bsoncxx::v_noabi::document::view_or_value doc) {
-    _is_initialized = true;
-    _doc = std::move(doc);
-    doc_to_bson_t(*_doc, &_bson);
-}
-
-#endif
-
-scoped_bson_t::scoped_bson_t(
-    bsoncxx::v_noabi::stdx::optional<bsoncxx::v_noabi::document::view_or_value> doc)
->>>>>>> 8e86136d
     : _is_initialized{doc} {
     if (doc) {
         _doc = std::move(doc);
