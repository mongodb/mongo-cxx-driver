--- conflicted
+++ resolved
@@ -269,12 +269,7 @@
         mongoc_server_description_t* sd;
     };
 };
-<<<<<<< HEAD
-MONGOCXX_INLINE_NAMESPACE_END
-}  // namespace mongocxx
-
-#include <mongocxx/config/private/postlude.hh>
-=======
 }  // namespace v_noabi
 }  // namespace mongocxx
->>>>>>> 2e00223a
+
+#include <mongocxx/config/private/postlude.hh>