// Copyright 2020 MongoDB Inc.
//
// Licensed under the Apache License, Version 2.0 (the "License");
// you may not use this file except in compliance with the License.
// You may obtain a copy of the License at
//
// http://www.apache.org/licenses/LICENSE-2.0
//
// Unless required by applicable law or agreed to in writing, software
// distributed under the License is distributed on an "AS IS" BASIS,
// WITHOUT WARRANTIES OR CONDITIONS OF ANY KIND, either express or implied.
// See the License for the specific language governing permissions and
// limitations under the License.

#pragma once

#include <memory>
#include <utility>

#include <bsoncxx/private/libbson.hh>
#include <bsoncxx/types/bson_value/private/value.hh>
#include <bsoncxx/types/bson_value/value.hpp>
#include <bsoncxx/types/bson_value/view.hpp>
#include <bsoncxx/types/private/convert.hh>
#include <mongocxx/client.hpp>
#include <mongocxx/exception/operation_exception.hpp>
#include <mongocxx/exception/private/mongoc_error.hh>
#include <mongocxx/options/client_encryption.hpp>
#include <mongocxx/private/client.hh>
#include <mongocxx/private/cursor.hh>
#include <mongocxx/private/libbson.hh>
#include <mongocxx/private/libmongoc.hh>
#include <mongocxx/result/bulk_write.hpp>

#include <mongocxx/config/private/prelude.hh>

namespace mongocxx {
MONGOCXX_INLINE_NAMESPACE_BEGIN

class client_encryption::impl {
   private:
    using scoped_bson_t = mongocxx::libbson::scoped_bson_t;

    struct scoped_bson_value {
        bson_value_t value = {};

        // Allow obtaining a pointer to this->value even in rvalue expressions.
        bson_value_t* get() noexcept {
            return &value;
        }

        // Communicate this->value is to be initialized via the resulting pointer.
        bson_value_t* value_for_init() noexcept {
            return &this->value;
        }

        template <typename T>
        auto convert(const T& value)
            // Use trailing return type syntax to SFINAE without triggering GCC -Wignored-attributes
            // warnings due to using decltype within template parameters.
            -> decltype(bsoncxx::types::convert_to_libbson(std::declval<const T&>(),
                                                           std::declval<bson_value_t*>())) {
            bsoncxx::types::convert_to_libbson(value, &this->value);
        }

        template <typename T>
        explicit scoped_bson_value(const T& value) {
            convert(value);
        }

        explicit scoped_bson_value(const bsoncxx::types::bson_value::view& view) {
            // Argument order is reversed for bsoncxx::types::bson_value::view.
            bsoncxx::types::convert_to_libbson(&this->value, view);
        }

        ~scoped_bson_value() {
            bson_value_destroy(&value);
        }

        // Expectation is that value_for_init() will be used to initialize this->value.
        scoped_bson_value() = default;

        scoped_bson_value(const scoped_bson_value&) = delete;
        scoped_bson_value(scoped_bson_value&&) = delete;
        scoped_bson_value& operator=(const scoped_bson_value&) = delete;
        scoped_bson_value& operator=(scoped_bson_value&&) = delete;
    };

    struct encrypt_opts_deleter {
        void operator()(mongoc_client_encryption_encrypt_opts_t* ptr) noexcept {
            libmongoc::client_encryption_encrypt_opts_destroy(ptr);
        }
    };

    using encrypt_opts_ptr =
        std::unique_ptr<mongoc_client_encryption_encrypt_opts_t, encrypt_opts_deleter>;

   public:
    impl(options::client_encryption opts) : _opts(std::move(opts)) {
        using opts_type = mongoc_client_encryption_opts_t;

        struct opts_deleter {
            void operator()(opts_type* ptr) noexcept {
                libmongoc::client_encryption_opts_destroy(ptr);
            }
        };

        using encryption_opts_ptr = std::unique_ptr<opts_type, opts_deleter>;

        bson_error_t error;

        _client_encryption.reset(libmongoc::client_encryption_new(
            encryption_opts_ptr(static_cast<opts_type*>(_opts.convert())).get(), &error));

        if (!_client_encryption) {
            throw_exception<operation_exception>(error);
        }
    }

    bsoncxx::types::bson_value::value create_data_key(std::string kms_provider,
                                                      const options::data_key& opts) {
        using opts_type = mongoc_client_encryption_datakey_opts_t;

        struct opts_deleter {
            void operator()(opts_type* ptr) noexcept {
                libmongoc::client_encryption_datakey_opts_destroy(ptr);
            }
        };

        using datakey_opts_ptr = std::unique_ptr<opts_type, opts_deleter>;

        const auto datakey_opts = datakey_opts_ptr(static_cast<opts_type*>(opts.convert()));

        scoped_bson_value keyid;
        bson_error_t error;

        if (!libmongoc::client_encryption_create_datakey(_client_encryption.get(),
                                                         kms_provider.c_str(),
                                                         datakey_opts.get(),
                                                         keyid.value_for_init(),
                                                         &error)) {
            throw_exception<operation_exception>(error);
        }

        return bsoncxx::types::bson_value::make_owning_bson(keyid.get());
    }

    bsoncxx::types::bson_value::value encrypt(bsoncxx::types::bson_value::view value,
                                              const options::encrypt& opts) {
        const auto encrypt_opts =
            encrypt_opts_ptr(static_cast<mongoc_client_encryption_encrypt_opts_t*>(opts.convert()));

        scoped_bson_value ciphertext;
        bson_error_t error;

        if (!libmongoc::client_encryption_encrypt(_client_encryption.get(),
                                                  scoped_bson_value(value).get(),
                                                  encrypt_opts.get(),
                                                  ciphertext.value_for_init(),
                                                  &error)) {
            throw_exception<operation_exception>(error);
        }

        return bsoncxx::types::bson_value::make_owning_bson(ciphertext.get());
    }

    bsoncxx::document::value encrypt_expression(bsoncxx::document::view_or_value expr,
                                                const options::encrypt& opts) {
        const auto encrypt_opts =
            encrypt_opts_ptr(static_cast<mongoc_client_encryption_encrypt_opts_t*>(opts.convert()));

        scoped_bson_t encrypted;
        bson_error_t error = {};

        if (!libmongoc::client_encryption_encrypt_expression(_client_encryption.get(),
                                                             scoped_bson_t(expr).bson(),
                                                             encrypt_opts.get(),
                                                             encrypted.bson_for_init(),
                                                             &error)) {
            throw_exception<operation_exception>(error);
        }

        return encrypted.steal();
    }

    bsoncxx::types::bson_value::value decrypt(bsoncxx::types::bson_value::view value) {
        scoped_bson_value decrypted_value;
        bson_error_t error;

        if (!libmongoc::client_encryption_decrypt(_client_encryption.get(),
                                                  scoped_bson_value(value).get(),
                                                  decrypted_value.value_for_init(),
                                                  &error)) {
            throw_exception<operation_exception>(error);
        }

        return bsoncxx::types::bson_value::make_owning_bson(decrypted_value.get());
    }

    result::rewrap_many_datakey rewrap_many_datakey(bsoncxx::document::view_or_value filter,
                                                    const options::rewrap_many_datakey& opts) {
        using result_type = mongoc_client_encryption_rewrap_many_datakey_result_t;

        struct result_deleter {
            void operator()(result_type* ptr) noexcept {
                libmongoc::client_encryption_rewrap_many_datakey_result_destroy(ptr);
            }
        };

        using result_ptr = std::unique_ptr<result_type, result_deleter>;

        auto result = result_ptr(libmongoc::client_encryption_rewrap_many_datakey_result_new());

        const auto provider_terminated = opts.provider().terminated();

        scoped_bson_t bson_master_key;

        if (const auto master_key_opt = opts.master_key()) {
            bson_master_key.init_from_static(master_key_opt->view());
        }

        bson_error_t error;

        if (!libmongoc::client_encryption_rewrap_many_datakey(
                _client_encryption.get(),
                scoped_bson_t(filter).bson(),
                provider_terminated.view().empty() ? nullptr : provider_terminated.data(),
                bson_master_key.bson(),
                result.get(),
                &error)) {
            throw_exception<operation_exception>(error);
        }

        const bson_t* bulk_write_result =
            libmongoc::client_encryption_rewrap_many_datakey_result_get_bulk_write_result(
                result.get());

        if (bulk_write_result) {
            const auto doc =
                bsoncxx::document::view(bson_get_data(bulk_write_result), bulk_write_result->len);
            return result::rewrap_many_datakey(result::bulk_write(bsoncxx::document::value(doc)));
        } else {
            return result::rewrap_many_datakey();
        }
    }

    result::delete_result delete_key(bsoncxx::types::bson_value::view_or_value id) {
        using bsoncxx::builder::basic::kvp;
        using bsoncxx::builder::basic::make_document;

        scoped_bson_t reply;
        bson_error_t error;

        if (!libmongoc::client_encryption_delete_key(_client_encryption.get(),
                                                     scoped_bson_value(id.view()).get(),
                                                     reply.bson_for_init(),
                                                     &error)) {
            throw_exception<operation_exception>(error);
        }

        // The C driver calls this field "deletedCount", but the C++ driver
        // refers to this as "nRemoved". Make a new document with the field name
        // changed to get around this.
        //
        // See: mongo-cxx-driver/src/mongocxx/result/bulk_write.cpp
        // Function: std::int32_t bulk_write::deleted_count() const {
        //     return view()["nRemoved"].get_int32();
        // }
        return result::delete_result(result::bulk_write(
            make_document(kvp("nRemoved", reply.view()["deletedCount"].get_int32()))));
    }

    stdx::optional<bsoncxx::document::value> get_key(bsoncxx::types::bson_value::view_or_value id) {
        libbson::scoped_bson_t key_doc;
        bson_error_t error;

        if (!libmongoc::client_encryption_get_key(_client_encryption.get(),
                                                  scoped_bson_value(id.view()).get(),
                                                  key_doc.bson_for_init(),
                                                  &error)) {
            throw_exception<operation_exception>(error);
        }

        return key_doc.view().empty() ? stdx::nullopt
                                      : stdx::optional<bsoncxx::document::value>{key_doc.steal()};
    }

    mongocxx::cursor get_keys() {
        bson_error_t error;

        mongoc_cursor_t* const cursor =
            mongoc_client_encryption_get_keys(_client_encryption.get(), &error);

        if (!cursor) {
            throw_exception<operation_exception>(error);
        }

        return mongocxx::cursor(cursor);
    }

    stdx::optional<bsoncxx::document::value> add_key_alt_name(
        bsoncxx::types::bson_value::view_or_value id, bsoncxx::string::view_or_value key_alt_name) {
        scoped_bson_t key_doc;
        bson_error_t error;

        if (!libmongoc::client_encryption_add_key_alt_name(_client_encryption.get(),
                                                           scoped_bson_value(id.view()).get(),
                                                           key_alt_name.terminated().data(),
                                                           key_doc.bson_for_init(),
                                                           &error)) {
            throw_exception<operation_exception>(error);
        }

        return key_doc.view().empty() ? stdx::nullopt
                                      : stdx::optional<bsoncxx::document::value>{key_doc.steal()};
    }

    stdx::optional<bsoncxx::document::value> get_key_by_alt_name(
        bsoncxx::string::view_or_value key_alt_name) {
        scoped_bson_t key_doc;
        bson_error_t error;

        if (!libmongoc::client_encryption_get_key_by_alt_name(_client_encryption.get(),
                                                              key_alt_name.terminated().data(),
                                                              key_doc.bson_for_init(),
                                                              &error)) {
            throw_exception<operation_exception>(error);
        }

        return key_doc.view().empty() ? stdx::nullopt
                                      : stdx::optional<bsoncxx::document::value>{key_doc.steal()};
    }

    stdx::optional<bsoncxx::document::value> remove_key_alt_name(
        bsoncxx::types::bson_value::view_or_value id, bsoncxx::string::view_or_value key_alt_name) {
        scoped_bson_t key_doc;
        bson_error_t error;

        if (!libmongoc::client_encryption_remove_key_alt_name(_client_encryption.get(),
                                                              scoped_bson_value(id.view()).get(),
                                                              key_alt_name.terminated().data(),
                                                              key_doc.bson_for_init(),
                                                              &error)) {
            throw_exception<operation_exception>(error);
        }

        return key_doc.view().empty() ? stdx::nullopt
                                      : stdx::optional<bsoncxx::document::value>{key_doc.steal()};
    }

<<<<<<< HEAD
    stdx::optional<collection> create_encrypted_collection(
        const database& dbcxx,
        mongoc_database_t* const db,
        const std::string& coll_name,
        const bsoncxx::document::view opts,
        bsoncxx::document::value& out_options,
        const std::string& kms_provider,
        const stdx::optional<bsoncxx::document::view>& masterkey,
        std::error_code& ec) noexcept {
        ec = {};
        bson_error_t error = {};
        bson_t out_opts = BSON_INITIALIZER;

        bson_t* opt_mkey_ptr = nullptr;
        bson_t opt_mkey = BSON_INITIALIZER;
        if (masterkey) {
            bson_init_static(&opt_mkey, masterkey->data(), masterkey->length());
            opt_mkey_ptr = &opt_mkey;
        }

        bson_t coll_opts;
        bson_init_static(&coll_opts, opts.data(), opts.length());

        auto coll_ptr =
            libmongoc::client_encryption_create_encrypted_collection(_client_encryption_t,
                                                                     db,
                                                                     coll_name.data(),
                                                                     &coll_opts,
                                                                     &out_opts,
                                                                     kms_provider.data(),
                                                                     opt_mkey_ptr,
                                                                     &error);
        if (not coll_ptr) {
            ec = make_error_code(error);
            return stdx::nullopt;
        }
        return collection(dbcxx, coll_ptr);
    }
=======
   private:
    struct encryption_deleter {
        void operator()(mongoc_client_encryption_t* ptr) noexcept {
            libmongoc::client_encryption_destroy(ptr);
        }
    };
>>>>>>> 3b73a2a5

    options::client_encryption _opts;
    std::unique_ptr<mongoc_client_encryption_t, encryption_deleter> _client_encryption;
};

MONGOCXX_INLINE_NAMESPACE_END
}  // namespace mongocxx

#include <mongocxx/config/private/postlude.hh><|MERGE_RESOLUTION|>--- conflicted
+++ resolved
@@ -348,7 +348,6 @@
                                       : stdx::optional<bsoncxx::document::value>{key_doc.steal()};
     }
 
-<<<<<<< HEAD
     stdx::optional<collection> create_encrypted_collection(
         const database& dbcxx,
         mongoc_database_t* const db,
@@ -373,7 +372,7 @@
         bson_init_static(&coll_opts, opts.data(), opts.length());
 
         auto coll_ptr =
-            libmongoc::client_encryption_create_encrypted_collection(_client_encryption_t,
+            libmongoc::client_encryption_create_encrypted_collection(_client_encryption,
                                                                      db,
                                                                      coll_name.data(),
                                                                      &coll_opts,
@@ -387,14 +386,13 @@
         }
         return collection(dbcxx, coll_ptr);
     }
-=======
+
    private:
     struct encryption_deleter {
         void operator()(mongoc_client_encryption_t* ptr) noexcept {
             libmongoc::client_encryption_destroy(ptr);
         }
     };
->>>>>>> 3b73a2a5
 
     options::client_encryption _opts;
     std::unique_ptr<mongoc_client_encryption_t, encryption_deleter> _client_encryption;
