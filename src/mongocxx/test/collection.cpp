--- conflicted
+++ resolved
@@ -1275,11 +1275,7 @@
             auto doc =
                 coll.find_one_and_replace(collation_criteria.view(), replacement.view(), options);
             REQUIRE(doc);
-<<<<<<< HEAD
-            REQUIRE(doc->view()["x"].get_string().value == stdx::string_view{"foo"});
-=======
             REQUIRE(doc->view()["x"].get_string().value == bsoncxx::stdx::string_view{"foo"});
->>>>>>> 7402d3d8
         }
 
         SECTION("bad criteria returns negative optional") {
@@ -1381,11 +1377,7 @@
             options.write_concern(default_wc);
             auto doc = coll.find_one_and_update(collation_criteria.view(), update.view(), options);
             REQUIRE(doc);
-<<<<<<< HEAD
-            REQUIRE(doc->view()["x"].get_string().value == stdx::string_view{"foo"});
-=======
             REQUIRE(doc->view()["x"].get_string().value == bsoncxx::stdx::string_view{"foo"});
->>>>>>> 7402d3d8
         }
 
         SECTION("bad criteria returns negative optional") {
@@ -1470,11 +1462,7 @@
             options.write_concern(default_wc);
             auto doc = coll.find_one_and_delete(collation_criteria.view(), options);
             REQUIRE(doc);
-<<<<<<< HEAD
-            REQUIRE(doc->view()["x"].get_string().value == stdx::string_view{"foo"});
-=======
             REQUIRE(doc->view()["x"].get_string().value == bsoncxx::stdx::string_view{"foo"});
->>>>>>> 7402d3d8
         }
     }
 
@@ -2132,11 +2120,7 @@
         auto result = *iter;
         auto values = result["values"].get_array().value;
         REQUIRE(std::distance(values.begin(), values.end()) == 1);
-<<<<<<< HEAD
-        REQUIRE(values[0].get_string().value == stdx::string_view{"foo"});
-=======
         REQUIRE(values[0].get_string().value == bsoncxx::stdx::string_view{"foo"});
->>>>>>> 7402d3d8
     }
 }
 
@@ -2686,11 +2670,7 @@
                                       const mongocxx::events::command_succeeded_event& ev) {
         BSONCXX_TEST_EXCEPTION_GUARD_BEGIN(eguard);
 
-<<<<<<< HEAD
-        if (0 != ev.command_name().compare("insert")) {
-=======
         if (ev.command_name() != "insert") {
->>>>>>> 7402d3d8
             return;
         }
 
