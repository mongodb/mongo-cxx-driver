// Copyright 2009-present MongoDB, Inc.
//
// Licensed under the Apache License, Version 2.0 (the "License");
// you may not use this file except in compliance with the License.
// You may obtain a copy of the License at
//
// http://www.apache.org/licenses/LICENSE-2.0
//
// Unless required by applicable law or agreed to in writing, software
// distributed under the License is distributed on an "AS IS" BASIS,
// WITHOUT WARRANTIES OR CONDITIONS OF ANY KIND, either express or implied.
// See the License for the specific language governing permissions and
// limitations under the License.

#include "assert.hh"
#include "entity.hh"
#include "operations.hh"

#include <fstream>
#include <numeric>
#include <regex>
#include <sstream>
#include <unordered_set>

#include <bsoncxx/builder/basic/document.hpp>
#include <bsoncxx/builder/basic/kvp.hpp>
#include <bsoncxx/stdx/optional.hpp>
#include <bsoncxx/stdx/string_view.hpp>
#include <bsoncxx/string/to_string.hpp>
#include <bsoncxx/types/bson_value/value.hpp>

#include <mongocxx/client_encryption.hpp>
#include <mongocxx/exception/bulk_write_exception.hpp>
#include <mongocxx/exception/exception.hpp>
#include <mongocxx/exception/operation_exception.hpp>
#include <mongocxx/instance.hpp>

#include <bsoncxx/test/catch.hh>

#include <mongocxx/test/client_helpers.hh>
#include <mongocxx/test/spec/monitoring.hh>
#include <mongocxx/test/spec/util.hh>

namespace {

using namespace mongocxx;
using namespace bsoncxx;
using namespace spec;

using bsoncxx::builder::basic::kvp;
using bsoncxx::builder::basic::make_document;

using schema_versions_t =
    std::array<std::array<int, 3 /* major.minor.patch */>, 2 /* supported version */>;
constexpr schema_versions_t schema_versions{{{{1, 1, 0}}, {{1, 8, 0}}}};

std::pair<std::unordered_map<std::string, spec::apm_checker>&, entity::map&> init_maps() {
    // Below initializes the static apm map and entity map if needed, in that order. This will also
    // ensure they are destroyed in reverse order, which prevents a "heap-use-after-free" error.
    //
    // The "heap-use-after-free" error will happen if:
    //      1. The apm checker's destructor is called
    // `    2. The client's destructor is called
    //          2a. The client calls _mongoc_client_end_sessions in its destruction process.
    //          2b. The client attempts to log this event in the apm checker, which has been freed.
    //
    // Reversing the order of destruction fixes the issue.
    static std::unordered_map<std::string, spec::apm_checker> apm_map;
    static entity::map entity_map;
    return {apm_map, entity_map};
}

std::unordered_map<std::string, spec::apm_checker>& get_apm_map() {
    return init_maps().first;
}

entity::map& get_entity_map() {
    return init_maps().second;
}

const auto kLocalMasterKey =
    "\x32\x78\x34\x34\x2b\x78\x64\x75\x54\x61\x42\x42\x6b\x59\x31\x36\x45\x72"
    "\x35\x44\x75\x41\x44\x61\x67\x68\x76\x53\x34\x76\x77\x64\x6b\x67\x38\x74"
    "\x70\x50\x70\x33\x74\x7a\x36\x67\x56\x30\x31\x41\x31\x43\x77\x62\x44\x39"
    "\x69\x74\x51\x32\x48\x46\x44\x67\x50\x57\x4f\x70\x38\x65\x4d\x61\x43\x31"
    "\x4f\x69\x37\x36\x36\x4a\x7a\x58\x5a\x42\x64\x42\x64\x62\x64\x4d\x75\x72"
    "\x64\x6f\x6e\x4a\x31\x64";

bsoncxx::document::value get_kms_values() {
    char key_storage[96];
    memcpy(&(key_storage[0]), kLocalMasterKey, 96);
    const bsoncxx::types::b_binary local_master_key{
        bsoncxx::binary_sub_type::k_binary, 96, reinterpret_cast<const uint8_t*>(&key_storage)};

    auto kms_doc = make_document(
        kvp("aws",
            make_document(
                kvp("accessKeyId", test_util::getenv_or_fail("MONGOCXX_TEST_AWS_ACCESS_KEY_ID")),
                kvp("secretAccessKey",
                    test_util::getenv_or_fail("MONGOCXX_TEST_AWS_SECRET_ACCESS_KEY")))),
        kvp("azure",
            make_document(
                kvp("tenantId", test_util::getenv_or_fail("MONGOCXX_TEST_AZURE_TENANT_ID")),
                kvp("clientId", test_util::getenv_or_fail("MONGOCXX_TEST_AZURE_CLIENT_ID")),
                kvp("clientSecret",
                    test_util::getenv_or_fail("MONGOCXX_TEST_AZURE_CLIENT_SECRET")))),
        kvp("gcp",
            make_document(
                kvp("email", test_util::getenv_or_fail("MONGOCXX_TEST_GCP_EMAIL")),
                kvp("privateKey", test_util::getenv_or_fail("MONGOCXX_TEST_GCP_PRIVATEKEY")))),
        kvp("kmip", make_document(kvp("endpoint", "localhost:5698"))),
        kvp("local", make_document(kvp("key", local_master_key))));

    return kms_doc;
}

bsoncxx::document::value parse_kms_doc(bsoncxx::document::view_or_value test_kms_doc) {
    const auto kms_values = get_kms_values();
    auto doc = bsoncxx::builder::basic::document{};
    const auto test_kms_doc_view = test_kms_doc.view();
    for (const auto& it : test_kms_doc_view) {
        const auto provider = it.key();
        if (!kms_values[provider]) {
            FAIL("FAIL: got unexpected KMS provider: " << provider);
        }
        auto variables_doc = bsoncxx::builder::basic::document{};
        const auto variables = test_kms_doc_view[provider].get_document().view();
        for (const auto& i : variables) {
            const auto variable = i.key();
            const auto actual_value = kms_values[provider][variable];
            if (!kms_values[provider][variable]) {
                FAIL("FAIL: expecting to find variable: '"
                     << variable << "' in KMS doc for provider: '" << provider << "'");
            }
            bool is_placeholder = false;
            if (i.type() == bsoncxx::type::k_document &&
                i.get_document().value == make_document(kvp("$$placeholder", 1))) {
                is_placeholder = true;
            }
            if (!is_placeholder) {
                // Append value as-is.
                variables_doc.append(kvp(variable, i.get_value()));
                continue;
            }
            // A placeholder was specified. Append the credential from the environment.
            switch (actual_value.type()) {
                case bsoncxx::type::k_string:
                    variables_doc.append(kvp(variable, actual_value.get_string()));
                    break;

                case bsoncxx::type::k_binary:
                    variables_doc.append(kvp(variable, actual_value.get_binary()));
                    break;

                case bsoncxx::type::k_double:
                case bsoncxx::type::k_document:
                case bsoncxx::type::k_array:
                case bsoncxx::type::k_undefined:
                case bsoncxx::type::k_oid:
                case bsoncxx::type::k_bool:
                case bsoncxx::type::k_date:
                case bsoncxx::type::k_null:
                case bsoncxx::type::k_regex:
                case bsoncxx::type::k_dbpointer:
                case bsoncxx::type::k_code:
                case bsoncxx::type::k_symbol:
                case bsoncxx::type::k_codewscope:
                case bsoncxx::type::k_int32:
                case bsoncxx::type::k_timestamp:
                case bsoncxx::type::k_int64:
                case bsoncxx::type::k_decimal128:
                case bsoncxx::type::k_maxkey:
                case bsoncxx::type::k_minkey:
                default:
                    FAIL("FAIL: unexpected variable type in KMS doc: '"
                         << bsoncxx::to_string(actual_value.type()) << "'");
            }
        }
        doc.append(kvp(provider, variables_doc.extract()));
    }
    return doc.extract();
}

// Spec: Version strings, which are used for schemaVersion and runOnRequirement, MUST conform to
// one of the following formats, where each component is a non-negative integer:
//      <major>.<minor>.<patch>
//      <major>.<minor> (<patch> is assumed to be zero)
//      <major> (<minor> and <patch> are assumed to be zero)
std::vector<int> get_version(const std::string& input) {
    std::vector<int> output;
    const std::regex period("\\.");
    std::transform(std::sregex_token_iterator(std::begin(input), std::end(input), period, -1),
                   std::sregex_token_iterator(),
                   std::back_inserter(output),
                   [](const std::string& s) { return std::stoi(s); });

    while (output.size() < schema_versions[0].size())
        output.push_back(0);

    return output;
}

std::vector<int> get_version(bsoncxx::document::element doc) {
    return get_version(string::to_string(doc.get_string().value));
}

// Toggle ignoring patch number when comparing version strings.
enum struct ignore_patch { no, yes };

template <typename Range1, typename Range2>
bool is_compatible_version(Range1 range1, Range2 range2, ignore_patch ip) {
    // Incompatible major.
    if (range1[0] > range2[0]) {
        return false;
    }

    // Compatible major, minor and patch ignored.
    if (range1[0] < range2[0]) {
        return true;
    }

    // Compatible major, incompatible minor.
    if (range1[1] > range2[1]) {
        return false;
    }

    // Compatible major, compatible minor, patch ignored.
    if (ip == ignore_patch::yes) {
        return true;
    }

    // Compatible major, compatible minor, and compatible patch.
    return range1[2] <= range2[2];
}

template <typename Range1, typename Range2>
bool is_compatible_version(Range1 range1, Range2 range2) {
    return is_compatible_version(range1, range2, ignore_patch::no);
}

bool equals_server_topology(const document::element& topologies) {
    using bsoncxx::types::bson_value::value;

    // The server's topology will not change during the test. No need to make a round-trip for every
    // test file.
    const static auto actual = value(test_util::get_topology());

    const auto t = topologies.get_array().value;
    return std::end(t) != std::find(std::begin(t), std::end(t), actual);
}

bool compatible_with_server(const bsoncxx::array::element& requirement) {
    // The server's version will not change during the test. No need to make a round-trip for every
    // test file.
    const static std::vector<int> expected = get_version(test_util::get_server_version());

    if (const auto min_server_version = requirement["minServerVersion"]) {
        const auto actual = get_version(min_server_version);
        if (!is_compatible_version(actual, expected))
            return false;
    }

    if (const auto max_server_version = requirement["maxServerVersion"]) {
        const auto actual = get_version(max_server_version);
        if (!is_compatible_version(expected, actual))
            return false;
    }

    if (const auto topologies = requirement["topologies"])
        return equals_server_topology(topologies);

    if (const auto server_params = requirement["serverParameters"]) {
        document::value actual = make_document();
        try {
            actual = test_util::get_server_params();
        } catch (const operation_exception& e) {
            // Mongohouse does not support getParameter, so if we get an error from
            // getParameter, exit this logic early and skip the test.
            const std::string message = e.what();
            if (message.find("command getParameter is unsupported") != std::string::npos) {
                return false;
            }

            throw e;
        }

        for (const auto& kvp : server_params.get_document().view()) {
            const auto param = kvp.key();
            const auto value = kvp.get_value();
            // If actual parameter is unset or unequal to requirement, skip test.
            if (!actual[param] || actual[param].get_bool() != value.get_bool()) {
                return false;
            }
        }
    }

    if (const auto csfle = requirement["csfle"]) {
        // csfle: Optional boolean. If true, the tests MUST only run if the
        // driver and server support Client-Side Field Level Encryption. A
        // server supports CSFLE if it is version 4.2.0 or higher. If false,
        // tests MUST only run if CSFLE is not enabled. If this field is
        // omitted, there is no CSFLE requirement.
        const std::vector<int> requires_at_least{4, 2, 0};
        const bool is_csfle = csfle.get_bool().value;
        if (is_csfle) {
            if (!is_compatible_version(requires_at_least, expected)) {
                return false;
            }
        }
    }
    return true;
}

bool has_run_on_requirements(const bsoncxx::document::view test) {
    if (!test["runOnRequirements"])
        return true;

    const auto requirements = test["runOnRequirements"].get_array().value;
    return std::any_of(std::begin(requirements), std::end(requirements), compatible_with_server);
}

std::string json_kvp_to_uri_kvp(std::string s) {
    // The transformation is as follows:
    //     1. "{ "key" : "value" }"     -- initial representation
    //     2. "key:value"               -- intermediate step (without quotes)
    //     3. "key=value"               -- final step (without quotes)

    using namespace std;
    const auto should_remove = [&](const char c) {
        const auto remove = {' ', '"', '{', '}'};
        return end(remove) != find(begin(remove), end(remove), c);
    };

    s.erase(remove_if(begin(s), end(s), should_remove), end(s));
    replace(begin(s), end(s), ':', '=');
    return s;
}

std::string json_to_uri_opts(const std::string& input) {
    // Transforms a non-nested JSON document string (assumed to contain URI keys and values) to a
    // string of equivalent URI options and values. That is,
    //      input   := "{ "readConcernLevel" : "local", "w" : 1 }"
    //      output  := "readConcernLevel=local&w=1"
    std::vector<std::string> output;
    const std::regex delim(",");
    std::transform(std::sregex_token_iterator(std::begin(input), std::end(input), delim, -1),
                   std::sregex_token_iterator(),
                   std::back_inserter(output),
                   json_kvp_to_uri_kvp);

    const auto join = [](const std::string& s1, const std::string& s2) { return s1 + "&" + s2; };
    return std::accumulate(std::begin(output) + 1, std::end(output), output[0], join);
}

std::string uri_options_to_string(document::view object) {
    // Spec: Optional object. Additional URI options to apply to the test suite's connection string
    // that is used to create this client. Any keys in this object MUST override conflicting keys in
    // the connection string.
    if (!object["uriOptions"])
        return {};

    // TODO: Spec: if 'readPreferenceTags' is specified in this object, the key will map to an array
    //  of strings, each representing a tag set, since it is not feasible to define multiple
    //  'readPreferenceTags' keys in the object.
    REQUIRE_FALSE(object["readPreferenceTags"]);

    const auto json = to_json(object["uriOptions"].get_document());
    const auto opts = json_to_uri_opts(json);

    CAPTURE(json, opts);
    return opts;
}

std::string get_hostnames(bsoncxx::document::view object) {
    const auto uri0 = mongocxx::uri("mongodb://localhost:27017");

    // All test topologies should have either a mongod or mongos on localhost:27017.
    const mongocxx::client client0{uri0, test_util::add_test_server_api()};
    REQUIRE_NOTHROW(client0.list_databases().begin());

    // The topology must be consistent with what was set up by the test environment.
    static constexpr auto one = "localhost:27017";
    static constexpr auto two = "localhost:27017,localhost:27018";
    static constexpr auto three = "localhost:27017,localhost:27018,localhost:27019";

    const auto topology = test_util::get_topology(client0);

    if (topology == "single") {
        return one;  // Single mongod.
    }

    if (topology == "replicaset") {
        return three;  // Three replset members.
    }

    if (topology == "sharded") {
        const auto use_multiple_mongoses = object["useMultipleMongoses"];

        if (use_multiple_mongoses) {
            const auto value = use_multiple_mongoses.get_bool().value;

            if (value) {
                const auto uri1 = mongocxx::uri("mongodb://localhost:27018");

                // If true and the topology is a sharded cluster, the test runner MUST assert that
                // this MongoClient connects to multiple mongos hosts (e.g. by inspecting the
                // connection string).
                const mongocxx::client client1{uri1, test_util::add_test_server_api()};

                if (!client0["config"].has_collection("shards")) {
                    FAIL("missing required mongos on port 27017 with useMultipleMongoses=true");
                }

                if (!client1["config"].has_collection("shards")) {
                    FAIL("missing required mongos on port 27018 with useMultipleMongoses=true");
                }

                return two;  // Two mongoses.
            } else {
                // If false and the topology is a sharded cluster, the test runner MUST ensure that
                // this MongoClient connects to only a single mongos host (e.g. by modifying the
                // connection string).
                return one;  // Single mongos.
            }
        } else {
            // If this option is not specified and the topology is a sharded cluster, the test
            // runner MUST NOT enforce any limit on the number of mongos hosts in the connection
            // string and any tests using this client SHOULD NOT depend on a particular number of
            // mongos hosts.

            // But we still only support exactly two mongoses.
            return two;  // Two mongoses.
        }
    }

    FAIL("unexpected topology: " << topology);
    return {};  // -Wreturn-type
}

void add_observe_events(spec::apm_checker& apm, options::apm& apm_opts, document::view object) {
    if (!object["observeEvents"]) {
        return;
    }

    const auto observe_sensitive = object["observeSensitiveCommands"];
    apm.observe_sensitive_events = observe_sensitive && observe_sensitive.get_bool();

    const auto events = object["observeEvents"].get_array().value;

    for (const auto& event : events) {
        const auto event_type = event.get_string().value;
        if (event_type == bsoncxx::stdx::string_view("commandStartedEvent")) {
            apm.set_command_started_unified(apm_opts);
        } else if (event_type == bsoncxx::stdx::string_view("commandSucceededEvent")) {
            apm.set_command_succeeded_unified(apm_opts);
        } else if (event_type == bsoncxx::stdx::string_view("commandFailedEvent")) {
            apm.set_command_failed_unified(apm_opts);
        } else {
            UNSCOPED_INFO("ignoring unsupported command monitoring event " << event_type);
        }
    }
}

void add_ignore_command_monitoring_events(spec::apm_checker& apm, document::view object) {
    if (!object["ignoreCommandMonitoringEvents"]) {
        return;
    }

    for (auto cme : object["ignoreCommandMonitoringEvents"].get_array().value) {
        CAPTURE(cme.get_string());
        apm.set_ignore_command_monitoring_event(string::to_string(cme.get_string().value));
    }
}

options::server_api create_server_api(document::view object) {
    document::element sav;
    if (!(sav = object["serverApi"]["version"])) {
        FAIL("must specify a version when using serverApi");
    }

    REQUIRE(sav.type() == type::k_string);
    const auto version = options::server_api::version_from_string(sav.get_string().value);
    auto server_api_opts = options::server_api(version);

    if (auto de = object["serverApi"]["deprecationErrors"]) {
        REQUIRE(de.type() == type::k_bool);
        server_api_opts.deprecation_errors(de.get_bool());
    }
    if (auto strict = object["serverApi"]["strict"]) {
        REQUIRE(strict.type() == type::k_bool);
        server_api_opts.strict(strict.get_bool());
    }

    return server_api_opts;
}

read_preference get_read_preference(const document::element& opts) {
    read_preference rp;

    const auto read_pref = opts["readPreference"];

    if (const auto mss = read_pref["maxStalenessSeconds"]) {
        rp.max_staleness(std::chrono::seconds(mss.get_int32().value));
    }

    const auto mode = read_pref["mode"].get_string().value;

    if (mode == "secondaryPreferred") {
        rp.mode(read_preference::read_mode::k_secondary_preferred);
    } else {
        FAIL("unhandled readPreference mode: " << mode);
    }

    return rp;
}

write_concern get_write_concern(const document::element& opts) {
    auto wc = write_concern{};
    if (auto w = opts["writeConcern"]["w"]) {
        if (w.type() == type::k_string) {
            const auto strval = w.get_string().value;
            if (strval == "majority") {
                wc.acknowledge_level(mongocxx::write_concern::level::k_majority);
            } else {
                FAIL("Unsupported write concern string " << strval);
            }
            return wc;
        } else if (w.type() == type::k_int32) {
            wc.nodes(w.get_int32());
        } else {
            FAIL("Unsupported write concern value");
        }

        wc.nodes(w.get_int32());
    }

    return wc;
}

read_concern get_read_concern(const document::element& opts) {
    auto rc = read_concern{};

    if (const auto level = opts["readConcern"]["level"]) {
        rc.acknowledge_string(level.get_string().value);
    }

    return rc;
}

template <typename T>
void set_common_options(T& t, const document::element& opts) {
    if (!opts)
        return;

    if (opts["readConcern"]) {
        t.read_concern(get_read_concern(opts));
    }

    if (opts["writeConcern"]) {
        t.write_concern(get_write_concern(opts));
    }

    if (opts["readPreference"]) {
        t.read_preference(get_read_preference(opts));
    }
}

options::gridfs::bucket get_bucket_options(document::view object) {
    if (!object["bucketOptions"])
        return {};

    auto opts = options::gridfs::bucket{};
    set_common_options(opts, object["bucketOptions"]);

    if (auto name = object["bucketOptions"]["bucketName"])
        opts.bucket_name(string::to_string(name.get_string().value));
    if (auto size = object["bucketOptions"]["chunkSizeBytes"])
        opts.chunk_size_bytes(size.get_int32().value);
    REQUIRE_FALSE(object["bucketOptions"]["disableMD5"]);

    return opts;
}

options::client_session get_session_options(document::view object) {
    if (!object["sessionOptions"])
        return {};

    auto session_opts = options::client_session{};
    auto txn_opts = options::transaction{};

    set_common_options(txn_opts, object["sessionOptions"]["defaultTransactionOptions"]);
    REQUIRE_FALSE(/* TODO */ object["sessionOptions"]["causalConsistency"]);

    session_opts.default_transaction_opts(txn_opts);

    if (object["sessionOptions"]["snapshot"])
        session_opts.snapshot(true);

    return session_opts;
}

options::client_encryption get_client_encryption_options(document::view object) {
    const auto key_vault_namespace =
        std::string(object["clientEncryptionOpts"]["keyVaultNamespace"].get_string().value);
    const auto dot = key_vault_namespace.find(".");
    const std::string db = key_vault_namespace.substr(0, dot);
    const std::string coll = key_vault_namespace.substr(dot + 1);

    const auto id =
        string::to_string(object["clientEncryptionOpts"]["keyVaultClient"].get_string().value);

    auto& map = get_entity_map();
    auto& client = map.get_client(id);
    CAPTURE(id);

    const auto providers = object["clientEncryptionOpts"]["kmsProviders"].get_document().value;

    options::client_encryption ce_opts;
    ce_opts.key_vault_client(&client);
    ce_opts.key_vault_namespace({db, coll});
    ce_opts.kms_providers(parse_kms_doc(providers));

    if (!providers.empty()) {
        // Configure TLS options.
        auto tls_opts = make_document(kvp(
            "kmip",
            make_document(
                kvp("tlsCAFile", test_util::getenv_or_fail("MONGOCXX_TEST_CSFLE_TLS_CA_FILE")),
                kvp("tlsCertificateKeyFile",
                    test_util::getenv_or_fail("MONGOCXX_TEST_CSFLE_TLS_CERTIFICATE_KEY_FILE")))));
        ce_opts.tls_opts(std::move(tls_opts));
    }
    return ce_opts;
}

gridfs::bucket create_bucket(document::view object) {
    const auto id = string::to_string(object["database"].get_string().value);
    auto& map = get_entity_map();
    auto& db = map.get_database(id);

    const auto opts = get_bucket_options(object);
    const auto bucket = db.gridfs_bucket(opts);

    CAPTURE(id);
    return bucket;
}

client_session create_session(document::view object) {
    const auto id = string::to_string(object["client"].get_string().value);
    auto& map = get_entity_map();
    auto& client = map.get_client(id);

    const auto opts = get_session_options(object);
    auto session = client.start_session(opts);

    CAPTURE(id);
    return session;
}

client_encryption create_client_encryption(document::view object) {
    const auto opts = get_client_encryption_options(object);
    client_encryption ce(std::move(opts));

    return ce;
}

collection create_collection(document::view object) {
    const auto id = string::to_string(object["database"].get_string().value);
    auto& map = get_entity_map();
    auto& db = map.get_database(id);

    const auto name = string::to_string(object["collectionName"].get_string().value);
    auto coll = collection{db.collection(name)};

    set_common_options(coll, object["collectionOptions"]);

    CAPTURE(name, id);
    return coll;
}

database create_database(document::view object) {
    const auto id = string::to_string(object["client"].get_string().value);
    auto& map = get_entity_map();
    auto& client = map.get_client(id);

    const auto name = string::to_string(object["databaseName"].get_string().value);
    auto db = database{client.database(name)};

    set_common_options(db, object["databaseOptions"]);

    CAPTURE(name, id);
    return db;
}

client create_client(document::view object) {
    const auto conn = "mongodb://" + get_hostnames(object) + "/?" + uri_options_to_string(object);
    auto apm_opts = options::apm{};
    auto client_opts = test_util::add_test_server_api();
    // Use specified serverApi or default if none is provided.
    if (object["serverApi"]) {
        const auto server_api_opts = create_server_api(object);
        client_opts.server_api_opts(server_api_opts);
    }
    auto& apm = get_apm_map()[string::to_string(object["id"].get_string().value)];

    add_observe_events(apm, apm_opts, object);
    add_ignore_command_monitoring_events(apm, object);

    // The test runner MUST also ensure that the configureFailPoint command is excluded from the
    // list of observed command monitoring events for this client (if applicable).
    apm.set_ignore_command_monitoring_event("configureFailPoint");

    CAPTURE(conn);
    return client{uri{conn}, client_opts.apm_opts(apm_opts)};
}

bool add_to_map(const array::element& obj) {
    // Spec: This object MUST contain exactly one top-level key that identifies the entity type and
    // maps to a nested object, which specifies a unique name for the entity ('id' key) and any
    // other parameters necessary for its construction.
    auto doc = obj.get_document().view().begin();
    const auto type = string::to_string(doc->key());
    const auto params = doc->get_document().view();
    const auto id = string::to_string(params["id"].get_string().value);
    auto& map = get_entity_map();

    if (type == "client") {
        return map.insert(id, create_client(params));
    } else if (type == "database") {
        return map.insert(id, create_database(params));
    } else if (type == "collection") {
        return map.insert(id, create_collection(params));
    } else if (type == "bucket") {
        return map.insert(id, create_bucket(params));
    } else if (type == "session") {
        return map.insert(id, create_session(params));
    } else if (type == "clientEncryption") {
        return map.insert(id, create_client_encryption(params));
    }

    CAPTURE(type, id, params);
    FAIL("unrecognized type { " + type + " }");
    return false;
}

void create_entities(const document::view test) {
    if (!test["createEntities"])
        return;

    get_entity_map().clear();
    get_apm_map().clear();
    const auto entities = test["createEntities"].get_array().value;
    REQUIRE(std::all_of(std::begin(entities), std::end(entities), add_to_map));
}

document::value parse_test_file(const std::string& test_path) {
    const bsoncxx::stdx::optional<document::value> test_spec =
        test_util::parse_test_file(test_path);
    REQUIRE(test_spec);
    return test_spec.value();
}

bool is_compatible_schema_version(document::view test_spec) {
    REQUIRE(test_spec["schemaVersion"]);
    const auto test_schema_version = get_version(test_spec["schemaVersion"]);
    const auto compat = [&](std::array<int, 3> v) {
        // Test files are considered compatible with a test runner if their schemaVersion is less
        // than or equal to a supported version in the test runner, given the same major version
        // component.
        return test_schema_version[0] == v[0] &&
               is_compatible_version(test_schema_version, v, ignore_patch::yes);
    };
    return std::any_of(std::begin(schema_versions), std::end(schema_versions), compat);
}

std::vector<std::string> versions_to_string(schema_versions_t versions) {
    std::vector<std::string> out;
    for (const auto& v : versions) {
        std::stringstream v_str;
        v_str << std::to_string(v[0]) << '.'  // major.
              << std::to_string(v[1]) << '.'  // minor.
              << std::to_string(v[2]);        // patch
        out.push_back(v_str.str());
    }
    return out;
}

std::vector<document::view> array_elements_to_documents(array::view array) {
    // no implicit conversion from 'bsoncxx::array::view' to 'bsoncxx::document::view'
    auto docs = std::vector<document::view>{};
    const auto arr_to_doc = [](const array::element& doc) { return doc.get_document().value; };

    std::transform(std::begin(array), std::end(array), std::back_inserter(docs), arr_to_doc);
    return docs;
}

void add_data_to_collection(const array::element& data) {
    const auto db_name = data["databaseName"].get_string().value;
    auto& map = get_entity_map();
    auto& db = map.get_database_by_name(db_name);
    auto insert_opts = mongocxx::options::insert();

    auto wc = write_concern{};
    wc.acknowledge_level(write_concern::level::k_majority);
    wc.majority(std::chrono::milliseconds{0});

    const auto coll_name = data["collectionName"].get_string().value;

    if (db.has_collection(coll_name))
        db[coll_name].drop();

    auto coll = db.create_collection(coll_name, {}, wc);
    insert_opts.write_concern(wc);

    const auto to_insert = array_elements_to_documents(data["documents"].get_array().value);
    REQUIRE((to_insert.empty() ||
             coll.insert_many(to_insert, insert_opts)->result().inserted_count() != 0));
}

void load_initial_data(document::view test) {
    if (!test["initialData"])
        return;

    const auto data = test["initialData"].get_array().value;
    for (auto&& d : data)
        add_data_to_collection(d);
}

void assert_result(const array::element& ops,
                   document::view actual_result,
                   bool is_array_of_root_docs) {
    if (!ops["expectResult"]) {
        return;
    }

    const auto expected_result = ops["expectResult"];
    assert::matches(actual_result["result"].get_value(),
                    expected_result.get_value(),
                    get_entity_map(),
                    true,
                    is_array_of_root_docs);

    if (ops["saveResultAsEntity"]) {
        const auto key = string::to_string(ops["saveResultAsEntity"].get_string().value);
        get_entity_map().insert(key, actual_result);
    }
}

void assert_error(const mongocxx::operation_exception& exception,
                  const array::element& expected,
                  document::view actual) {
    const std::string server_error_msg =
        exception.raw_server_error() ? to_json(*exception.raw_server_error()) : "no server error";

    CAPTURE(exception.what(), server_error_msg);

    const auto expect_error = expected["expectError"];
    REQUIRE(expect_error);

    if (expect_error["isError"])
        return;

    const auto actual_result = actual["result"];
    if (const auto expected_result = expect_error["expectResult"]) {
        assert::matches(actual_result.get_value(), expected_result.get_value(), get_entity_map());
    }

    if (const auto is_client_error = expect_error["isClientError"]) {
        // An explicit list of client-side errors. We do not yet have a reliable and consistent
        // method to distinguish client-side errors from server-side errors. (CXX-2377)
        static const bsoncxx::stdx::string_view patterns[] = {
            // { MONGOC_ERROR_CLIENT, MONGOC_ERROR_CLIENT_SESSION_FAILURE }
            // mongoc: mongoc_cmd_parts_assemble
            "Snapshot reads require MongoDB 5.0 or later",

            // { MONGOC_ERROR_COMMAND, MONGOC_ERROR_PROTOCOL_BAD_WIRE_VERSION }
            // mongoc: mongoc_collection_find_and_modify_with_opts,
            // _mongoc_write_command_execute_idl
            "The selected server does not support hint for",

            // { MONGOC_ERROR_STREAM, MONGOC_ERROR_STREAM_NAME_RESOLUTION }
            // mongoc: mongoc_client_connect_tcp, mongoc_topology_scanner_node_setup_tcp
            "Failed to resolve ",

            // { MONGOCRYPT_STATUS_ERROR_CLIENT, MONGOCRYPT_GENERIC_ERROR_CODE }
            // libmongocrypt: mongocrypt_kms_ctx_feed
            "Error in KMS response",

            // { MONGOCRYPT_STATUS_ERROR_CLIENT, MONGOCRYPT_GENERIC_ERROR_CODE }
            // libmongocrypt: mongocrypt_ctx_setopt_key_material
            "keyMaterial should have length 96, but has length 84",

            // { MONGOCRYPT_STATUS_ERROR_CLIENT, MONGOCRYPT_GENERIC_ERROR_CODE }
            // libmongocrypt: _mongocrypt_parse_optional_utf8, _mongocrypt_parse_required_utf8
            "expected UTF-8 key",

            // { MONGOCRYPT_STATUS_ERROR_CLIENT, MONGOCRYPT_GENERIC_ERROR_CODE }
            // libmongocrypt: _mongocrypt_check_allowed_fields
            "Unexpected field: 'invalid'",

            // { MONGOCRYPT_STATUS_ERROR_CLIENT, MONGOCRYPT_GENERIC_ERROR_CODE }
            // libmongocrypt: _kms_done
            "key material not expected length",
        };

        const bsoncxx::stdx::string_view message = exception.what();

        const auto iter = std::find_if(std::begin(patterns),
                                       std::end(patterns),
                                       [message](bsoncxx::stdx::string_view pattern) {
                                           return message.find(pattern) != message.npos;
                                       });

        if (iter != std::end(patterns)) {
            // Treat this as a client-side error.
            const auto pattern = *iter;
            CAPTURE(pattern);
            REQUIRE(is_client_error.get_bool().value);
        } else {
            // Treat this as a server-side error.
            REQUIRE(!is_client_error.get_bool().value);
        }
    }

    if (const auto contains = expect_error["errorLabelsContain"]) {
        const auto labels = contains.get_array().value;
        const auto has_error_label = [&](const array::element& ele) {
            return exception.has_error_label(ele.get_string().value);
        };
        REQUIRE(std::all_of(std::begin(labels), std::end(labels), has_error_label));
    }

    if (const auto omit = expect_error["errorLabelsOmit"]) {
        const auto labels = omit.get_array().value;
        const auto has_error_label = [&](const array::element& ele) {
            return exception.has_error_label(ele.get_string().value);
        };
        REQUIRE(std::none_of(std::begin(labels), std::end(labels), has_error_label));
    }

    if (const auto expected_code = expect_error["errorCode"]) {
        const auto actual_code = exception.code().value();
        REQUIRE(actual_code == expected_code.get_int32());
    }

    if (auto code_name = expect_error["errorCodeName"]) {
        auto expected_name = string::to_string(code_name.get_string().value);
        uint32_t expected_code = error_code_from_name(expected_name);
        REQUIRE(exception.code().value() == static_cast<int>(expected_code));
    }

    /*
    // This has no data to act on until CXX-834 as been implemented; see notes
    if (auto expected_error = expect_error["errorContains"]) {
        // in assert_error():
        // See
        //
    "https://github.com/mongodb/specifications/blob/master/source/unified-test-format/unified-test-format.md#expectederror":
        // A substring of the expected error message (e.g. "errmsg" field in a server error
        // document). The test runner MUST assert that the error message contains this string using
        // a case-insensitive match.
        std::string expected_error_str(expected_error.get_string().value);
        std::string actual_str(reinterpret_cast<const std::string::value_type*>(actual.data()),
                               actual.length());

        transform(begin(expected_error_str),
                  end(expected_error_str),
                  begin(expected_error_str),
                  &toupper);

        REQUIRE(actual_str.substr(expected_error_str.size()) == expected_error_str);
    }
    */
}

void assert_error(mongocxx::exception& e, const array::element& ops) {
    CAPTURE(e.what());
    const auto expect_error = ops["expectError"];
    REQUIRE(expect_error);

    if (expect_error["isError"])
        return;

    if (const auto is_client_error = expect_error["isClientError"]) {
        REQUIRE(is_client_error.get_bool());
    }

    // below is only used for server-side errors.
    REQUIRE_FALSE(expect_error["expectResult"]);

    // TODO CXX-834: client-side errors may contain error labels. However, only
    //  mongocxx::operation_exception keeps track of the raw_sever_error (and consequently the
    //  error label) and, as a result, is the only exception type with the required
    //  `has_error_label` method. Until we fix CXX-834, there's no way to check the error label of a
    //  mongocxx::exception.
    REQUIRE_FALSE(expect_error["errorLabelsContain"]);
    REQUIRE_FALSE(expect_error["errorLabelsOmit"]);

    REQUIRE_FALSE(/* TODO */ expect_error["errorContains"]);
    REQUIRE_FALSE(/* TODO */ expect_error["errorCode"]);
    REQUIRE_FALSE(/* TODO */ expect_error["errorCodeName"]);
}

void assert_events(const array::element& test) {
    if (!test["expectEvents"])
        return;

    for (auto e : test["expectEvents"].get_array().value) {
        const auto ignore_extra_events = [&]() -> bool {
            const auto elem = e["ignoreExtraEvents"];
            return elem && elem.get_bool().value;
        }();
        const auto events = e["events"].get_array().value;
        const auto name = string::to_string(e["client"].get_string().value);
        get_apm_map()[name].compare_unified(events, get_entity_map(), ignore_extra_events);
    }
}

void assert_outcome(const array::element& test) {
    using std::begin;
    using std::end;
    using std::equal;

    if (!test["outcome"]) {
        return;
    }

    read_preference rp;
    rp.mode(read_preference::read_mode::k_primary);

    read_concern rc;
    rc.acknowledge_level(read_concern::level::k_local);

    for (const auto& outcome : test["outcome"].get_array().value) {
        CAPTURE(to_json(outcome.get_document()));

        const auto db_name = outcome["databaseName"].get_string().value;
        const auto coll_name = outcome["collectionName"].get_string().value;
        const auto docs = outcome["documents"].get_array().value;

        const auto db = get_entity_map().get_database_by_name(db_name);
        auto coll = db.collection(coll_name);

        struct coll_state_guard_type {
            mongocxx::collection& coll;
            read_preference old_rp;
            read_concern old_rc;

            coll_state_guard_type(mongocxx::collection& coll) : coll(coll) {
                old_rp = coll.read_preference();
                old_rc = coll.read_concern();
            }

            ~coll_state_guard_type() {
                try {
                    coll.read_preference(old_rp);
                    coll.read_concern(old_rc);
                } catch (...) {
                }
            }
        } coll_state_guard(coll);

        // The test runner MUST query each collection using the internal MongoClient, an ascending
        // sort order on the `_id` field (i.e. `{ _id: 1 }`), a "primary" read preference, and a
        // "local" read concern.
        coll.read_preference(rp);
        coll.read_concern(rc);

        auto results = coll.find({}, options::find{}.sort(make_document(kvp("_id", 1))));

        auto actual = results.begin();
        for (const auto& expected : docs) {
            assert::matches(
                types::bson_value::value(*actual), expected.get_value(), get_entity_map());
            ++actual;
        }

        REQUIRE(begin(results) == end(results)); /* cursor is exhausted */
    }
}

struct fail_point_guard_type {
    std::vector<std::pair<std::string, std::string>> fail_points;

    fail_point_guard_type() = default;

    ~fail_point_guard_type() {
        try {
            for (const auto& f : fail_points) {
                spec::disable_fail_point(f.first, {}, f.second);
            }
        } catch (...) {
        }
    }

    void add_fail_point(std::string uri, std::string command) {
        fail_points.emplace_back(std::move(uri), std::move(command));
    }
};

void disable_targeted_fail_point(bsoncxx::stdx::string_view uri,
                                 std::uint32_t server_id,
                                 bsoncxx::stdx::string_view fail_point) {
    const auto command_owner =
        make_document(kvp("configureFailPoint", fail_point), kvp("mode", "off"));
    const auto command = command_owner.view();

    // Unlike in the legacy test runner, there are no tests (at time of writing) that require
    // multiple attempts to disable a targetedFailPoint, so only one attempt should suffice.
    mongocxx::client client = {mongocxx::uri{uri}, test_util::add_test_server_api()};
    client["admin"].run_command(command, server_id);
}

struct targeted_fail_point_guard_type {
    std::vector<std::tuple<std::string, std::uint32_t, std::string>> fail_points;

    targeted_fail_point_guard_type() = default;

    ~targeted_fail_point_guard_type() {
        try {
            for (const auto& f : fail_points) {
                disable_targeted_fail_point(std::get<0>(f), std::get<1>(f), std::get<2>(f));
            }
        } catch (...) {
        }
    }

    void add_fail_point(std::string uri, std::uint32_t server_id, std::string command) {
        fail_points.emplace_back(std::move(uri), server_id, std::move(command));
    }
};

document::value bulk_write_result(const mongocxx::bulk_write_exception& e) {
    const auto reply = e.raw_server_error().value();

    const auto get_or_default = [&](bsoncxx::stdx::string_view key) {
        return reply[key] ? reply[key].get_int32().value : 0;
    };

    auto result = bsoncxx::builder::basic::document{};
    result.append(kvp("result",
                      make_document(kvp("matchedCount", get_or_default("nMatched")),
                                    kvp("modifiedCount", get_or_default("nModified")),
                                    kvp("upsertedCount", get_or_default("nUpserted")),
                                    kvp("deletedCount", get_or_default("nRemoved")),
                                    kvp("insertedCount", get_or_default("nInserted")),
                                    kvp("upsertedIds", make_document()))));

    return result.extract();
}

// Match test cases that should be skipped by both test and case descriptions.
const std::map<std::pair<bsoncxx::stdx::string_view, bsoncxx::stdx::string_view>,
               bsoncxx::stdx::string_view>
    should_skip_test_cases = {
        {{"retryable reads handshake failures",
          "collection.findOne succeeds after retryable handshake network error"},
         "collection.findOne optional helper is not supported"},
        {{"retryable reads handshake failures",
          "collection.findOne succeeds after retryable handshake server error "
          "(ShutdownInProgress)"},
         "collection.findOne optional helper is not supported"},
        {{"retryable reads handshake failures",
          "collection.listIndexNames succeeds after retryable handshake network error"},
         "collection.listIndexNames optional helper is not supported"},
        {{"retryable reads handshake failures",
          "collection.listIndexNames succeeds after retryable handshake server error "
          "(ShutdownInProgress)"},
         "collection.listIndexNames optional helper is not supported"},
};

void run_tests(bsoncxx::stdx::string_view test_description, document::view test) {
    REQUIRE(test["tests"]);

    for (const auto& ele : test["tests"].get_array().value) {
        const auto description = string::to_string(ele["description"].get_string().value);

        DYNAMIC_SECTION(description) {
            {
                const auto iter = should_skip_test_cases.find({test_description, description});
                if (iter != should_skip_test_cases.end()) {
                    SKIP(test_description << ": " << description << ": unsupported test case");
                }
            }

            if (!has_run_on_requirements(ele.get_document())) {
                SKIP(test_description << ": " << description
                                      << ": none of the runOnRequirements were met: "
                                      << to_json(ele["runOnRequirements"].get_array().value));
            }

            if (ele["skipReason"]) {
                SKIP(test_description << ": " << description << ": "
                                      << string::to_string(ele["skipReason"].get_string().value));
            }

            fail_point_guard_type fail_point_guard;
            targeted_fail_point_guard_type targeted_fail_point_guard;

            for (auto&& apm : get_apm_map()) {
                apm.second.clear_events();
            }

            operations::state state;

            for (const auto& ops : ele["operations"].get_array().value) {
                const auto ignore_result_and_error = [&]() -> bool {
                    const auto elem = ops["ignoreResultAndError"];
                    return elem && elem.get_bool().value;
                }();

                try {
                    const auto result =
                        operations::run(get_entity_map(), get_apm_map(), ops, state);

                    if (string::to_string(ops["object"].get_string().value) == "testRunner") {
                        const auto op_name = string::to_string(ops["name"].get_string().value);

                        if (op_name == "failPoint") {
                            fail_point_guard.add_fail_point(
                                string::to_string(result["uri"].get_string().value),
                                string::to_string(result["failPoint"].get_string().value));
                        }

                        if (op_name == "targetedFailPoint") {
                            targeted_fail_point_guard.add_fail_point(
                                string::to_string(result["uri"].get_string().value),
                                static_cast<std::uint32_t>(result["serverId"].get_int64().value),
                                string::to_string(result["failPoint"].get_string().value));
                        }

                        // Special test operations return no result and are always expected to
                        // succeed. These operations SHOULD NOT be combined with expectError,
                        // expectResult, or saveResultAsEntity.
                        continue;
                    }

                    // Some operations fully iterate a cursor and return the result as an array. The
                    // elements of such an array should all be treated as root-level documents.
                    auto is_array_of_root_docs = false;
                    {
                        static const std::unordered_set<std::string> names = {
                            "aggregate",
                            "find",
                            "iterateUntilDocumentOrError",
                            "listCollections",
                            "listDatabases",
                            "listIndexes",
                        };

                        const auto name = string::to_string(ops["name"].get_string().value);

                        is_array_of_root_docs = names.find(name) != names.end();
                    }

                    if (!ignore_result_and_error) {
                        assert_result(ops, result, is_array_of_root_docs);
                    }
                } catch (const mongocxx::bulk_write_exception& e) {
                    if (!ignore_result_and_error) {
                        auto result = bulk_write_result(e);
                        assert_error(e, ops, result);
                    }
                } catch (const mongocxx::operation_exception& e) {
                    if (!ignore_result_and_error) {
                        assert_error(e, ops, make_document());
                    }
                } catch (mongocxx::exception& e) {
                    if (!ignore_result_and_error) {
                        assert_error(e, ops);
                    }
                }
            }

            assert_events(ele);
            assert_outcome(ele);
        }
    }
}

void run_tests_in_file(const std::string& test_path) {
    const auto test_spec = parse_test_file(test_path);
    const auto test_spec_view = test_spec.view();

    if (!is_compatible_schema_version(test_spec_view)) {
        std::stringstream error;
        error << "incompatible schema version" << std::endl
              << "Expected: " << test_spec_view["schemaVersion"].get_string().value << std::endl
              << "Supported versions:" << std::endl;

        const auto v = versions_to_string(schema_versions);
        std::copy(std::begin(v), std::end(v), std::ostream_iterator<std::string>(error, "\n"));

        FAIL(error.str());
        return;
    }

    if (!has_run_on_requirements(test_spec_view)) {
        CAPTURE(to_json(test_spec_view["runOnRequirements"].get_array().value));
        SKIP(test_path << ": none of the runOnRequirements were met");
    }

    const auto description = test_spec_view["description"].get_string().value;
    CAPTURE(description);
    create_entities(test_spec_view);
    load_initial_data(test_spec_view);
    run_tests(description, test_spec_view);
}

// Check the environment for the specified variable; if present, extract it
// as a directory and run all the tests contained in the magic "test_files.txt"
// file:
void run_unified_format_tests_in_env_dir(
    const std::string& env_path,
    const std::set<bsoncxx::stdx::string_view>& unsupported_tests = {}) {
    const char* p = std::getenv(env_path.c_str());

    if (nullptr == p)
        FAIL("unable to look up path from environment variable \"" << env_path << "\"");

    const std::string base_path{p};

    const auto test_file_set_path = base_path + "/test_files.txt";
    std::ifstream files{test_file_set_path};

    if (!files.good()) {
        FAIL("unable to find/open test_files.txt in path \"" << test_file_set_path << '\"');
    }

    instance::current();

    for (std::string file; std::getline(files, file);) {
        DYNAMIC_SECTION(file) {
            if (unsupported_tests.find(file) != unsupported_tests.end()) {
                SKIP("unsupported test file: " << file);
            }

            run_tests_in_file(base_path + '/' + file);
        }
    }
}

TEST_CASE("unified format spec automated tests", "[unified_format_specs]") {
<<<<<<< HEAD
    const std::set<mongocxx::stdx::string_view> unsupported_tests = {
=======
    const std::set<bsoncxx::stdx::string_view> unsupported_tests = {
>>>>>>> 7402d3d8
        // Waiting on CDRIVER-3525 and CXX-2166.
        "valid-pass/entity-client-cmap-events.json",
        // Waiting on CDRIVER-3525 and CXX-2166.
        "valid-pass/assertNumberConnectionsCheckedOut.json"};

    run_unified_format_tests_in_env_dir("UNIFIED_FORMAT_TESTS_PATH", unsupported_tests);
}

TEST_CASE("session unified format spec automated tests", "[unified_format_specs]") {
    run_unified_format_tests_in_env_dir("SESSION_UNIFIED_TESTS_PATH");
}

TEST_CASE("CRUD unified format spec automated tests", "[unified_format_specs]") {
    run_unified_format_tests_in_env_dir("CRUD_UNIFIED_TESTS_PATH");
}

TEST_CASE("change streams unified format spec automated tests", "[unified_format_specs]") {
    run_unified_format_tests_in_env_dir("CHANGE_STREAMS_UNIFIED_TESTS_PATH");
}

TEST_CASE("retryable reads unified format spec automated tests", "[unified_format_specs]") {
    run_unified_format_tests_in_env_dir("RETRYABLE_READS_UNIFIED_TESTS_PATH");
}

TEST_CASE("retryable writes unified format spec automated tests", "[unified_format_specs]") {
    run_unified_format_tests_in_env_dir("RETRYABLE_WRITES_UNIFIED_TESTS_PATH");
}

TEST_CASE("transactions unified format spec automated tests", "[unified_format_specs]") {
    run_unified_format_tests_in_env_dir("TRANSACTIONS_UNIFIED_TESTS_PATH");
}

TEST_CASE("versioned API spec automated tests", "[unified_format_specs]") {
    run_unified_format_tests_in_env_dir("VERSIONED_API_TESTS_PATH");
}

TEST_CASE("collection management spec automated tests", "[unified_format_specs]") {
    run_unified_format_tests_in_env_dir("COLLECTION_MANAGEMENT_TESTS_PATH");
}

TEST_CASE("index management spec automated tests", "[unified_format_specs]") {
    run_unified_format_tests_in_env_dir("INDEX_MANAGEMENT_TESTS_PATH");
}

// See:
<<<<<<< HEAD
// https://github.com/mongodb/specifications/blob/master/source/client-side-encryption/client-side-encryption.rst
=======
// https://github.com/mongodb/specifications/blob/master/source/client-side-encryption/client-side-encryption.md
>>>>>>> 7402d3d8
TEST_CASE("client side encryption unified format spec automated tests", "[unified_format_specs]") {
    CLIENT_SIDE_ENCRYPTION_ENABLED_OR_SKIP();
    run_unified_format_tests_in_env_dir("CLIENT_SIDE_ENCRYPTION_UNIFIED_TESTS_PATH");
}

}  // namespace<|MERGE_RESOLUTION|>--- conflicted
+++ resolved
@@ -1341,11 +1341,7 @@
 }
 
 TEST_CASE("unified format spec automated tests", "[unified_format_specs]") {
-<<<<<<< HEAD
-    const std::set<mongocxx::stdx::string_view> unsupported_tests = {
-=======
     const std::set<bsoncxx::stdx::string_view> unsupported_tests = {
->>>>>>> 7402d3d8
         // Waiting on CDRIVER-3525 and CXX-2166.
         "valid-pass/entity-client-cmap-events.json",
         // Waiting on CDRIVER-3525 and CXX-2166.
@@ -1391,11 +1387,7 @@
 }
 
 // See:
-<<<<<<< HEAD
-// https://github.com/mongodb/specifications/blob/master/source/client-side-encryption/client-side-encryption.rst
-=======
 // https://github.com/mongodb/specifications/blob/master/source/client-side-encryption/client-side-encryption.md
->>>>>>> 7402d3d8
 TEST_CASE("client side encryption unified format spec automated tests", "[unified_format_specs]") {
     CLIENT_SIDE_ENCRYPTION_ENABLED_OR_SKIP();
     run_unified_format_tests_in_env_dir("CLIENT_SIDE_ENCRYPTION_UNIFIED_TESTS_PATH");
