// Copyright 2020 MongoDB Inc.
//
// Licensed under the Apache License, Version 2.0 (the "License");
// you may not use this file except in compliance with the License.
// You may obtain a copy of the License at
//
// http://www.apache.org/licenses/LICENSE-2.0
//
// Unless required by applicable law or agreed to in writing, software
// distributed under the License is distributed on an "AS IS" BASIS,
// WITHOUT WARRANTIES OR CONDITIONS OF ANY KIND, either express or implied.
// See the License for the specific language governing permissions and
// limitations under the License.

#pragma once

#include <unordered_map>

#include "entity.hh"
#include <bsoncxx/array/element.hpp>
#include <bsoncxx/document/value.hpp>
#include <bsoncxx/document/view.hpp>
#include <mongocxx/test/spec/monitoring.hh>

#include <mongocxx/config/private/prelude.hh>

namespace mongocxx {
inline namespace v_noabi {
namespace operations {

struct state {
    std::unordered_map<mongocxx::cursor*, mongocxx::cursor::iterator> cursor_iters;
    std::unordered_map<mongocxx::change_stream*, mongocxx::change_stream::iterator> stream_iters;
};

bsoncxx::document::value run(entity::map& map,
                             std::unordered_map<std::string, spec::apm_checker>& apm,
                             const bsoncxx::array::element& op,
                             state& state);

}  // namespace operations

namespace operations {

bsoncxx::stdx::optional<read_concern> lookup_read_concern(bsoncxx::document::view doc);
bsoncxx::stdx::optional<write_concern> lookup_write_concern(bsoncxx::document::view doc);
bsoncxx::stdx::optional<read_preference> lookup_read_preference(bsoncxx::document::view doc);

}  // namespace operations

<<<<<<< HEAD
MONGOCXX_INLINE_NAMESPACE_END
}  // namespace mongocxx

#include <mongocxx/config/private/postlude.hh>
=======
}  // namespace v_noabi
}  // namespace mongocxx
>>>>>>> 2e00223a
<|MERGE_RESOLUTION|>--- conflicted
+++ resolved
@@ -48,12 +48,7 @@
 
 }  // namespace operations
 
-<<<<<<< HEAD
-MONGOCXX_INLINE_NAMESPACE_END
+}  // namespace v_noabi
 }  // namespace mongocxx
 
-#include <mongocxx/config/private/postlude.hh>
-=======
-}  // namespace v_noabi
-}  // namespace mongocxx
->>>>>>> 2e00223a
+#include <mongocxx/config/private/postlude.hh>