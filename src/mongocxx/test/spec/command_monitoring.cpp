// Copyright 2009-present MongoDB, Inc.
//
// Licensed under the Apache License, Version 2.0 (the "License");
// you may not use this file except in compliance with the License.
// You may obtain a copy of the License at
//
// http://www.apache.org/licenses/LICENSE-2.0
//
// Unless required by applicable law or agreed to in writing, software
// distributed under the License is distributed on an "AS IS" BASIS,
// WITHOUT WARRANTIES OR CONDITIONS OF ANY KIND, either express or implied.
// See the License for the specific language governing permissions and
// limitations under the License.

#include <fstream>

#include <bsoncxx/document/view.hpp>
#include <bsoncxx/string/to_string.hpp>

#include <mongocxx/client.hpp>
#include <mongocxx/exception/exception.hpp>
#include <mongocxx/instance.hpp>

#include <bsoncxx/test/catch.hh>
#include <bsoncxx/test/exception_guard.hh>

#include <mongocxx/test/client_helpers.hh>
#include <mongocxx/test/spec/operation.hh>
#include <mongocxx/test/spec/util.hh>

namespace {
using namespace bsoncxx;
using namespace mongocxx;

void initialize_collection(document::view test_spec_view) {
    std::string db_name = string::to_string(test_spec_view["database_name"].get_string().value);
    std::string col_name = string::to_string(test_spec_view["collection_name"].get_string().value);

    client temp_client{uri{}, test_util::add_test_server_api()};
    collection temp_col = temp_client[db_name][col_name];

    temp_col.drop();

    if (test_spec_view["data"]) {
        // insert this data
        array::view arr = test_spec_view["data"].get_array().value;

        for (array::element el : arr) {
            temp_col.insert_one(el.get_document().value);
        }
    }
}

void run_command_monitoring_tests_in_file(std::string test_path) {
    INFO("Test path: " << test_path);
    bsoncxx::stdx::optional<document::value> test_spec = test_util::parse_test_file(test_path);

    REQUIRE(test_spec);

    document::view test_spec_view = test_spec->view();

    std::string db_name = string::to_string(test_spec_view["database_name"].get_string().value);
    std::string col_name = string::to_string(test_spec_view["collection_name"].get_string().value);

    array::view tests = test_spec_view["tests"].get_array().value;

    for (auto&& test : tests) {
        initialize_collection(test_spec_view);
        std::string description = string::to_string(test["description"].get_string().value);
        INFO("Test description: " << description);
        array::view expectations = test["expectations"].get_array().value;

        // Use a separate client to check version info, so as not to interfere with APM
        client temp_client{uri{}, test_util::add_test_server_api()};

        CHECK_IF_SKIP_SPEC_TEST(temp_client, test.get_document().value);

        // Used by the listeners
        auto events = expectations.begin();

        bsoncxx::test::exception_guard_state eguard;
        options::client client_opts;
        options::apm apm_opts;

        ///////////////////////////////////////////////////////////////////////
        // Begin command listener lambdas
        ///////////////////////////////////////////////////////////////////////

        // COMMAND STARTED
        apm_opts.on_command_started([&](const events::command_started_event& event) {
            BSONCXX_TEST_EXCEPTION_GUARD_BEGIN(eguard);

<<<<<<< HEAD
            if (event.command_name().compare("endSessions") == 0) {
=======
            if (event.command_name() == "endSessions") {
>>>>>>> 7402d3d8
                return;
            }

            auto expected = (*events).get_document().value;
            events++;

            for (auto ele : expected["command_started_event"].get_document().value) {
                bsoncxx::stdx::string_view field{ele.key()};
                types::bson_value::view value{ele.get_value()};

                if (field == "command_name") {
                    REQUIRE(event.command_name() == value.get_string().value);
                } else if (field == "command") {
                    document::view expected_command = value.get_document().value;
                    document::view command = event.command();
                    REQUIRE_BSON_MATCHES(command, expected_command);
                } else if (field == "database_name") {
                    REQUIRE(event.database_name() == value.get_string().value);
                } else {
                    FAIL("Should not reach this point.");
                }
            }

            BSONCXX_TEST_EXCEPTION_GUARD_END(eguard);
        });

        // COMMAND FAILED
        apm_opts.on_command_failed([&](const events::command_failed_event& event) {
            BSONCXX_TEST_EXCEPTION_GUARD_BEGIN(eguard);

            auto expected = (*events).get_document().value;
            events++;

            for (auto ele : expected["command_failed_event"].get_document().value) {
                bsoncxx::stdx::string_view field{ele.key()};
                types::bson_value::view value{ele.get_value()};

                if (field == "command_name") {
                    REQUIRE(event.command_name() == value.get_string().value);
                } else {
                    FAIL("Should not reach this point.");
                }
            }

            BSONCXX_TEST_EXCEPTION_GUARD_END(eguard);
        });

        // COMMAND SUCCESS
        apm_opts.on_command_succeeded([&](const events::command_succeeded_event& event) {
            BSONCXX_TEST_EXCEPTION_GUARD_BEGIN(eguard);

<<<<<<< HEAD
            if (event.command_name().compare("endSessions") == 0) {
=======
            if (event.command_name() == "endSessions") {
>>>>>>> 7402d3d8
                return;
            }

            auto expected = (*events).get_document().value;
            events++;

            for (auto ele : expected["command_succeeded_event"].get_document().value) {
                bsoncxx::stdx::string_view field{ele.key()};
                types::bson_value::view value{ele.get_value()};

                if (field == "command_name") {
                    REQUIRE(event.command_name() == value.get_string().value);
                } else if (field == "reply") {
                    document::view expected_reply = value.get_document().value;
                    document::view reply = event.reply();
                    REQUIRE_BSON_MATCHES(reply, expected_reply);
                } else {
                    // Should not happen.
                    REQUIRE(false);
                }
            }

            BSONCXX_TEST_EXCEPTION_GUARD_END(eguard);
        });

        ///////////////////////////////////////////////////////////////////////
        // End command listener lambdas
        ///////////////////////////////////////////////////////////////////////

        // Apply listeners, and run operations.
        client_opts.apm_opts(apm_opts);
        client client{uri{}, test_util::add_test_server_api(client_opts)};

        collection coll = client[db_name][col_name];

        document::view operation = test["operation"].get_document().value;
        std::string operation_name = string::to_string(operation["name"].get_string().value);
        spec::operation_runner op_runner{&coll};

        try {
            op_runner.run(operation);
        } catch (mongocxx::exception&) {
            // do nothing.
        }

        REQUIRE(events == expectations.end());
    }
}

TEST_CASE("Command Monitoring Spec Tests", "[command_monitoring_spec]") {
    instance::current();
    char* command_monitoring_tests_path = std::getenv("COMMAND_MONITORING_TESTS_PATH");
    REQUIRE(command_monitoring_tests_path);

    std::string path{command_monitoring_tests_path};

    if (path.back() == '/') {
        path.pop_back();
    }

    std::ifstream test_files{path + "/test_files.txt"};

    REQUIRE(test_files.good());

    std::string test_file;

    while (std::getline(test_files, test_file)) {
        run_command_monitoring_tests_in_file(path + "/" + test_file);
    }
}
}  // namespace<|MERGE_RESOLUTION|>--- conflicted
+++ resolved
@@ -90,11 +90,7 @@
         apm_opts.on_command_started([&](const events::command_started_event& event) {
             BSONCXX_TEST_EXCEPTION_GUARD_BEGIN(eguard);
 
-<<<<<<< HEAD
-            if (event.command_name().compare("endSessions") == 0) {
-=======
             if (event.command_name() == "endSessions") {
->>>>>>> 7402d3d8
                 return;
             }
 
@@ -146,11 +142,7 @@
         apm_opts.on_command_succeeded([&](const events::command_succeeded_event& event) {
             BSONCXX_TEST_EXCEPTION_GUARD_BEGIN(eguard);
 
-<<<<<<< HEAD
-            if (event.command_name().compare("endSessions") == 0) {
-=======
             if (event.command_name() == "endSessions") {
->>>>>>> 7402d3d8
                 return;
             }
 
