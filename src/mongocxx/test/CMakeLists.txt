--- conflicted
+++ resolved
@@ -104,11 +104,8 @@
     v1/bsoncxx.cpp
     v1/exception.cpp
     v1/logger.cpp
-<<<<<<< HEAD
     v1/read_concern.cpp
-=======
     v1/read_preference.cpp
->>>>>>> 232838b1
 )
 
 set(mongocxx_test_sources_spec
