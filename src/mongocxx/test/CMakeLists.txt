# Copyright 2009-present MongoDB, Inc.
#
# Licensed under the Apache License, Version 2.0 (the "License");
# you may not use this file except in compliance with the License.
# You may obtain a copy of the License at
#
# http://www.apache.org/licenses/LICENSE-2.0
#
# Unless required by applicable law or agreed to in writing, software
# distributed under the License is distributed on an "AS IS" BASIS,
# WITHOUT WARRANTIES OR CONDITIONS OF ANY KIND, either express or implied.
# See the License for the specific language governing permissions and
# limitations under the License.

include(FetchCatch2)

if(NOT BUILD_TESTING)
    set_property(DIRECTORY PROPERTY EXCLUDE_FROM_ALL TRUE)
endif()

if(MONGOCXX_BUILD_SHARED)
    mongocxx_add_library(mongocxx_mocked "mongocxx-mocked" SHARED)
else()
    mongocxx_add_library(mongocxx_mocked "mongocxx-mocked" STATIC)
endif()

target_link_libraries(mongocxx_mocked PUBLIC bsoncxx_testing)
target_compile_definitions(mongocxx_mocked PUBLIC MONGOCXX_TESTING)

if(CMAKE_CXX_COMPILER_ID STREQUAL "MSVC")
    target_compile_options(mongocxx_mocked PRIVATE /bigobj)
endif()

set(mongocxx_test_bsoncxx
    ${PROJECT_SOURCE_DIR}/../bsoncxx/test/v1/array/view_string_maker.cpp
    ${PROJECT_SOURCE_DIR}/../bsoncxx/test/v1/document/view_string_maker.cpp
    ${PROJECT_SOURCE_DIR}/../bsoncxx/test/v1/element/view_string_maker.cpp
)

set(mongocxx_test_sources_private
    private/numeric_casting.cpp
    private/scoped_bson_value.cpp
    private/scoped_bson.cpp
    private/write_concern.cpp
    private/mongoc_version.cpp
)

set(mongocxx_test_sources_v_noabi
    v_noabi/bulk_write.cpp
    v_noabi/change_streams.cpp
    v_noabi/client_session.cpp
    v_noabi/client_side_encryption.cpp
    v_noabi/client.cpp
    v_noabi/collection_mocked.cpp
    v_noabi/collection.cpp
    v_noabi/conversions.cpp
    v_noabi/database.cpp
    v_noabi/gridfs/bucket.cpp
    v_noabi/gridfs/downloader.cpp
    v_noabi/gridfs/uploader.cpp
    v_noabi/hint.cpp
    v_noabi/index_view.cpp
    v_noabi/model/delete_many.cpp
    v_noabi/model/delete_one.cpp
    v_noabi/model/insert_one.cpp
    v_noabi/model/replace_one.cpp
    v_noabi/model/update_many.cpp
    v_noabi/model/update_one.cpp
    v_noabi/options/aggregate.cpp
    v_noabi/options/bulk_write.cpp
    v_noabi/options/client_session.cpp
    v_noabi/options/count.cpp
    v_noabi/options/delete.cpp
    v_noabi/options/distinct.cpp
    v_noabi/options/find_one_and_delete.cpp
    v_noabi/options/find_one_and_replace.cpp
    v_noabi/options/find_one_and_update.cpp
    v_noabi/options/find.cpp
    v_noabi/options/gridfs/bucket.cpp
    v_noabi/options/gridfs/upload.cpp
    v_noabi/options/index.cpp
    v_noabi/options/insert.cpp
    v_noabi/options/pool.cpp
    v_noabi/options/replace.cpp
    v_noabi/options/update.cpp
    v_noabi/pool.cpp
    v_noabi/read_concern.cpp
    v_noabi/read_preference.cpp
    v_noabi/result/bulk_write.cpp
    v_noabi/result/delete.cpp
    v_noabi/result/gridfs/upload.cpp
    v_noabi/result/insert_one.cpp
    v_noabi/result/replace_one.cpp
    v_noabi/result/update.cpp
    v_noabi/sdam-monitoring.cpp
    v_noabi/search_index_view.cpp
    v_noabi/transactions.cpp
    v_noabi/uri.cpp
    v_noabi/validation_criteria.cpp
    v_noabi/write_concern.cpp
)

set(mongocxx_test_sources_v1
    v1/bsoncxx.cpp
    v1/data_key_options.cpp
    v1/exception.cpp
    v1/logger.cpp
    v1/read_concern.cpp
    v1/read_preference.cpp
<<<<<<< HEAD
    v1/server_error.cpp
=======
    v1/tls.cpp
>>>>>>> e62dff49
)

set(mongocxx_test_sources_spec
    spec/monitoring.cpp
    spec/operation.cpp
    spec/unified_tests/assert.cpp
    spec/unified_tests/entity.cpp
    spec/util.cpp
)

set(mongocxx_test_sources_extra
    catch.cpp
    spec/client_side_encryption.cpp
    spec/command_monitoring.cpp
    spec/crud.cpp
    spec/gridfs.cpp
    spec/read_write_concern.cpp
    spec/retryable-reads.cpp
    spec/transactions.cpp
    spec/unified_tests/operations.cpp
    spec/unified_tests/runner.cpp
    subprocess.cpp
    v_noabi/catch_helpers.cpp
    v_noabi/client_helpers.cpp
    v_noabi/instance.cpp
    v_noabi/logging.cpp
    v1/instance.cpp
)

file(GLOB_RECURSE mongocxx_test_headers
    RELATIVE ${CMAKE_CURRENT_SOURCE_DIR}
    CONFIGURE_DEPENDS
    "*.hh"
)

add_library(client_helpers OBJECT v_noabi/client_helpers.cpp)

add_library(spec_test_common OBJECT ${mongocxx_test_sources_spec})

add_executable(test_driver
    ${mongocxx_test_bsoncxx}
    ${mongocxx_test_sources_private}
    ${mongocxx_test_sources_v_noabi}
    ${mongocxx_test_sources_v1}
    v_noabi/catch_helpers.cpp
)
target_link_libraries(test_driver PRIVATE spec_test_common client_helpers)

add_executable(test_instance
    subprocess.cpp
    v_noabi/instance.cpp
    v_noabi/logging.cpp
    v1/instance.cpp
)
target_compile_definitions(test_instance PRIVATE MONGOCXX_TEST_DISABLE_MAIN_INSTANCE)

add_executable(test_crud_specs
    ${mongocxx_test_bsoncxx}
    spec/crud.cpp
)
target_link_libraries(test_crud_specs PRIVATE spec_test_common client_helpers)

add_executable(test_gridfs_specs
    ${mongocxx_test_bsoncxx}
    spec/gridfs.cpp
)
target_link_libraries(test_gridfs_specs PRIVATE spec_test_common client_helpers)

add_executable(test_client_side_encryption_specs
    ${mongocxx_test_bsoncxx}
    spec/client_side_encryption.cpp
)
target_link_libraries(test_client_side_encryption_specs PRIVATE spec_test_common client_helpers)

add_executable(test_command_monitoring_specs
    ${mongocxx_test_bsoncxx}
    spec/command_monitoring.cpp
)
target_link_libraries(test_command_monitoring_specs PRIVATE spec_test_common client_helpers)

add_executable(test_transactions_specs
    ${mongocxx_test_bsoncxx}
    spec/transactions.cpp
)
target_link_libraries(test_transactions_specs PRIVATE spec_test_common client_helpers)

add_executable(test_retryable_reads_specs
    ${mongocxx_test_bsoncxx}
    spec/retryable-reads.cpp
)
target_link_libraries(test_retryable_reads_specs PRIVATE spec_test_common client_helpers)

add_executable(test_read_write_concern_specs
    ${mongocxx_test_bsoncxx}
    spec/read_write_concern.cpp
)
target_link_libraries(test_read_write_concern_specs PRIVATE spec_test_common client_helpers)

add_executable(test_unified_format_specs
    ${mongocxx_test_bsoncxx}
    spec/unified_tests/operations.cpp spec/unified_tests/runner.cpp
)
target_link_libraries(test_unified_format_specs PRIVATE spec_test_common client_helpers)

# Common target properties for test executables.
add_library(mongocxx_test_properties INTERFACE)

target_link_libraries(mongocxx_test_properties INTERFACE Catch2::Catch2)
target_compile_features(mongocxx_test_properties INTERFACE cxx_std_14)

target_link_libraries(mongocxx_test_properties INTERFACE mongocxx_mocked ${mongoc_target})
target_include_directories(mongocxx_test_properties INTERFACE
    # Allow `#include <mongocxx/test/...>`.
    ${CMAKE_CURRENT_SOURCE_DIR}/../..
)
# Use `__vectorcall` by default with MSVC to catch missing `__cdecl`.
target_compile_options(mongocxx_test_properties INTERFACE "$<$<CXX_COMPILER_ID:MSVC>:/Gv>")
add_library(mongocxx::test_properties ALIAS mongocxx_test_properties)

add_library(mongocxx_test_properties_with_main INTERFACE)
target_link_libraries(mongocxx_test_properties_with_main INTERFACE mongocxx::test_properties)
target_sources(mongocxx_test_properties_with_main INTERFACE catch.cpp)
add_library(mongocxx::test_properties_with_main ALIAS mongocxx_test_properties_with_main)

set_property(
    TARGET
        client_helpers
        spec_test_common
    APPEND PROPERTY LINK_LIBRARIES
        mongocxx::test_properties
)

set_property(
    TARGET
        test_client_side_encryption_specs
        test_command_monitoring_specs
        test_crud_specs
        test_driver
        test_gridfs_specs
        test_instance
        test_read_write_concern_specs
        test_retryable_reads_specs
        test_transactions_specs
        test_unified_format_specs
    APPEND PROPERTY LINK_LIBRARIES
        mongocxx::test_properties_with_main
)

if(CMAKE_CXX_COMPILER_ID STREQUAL "MSVC")
    target_compile_options(test_driver PRIVATE /bigobj)
endif()

if(CMAKE_CXX_COMPILER_ID STREQUAL "GNU")
    target_compile_options(test_driver PRIVATE -Wno-maybe-uninitialized)
    target_compile_options(test_retryable_reads_specs PRIVATE -Wno-maybe-uninitialized)
endif()

set(THREADS_PREFER_PTHREAD_FLAG ON)
find_package(Threads REQUIRED)
target_link_libraries(test_driver PRIVATE Threads::Threads)

foreach(test_name
    client_side_encryption_specs
    command_monitoring_specs
    crud_specs
    driver
    gridfs_specs
    instance
    read_write_concern_specs
    retryable_reads_specs
    transactions_specs
    unified_format_specs
)
    add_test(NAME ${test_name} COMMAND test_${test_name} --reporter compact --allow-running-no-tests)
endforeach()

set_property(TEST crud_specs APPEND PROPERTY ENVIRONMENT
    "CRUD_LEGACY_TESTS_PATH=${DATA_SOURCE_DIR}/crud/legacy"
)

set_property(TEST gridfs_specs APPEND PROPERTY ENVIRONMENT
    "GRIDFS_TESTS_PATH=${DATA_SOURCE_DIR}/gridfs"
)

set_property(TEST client_side_encryption_specs APPEND PROPERTY ENVIRONMENT
    "CLIENT_SIDE_ENCRYPTION_LEGACY_TESTS_PATH=${DATA_SOURCE_DIR}/client_side_encryption/legacy"
)

set_property(TEST driver APPEND PROPERTY ENVIRONMENT
    "CLIENT_SIDE_ENCRYPTION_TESTS_PATH=${DATA_SOURCE_DIR}/client_side_encryption"
    "URI_OPTIONS_TESTS_PATH=${DATA_SOURCE_DIR}/uri-options"
)

set_property(TEST command_monitoring_specs APPEND PROPERTY ENVIRONMENT
    "COMMAND_MONITORING_TESTS_PATH=${DATA_SOURCE_DIR}/command-monitoring"
)

set_property(TEST transactions_specs APPEND PROPERTY ENVIRONMENT
    "TRANSACTIONS_LEGACY_TESTS_PATH=${DATA_SOURCE_DIR}/transactions/legacy"
    "WITH_TRANSACTION_TESTS_PATH=${DATA_SOURCE_DIR}/with_transaction"
)

set_property(TEST retryable_reads_specs APPEND PROPERTY ENVIRONMENT
    "RETRYABLE_READS_LEGACY_TESTS_PATH=${DATA_SOURCE_DIR}/retryable-reads/legacy"
)

set_property(TEST read_write_concern_specs APPEND PROPERTY ENVIRONMENT
    "READ_WRITE_CONCERN_OPERATION_TESTS_PATH=${DATA_SOURCE_DIR}/read-write-concern/operation"
)

set_property(TEST unified_format_specs APPEND PROPERTY ENVIRONMENT
    "CHANGE_STREAMS_UNIFIED_TESTS_PATH=${DATA_SOURCE_DIR}/change-streams/unified"
    "CLIENT_SIDE_ENCRYPTION_UNIFIED_TESTS_PATH=${DATA_SOURCE_DIR}/client_side_encryption/unified"
    "COLLECTION_MANAGEMENT_TESTS_PATH=${DATA_SOURCE_DIR}/collection-management"
    "CRUD_UNIFIED_TESTS_PATH=${DATA_SOURCE_DIR}/crud/unified"
    "INDEX_MANAGEMENT_TESTS_PATH=${DATA_SOURCE_DIR}/index-management"
    "RETRYABLE_READS_UNIFIED_TESTS_PATH=${DATA_SOURCE_DIR}/retryable-reads/unified/"
    "RETRYABLE_WRITES_UNIFIED_TESTS_PATH=${DATA_SOURCE_DIR}/retryable-writes/unified/"
    "SESSION_UNIFIED_TESTS_PATH=${DATA_SOURCE_DIR}/sessions/unified/"
    "TRANSACTIONS_UNIFIED_TESTS_PATH=${DATA_SOURCE_DIR}/transactions/unified"
    "UNIFIED_FORMAT_TESTS_PATH=${DATA_SOURCE_DIR}/unified-format"
    "VERSIONED_API_TESTS_PATH=${DATA_SOURCE_DIR}/versioned-api"
)

if(MONGOCXX_ENABLE_SLOW_TESTS)
    set_property(TEST driver APPEND PROPERTY ENVIRONMENT "MONGOCXX_ENABLE_SLOW_TESTS=1")
endif()

# Generate test to ensure macro guards behave properly.
if(ENABLE_MACRO_GUARD_TESTS)
    include(MacroGuardTest)

    add_macro_guard_test(
        PROJECT_NAME mongocxx
        PROJECT_TEST_PROPERTIES_TARGET mongocxx::test_properties
        GUARDED_MACROS
            # mongocxx/v1/config/export.hpp (generated by CMake)
            MONGOCXX_ABI_CDECL
            MONGOCXX_ABI_EXPORT
            MONGOCXX_ABI_EXPORT_CDECL
            MONGOCXX_ABI_NO_EXPORT
            MONGOCXX_DEPRECATED

            # mongocxx/v1/config/version.hpp (generated by CMake)
            MONGOCXX_VERSION_STRING
            MONGOCXX_VERSION_EXTRA
            MONGOCXX_VERSION_MAJOR
            MONGOCXX_VERSION_MINOR
            MONGOCXX_VERSION_PATCH

            # mongocxx/v1/detail/macros.hpp
            MONGOCXX_PRIVATE_UNREACHABLE

            # mongocxx/v1/detail/prelude.hpp
            MONGOCXX_PRIVATE_V1_INSIDE_MACRO_GUARD_SCOPE

            # config.hh (generated by CMake)
            MONGOCXX_ENABLE_SSL
            MONGOCXX_COMPILER_ID
            MONGOCXX_COMPILER_VERSION
        INCLUDE_PATTERNS
            "include/*.hpp" # Public headers.
        EXCLUDE_REGEXES
            "include/mongocxx/docs/.*\.hpp" # Doc header.
            "include/.*/(prelude|postlude)\.hpp" # Macro guard headers.
            "include/mongocxx/v1/detail/macros\.hpp" # v_noabi include-via-prelude headers.
            "include/mongocxx/v_noabi/mongocxx/config/.*\.hpp" # v_noabi config headers.
    )
endif()

set_dist_list(src_mongocxx_test_DIST
    CMakeLists.txt
    ${mongocxx_test_sources_private}
    ${mongocxx_test_sources_v_noabi}
    ${mongocxx_test_sources_v1}
    ${mongocxx_test_sources_spec}
    ${mongocxx_test_sources_extra}
    ${mongocxx_test_headers}
)<|MERGE_RESOLUTION|>--- conflicted
+++ resolved
@@ -107,11 +107,8 @@
     v1/logger.cpp
     v1/read_concern.cpp
     v1/read_preference.cpp
-<<<<<<< HEAD
     v1/server_error.cpp
-=======
     v1/tls.cpp
->>>>>>> e62dff49
 )
 
 set(mongocxx_test_sources_spec
