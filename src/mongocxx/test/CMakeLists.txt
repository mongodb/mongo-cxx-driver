--- conflicted
+++ resolved
@@ -103,11 +103,8 @@
     v1/bsoncxx.cpp
     v1/exception.cpp
     v1/logger.cpp
-<<<<<<< HEAD
+    v1/read_preference.cpp
     v1/write_concern.cpp
-=======
-    v1/read_preference.cpp
->>>>>>> 232838b1
 )
 
 set(mongocxx_test_sources_spec
