--- conflicted
+++ resolved
@@ -110,11 +110,8 @@
     v1/estimated_document_count_options.cpp
     v1/events.cpp
     v1/exception.cpp
-<<<<<<< HEAD
     v1/find_one_and_delete_options.cpp
-=======
     v1/find_options.cpp
->>>>>>> 2fd96526
     v1/hint.cpp
     v1/insert_many_options.cpp
     v1/insert_one_options.cpp
