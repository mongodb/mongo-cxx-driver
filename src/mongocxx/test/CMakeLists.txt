# Copyright 2009-present MongoDB, Inc.
#
# Licensed under the Apache License, Version 2.0 (the "License");
# you may not use this file except in compliance with the License.
# You may obtain a copy of the License at
#
# http://www.apache.org/licenses/LICENSE-2.0
#
# Unless required by applicable law or agreed to in writing, software
# distributed under the License is distributed on an "AS IS" BASIS,
# WITHOUT WARRANTIES OR CONDITIONS OF ANY KIND, either express or implied.
# See the License for the specific language governing permissions and
# limitations under the License.

include(FetchCatch2)

if(NOT BUILD_TESTING)
    set_property(DIRECTORY PROPERTY EXCLUDE_FROM_ALL TRUE)
endif()

if(MONGOCXX_BUILD_SHARED)
    mongocxx_add_library(mongocxx_mocked "mongocxx-mocked" SHARED)
else()
    mongocxx_add_library(mongocxx_mocked "mongocxx-mocked" STATIC)
endif()

target_link_libraries(mongocxx_mocked PUBLIC bsoncxx_testing)
target_compile_definitions(mongocxx_mocked PUBLIC MONGOCXX_TESTING)

if(CMAKE_CXX_COMPILER_ID STREQUAL "MSVC")
    target_compile_options(mongocxx_mocked PRIVATE /bigobj)
endif()

set(mongocxx_test_bsoncxx
    ${PROJECT_SOURCE_DIR}/../bsoncxx/test/v1/array/view_string_maker.cpp
    ${PROJECT_SOURCE_DIR}/../bsoncxx/test/v1/document/view_string_maker.cpp
    ${PROJECT_SOURCE_DIR}/../bsoncxx/test/v1/element/view_string_maker.cpp
)

set(mongocxx_test_sources_private
    private/numeric_casting.cpp
    private/scoped_bson_value.cpp
    private/scoped_bson.cpp
    private/write_concern.cpp
    private/mongoc_version.cpp
)

set(mongocxx_test_sources_v_noabi
    v_noabi/bulk_write.cpp
    v_noabi/change_streams.cpp
    v_noabi/client_session.cpp
    v_noabi/client_side_encryption.cpp
    v_noabi/client.cpp
    v_noabi/collection_mocked.cpp
    v_noabi/collection.cpp
    v_noabi/conversions.cpp
    v_noabi/database.cpp
    v_noabi/gridfs/bucket.cpp
    v_noabi/gridfs/downloader.cpp
    v_noabi/gridfs/uploader.cpp
    v_noabi/hint.cpp
    v_noabi/index_view.cpp
    v_noabi/model/delete_many.cpp
    v_noabi/model/delete_one.cpp
    v_noabi/model/insert_one.cpp
    v_noabi/model/replace_one.cpp
    v_noabi/model/update_many.cpp
    v_noabi/model/update_one.cpp
    v_noabi/options/aggregate.cpp
    v_noabi/options/bulk_write.cpp
    v_noabi/options/client_session.cpp
    v_noabi/options/count.cpp
    v_noabi/options/delete.cpp
    v_noabi/options/distinct.cpp
    v_noabi/options/find_one_and_delete.cpp
    v_noabi/options/find_one_and_replace.cpp
    v_noabi/options/find_one_and_update.cpp
    v_noabi/options/find.cpp
    v_noabi/options/gridfs/bucket.cpp
    v_noabi/options/gridfs/upload.cpp
    v_noabi/options/index.cpp
    v_noabi/options/insert.cpp
    v_noabi/options/pool.cpp
    v_noabi/options/replace.cpp
    v_noabi/options/update.cpp
    v_noabi/pool.cpp
    v_noabi/read_concern.cpp
    v_noabi/read_preference.cpp
    v_noabi/result/bulk_write.cpp
    v_noabi/result/delete.cpp
    v_noabi/result/gridfs/upload.cpp
    v_noabi/result/insert_one.cpp
    v_noabi/result/replace_one.cpp
    v_noabi/result/update.cpp
    v_noabi/sdam-monitoring.cpp
    v_noabi/search_index_view.cpp
    v_noabi/transactions.cpp
    v_noabi/uri.cpp
    v_noabi/validation_criteria.cpp
    v_noabi/write_concern.cpp
)

set(mongocxx_test_sources_v1
    v1/bsoncxx.cpp
    v1/data_key_options.cpp
    v1/distinct_options.cpp
    v1/exception.cpp
    v1/hint.cpp
    v1/logger.cpp
    v1/pipeline.cpp
    v1/range_options.cpp
    v1/read_concern.cpp
    v1/read_preference.cpp
<<<<<<< HEAD
    v1/server_error.cpp
=======
    v1/rewrap_many_datakey_options.cpp
>>>>>>> 02b3231c
    v1/tls.cpp
)

set(mongocxx_test_sources_spec
    spec/monitoring.cpp
    spec/operation.cpp
    spec/unified_tests/assert.cpp
    spec/unified_tests/entity.cpp
    spec/util.cpp
)

set(mongocxx_test_sources_extra
    catch.cpp
    spec/client_side_encryption.cpp
    spec/command_monitoring.cpp
    spec/crud.cpp
    spec/gridfs.cpp
    spec/read_write_concern.cpp
    spec/retryable-reads.cpp
    spec/transactions.cpp
    spec/unified_tests/operations.cpp
    spec/unified_tests/runner.cpp
    subprocess.cpp
    v_noabi/catch_helpers.cpp
    v_noabi/client_helpers.cpp
    v_noabi/instance.cpp
    v_noabi/logging.cpp
    v1/instance.cpp
)

file(GLOB_RECURSE mongocxx_test_headers
    RELATIVE ${CMAKE_CURRENT_SOURCE_DIR}
    CONFIGURE_DEPENDS
    "*.hh"
)

add_library(client_helpers OBJECT v_noabi/client_helpers.cpp)

add_library(spec_test_common OBJECT ${mongocxx_test_sources_spec})

add_executable(test_driver
    ${mongocxx_test_bsoncxx}
    ${mongocxx_test_sources_private}
    ${mongocxx_test_sources_v_noabi}
    ${mongocxx_test_sources_v1}
    v_noabi/catch_helpers.cpp
)
target_link_libraries(test_driver PRIVATE spec_test_common client_helpers)

add_executable(test_instance
    subprocess.cpp
    v_noabi/instance.cpp
    v_noabi/logging.cpp
    v1/instance.cpp
)
target_compile_definitions(test_instance PRIVATE MONGOCXX_TEST_DISABLE_MAIN_INSTANCE)

add_executable(test_crud_specs
    ${mongocxx_test_bsoncxx}
    spec/crud.cpp
)
target_link_libraries(test_crud_specs PRIVATE spec_test_common client_helpers)

add_executable(test_gridfs_specs
    ${mongocxx_test_bsoncxx}
    spec/gridfs.cpp
)
target_link_libraries(test_gridfs_specs PRIVATE spec_test_common client_helpers)

add_executable(test_client_side_encryption_specs
    ${mongocxx_test_bsoncxx}
    spec/client_side_encryption.cpp
)
target_link_libraries(test_client_side_encryption_specs PRIVATE spec_test_common client_helpers)

add_executable(test_command_monitoring_specs
    ${mongocxx_test_bsoncxx}
    spec/command_monitoring.cpp
)
target_link_libraries(test_command_monitoring_specs PRIVATE spec_test_common client_helpers)

add_executable(test_transactions_specs
    ${mongocxx_test_bsoncxx}
    spec/transactions.cpp
)
target_link_libraries(test_transactions_specs PRIVATE spec_test_common client_helpers)

add_executable(test_retryable_reads_specs
    ${mongocxx_test_bsoncxx}
    spec/retryable-reads.cpp
)
target_link_libraries(test_retryable_reads_specs PRIVATE spec_test_common client_helpers)

add_executable(test_read_write_concern_specs
    ${mongocxx_test_bsoncxx}
    spec/read_write_concern.cpp
)
target_link_libraries(test_read_write_concern_specs PRIVATE spec_test_common client_helpers)

add_executable(test_unified_format_specs
    ${mongocxx_test_bsoncxx}
    spec/unified_tests/operations.cpp spec/unified_tests/runner.cpp
)
target_link_libraries(test_unified_format_specs PRIVATE spec_test_common client_helpers)

# Common target properties for test executables.
add_library(mongocxx_test_properties INTERFACE)

target_link_libraries(mongocxx_test_properties INTERFACE Catch2::Catch2)
target_compile_features(mongocxx_test_properties INTERFACE cxx_std_14)

target_link_libraries(mongocxx_test_properties INTERFACE mongocxx_mocked ${mongoc_target})
target_include_directories(mongocxx_test_properties INTERFACE
    # Allow `#include <mongocxx/test/...>`.
    ${CMAKE_CURRENT_SOURCE_DIR}/../..
)
# Use `__vectorcall` by default with MSVC to catch missing `__cdecl`.
target_compile_options(mongocxx_test_properties INTERFACE "$<$<CXX_COMPILER_ID:MSVC>:/Gv>")
add_library(mongocxx::test_properties ALIAS mongocxx_test_properties)

add_library(mongocxx_test_properties_with_main INTERFACE)
target_link_libraries(mongocxx_test_properties_with_main INTERFACE mongocxx::test_properties)
target_sources(mongocxx_test_properties_with_main INTERFACE catch.cpp)
add_library(mongocxx::test_properties_with_main ALIAS mongocxx_test_properties_with_main)

set_property(
    TARGET
        client_helpers
        spec_test_common
    APPEND PROPERTY LINK_LIBRARIES
        mongocxx::test_properties
)

set_property(
    TARGET
        test_client_side_encryption_specs
        test_command_monitoring_specs
        test_crud_specs
        test_driver
        test_gridfs_specs
        test_instance
        test_read_write_concern_specs
        test_retryable_reads_specs
        test_transactions_specs
        test_unified_format_specs
    APPEND PROPERTY LINK_LIBRARIES
        mongocxx::test_properties_with_main
)

if(CMAKE_CXX_COMPILER_ID STREQUAL "MSVC")
    target_compile_options(test_driver PRIVATE /bigobj)
endif()

if(CMAKE_CXX_COMPILER_ID STREQUAL "GNU")
    target_compile_options(test_driver PRIVATE -Wno-maybe-uninitialized)
    target_compile_options(test_retryable_reads_specs PRIVATE -Wno-maybe-uninitialized)
endif()

set(THREADS_PREFER_PTHREAD_FLAG ON)
find_package(Threads REQUIRED)
target_link_libraries(test_driver PRIVATE Threads::Threads)

foreach(test_name
    client_side_encryption_specs
    command_monitoring_specs
    crud_specs
    driver
    gridfs_specs
    instance
    read_write_concern_specs
    retryable_reads_specs
    transactions_specs
    unified_format_specs
)
    add_test(NAME ${test_name} COMMAND test_${test_name} --reporter compact --allow-running-no-tests)
endforeach()

set_property(TEST crud_specs APPEND PROPERTY ENVIRONMENT
    "CRUD_LEGACY_TESTS_PATH=${DATA_SOURCE_DIR}/crud/legacy"
)

set_property(TEST gridfs_specs APPEND PROPERTY ENVIRONMENT
    "GRIDFS_TESTS_PATH=${DATA_SOURCE_DIR}/gridfs"
)

set_property(TEST client_side_encryption_specs APPEND PROPERTY ENVIRONMENT
    "CLIENT_SIDE_ENCRYPTION_LEGACY_TESTS_PATH=${DATA_SOURCE_DIR}/client_side_encryption/legacy"
)

set_property(TEST driver APPEND PROPERTY ENVIRONMENT
    "CLIENT_SIDE_ENCRYPTION_TESTS_PATH=${DATA_SOURCE_DIR}/client_side_encryption"
    "URI_OPTIONS_TESTS_PATH=${DATA_SOURCE_DIR}/uri-options"
)

set_property(TEST command_monitoring_specs APPEND PROPERTY ENVIRONMENT
    "COMMAND_MONITORING_TESTS_PATH=${DATA_SOURCE_DIR}/command-monitoring"
)

set_property(TEST transactions_specs APPEND PROPERTY ENVIRONMENT
    "TRANSACTIONS_LEGACY_TESTS_PATH=${DATA_SOURCE_DIR}/transactions/legacy"
    "WITH_TRANSACTION_TESTS_PATH=${DATA_SOURCE_DIR}/with_transaction"
)

set_property(TEST retryable_reads_specs APPEND PROPERTY ENVIRONMENT
    "RETRYABLE_READS_LEGACY_TESTS_PATH=${DATA_SOURCE_DIR}/retryable-reads/legacy"
)

set_property(TEST read_write_concern_specs APPEND PROPERTY ENVIRONMENT
    "READ_WRITE_CONCERN_OPERATION_TESTS_PATH=${DATA_SOURCE_DIR}/read-write-concern/operation"
)

set_property(TEST unified_format_specs APPEND PROPERTY ENVIRONMENT
    "CHANGE_STREAMS_UNIFIED_TESTS_PATH=${DATA_SOURCE_DIR}/change-streams/unified"
    "CLIENT_SIDE_ENCRYPTION_UNIFIED_TESTS_PATH=${DATA_SOURCE_DIR}/client_side_encryption/unified"
    "COLLECTION_MANAGEMENT_TESTS_PATH=${DATA_SOURCE_DIR}/collection-management"
    "CRUD_UNIFIED_TESTS_PATH=${DATA_SOURCE_DIR}/crud/unified"
    "INDEX_MANAGEMENT_TESTS_PATH=${DATA_SOURCE_DIR}/index-management"
    "RETRYABLE_READS_UNIFIED_TESTS_PATH=${DATA_SOURCE_DIR}/retryable-reads/unified/"
    "RETRYABLE_WRITES_UNIFIED_TESTS_PATH=${DATA_SOURCE_DIR}/retryable-writes/unified/"
    "SESSION_UNIFIED_TESTS_PATH=${DATA_SOURCE_DIR}/sessions/unified/"
    "TRANSACTIONS_UNIFIED_TESTS_PATH=${DATA_SOURCE_DIR}/transactions/unified"
    "UNIFIED_FORMAT_TESTS_PATH=${DATA_SOURCE_DIR}/unified-format"
    "VERSIONED_API_TESTS_PATH=${DATA_SOURCE_DIR}/versioned-api"
)

if(MONGOCXX_ENABLE_SLOW_TESTS)
    set_property(TEST driver APPEND PROPERTY ENVIRONMENT "MONGOCXX_ENABLE_SLOW_TESTS=1")
endif()

# Generate test to ensure macro guards behave properly.
if(ENABLE_MACRO_GUARD_TESTS)
    include(MacroGuardTest)

    add_macro_guard_test(
        PROJECT_NAME mongocxx
        PROJECT_TEST_PROPERTIES_TARGET mongocxx::test_properties
        GUARDED_MACROS
            # mongocxx/v1/config/export.hpp (generated by CMake)
            MONGOCXX_ABI_CDECL
            MONGOCXX_ABI_EXPORT
            MONGOCXX_ABI_EXPORT_CDECL
            MONGOCXX_ABI_NO_EXPORT
            MONGOCXX_DEPRECATED

            # mongocxx/v1/config/version.hpp (generated by CMake)
            MONGOCXX_VERSION_STRING
            MONGOCXX_VERSION_EXTRA
            MONGOCXX_VERSION_MAJOR
            MONGOCXX_VERSION_MINOR
            MONGOCXX_VERSION_PATCH

            # mongocxx/v1/detail/macros.hpp
            MONGOCXX_PRIVATE_UNREACHABLE

            # mongocxx/v1/detail/prelude.hpp
            MONGOCXX_PRIVATE_V1_INSIDE_MACRO_GUARD_SCOPE

            # config.hh (generated by CMake)
            MONGOCXX_ENABLE_SSL
            MONGOCXX_COMPILER_ID
            MONGOCXX_COMPILER_VERSION
        INCLUDE_PATTERNS
            "include/*.hpp" # Public headers.
        EXCLUDE_REGEXES
            "include/mongocxx/docs/.*\.hpp" # Doc header.
            "include/.*/(prelude|postlude)\.hpp" # Macro guard headers.
            "include/mongocxx/v1/detail/macros\.hpp" # v_noabi include-via-prelude headers.
            "include/mongocxx/v_noabi/mongocxx/config/.*\.hpp" # v_noabi config headers.
    )
endif()

set_dist_list(src_mongocxx_test_DIST
    CMakeLists.txt
    ${mongocxx_test_sources_private}
    ${mongocxx_test_sources_v_noabi}
    ${mongocxx_test_sources_v1}
    ${mongocxx_test_sources_spec}
    ${mongocxx_test_sources_extra}
    ${mongocxx_test_headers}
)<|MERGE_RESOLUTION|>--- conflicted
+++ resolved
@@ -111,11 +111,8 @@
     v1/range_options.cpp
     v1/read_concern.cpp
     v1/read_preference.cpp
-<<<<<<< HEAD
+    v1/rewrap_many_datakey_options.cpp
     v1/server_error.cpp
-=======
-    v1/rewrap_many_datakey_options.cpp
->>>>>>> 02b3231c
     v1/tls.cpp
 )
 
