// Copyright 2016 MongoDB Inc.
//
// Licensed under the Apache License, Version 2.0 (the "License");
// you may not use this file except in compliance with the License.
// You may obtain a copy of the License at
//
// http://www.apache.org/licenses/LICENSE-2.0
//
// Unless required by applicable law or agreed to in writing, software
// distributed under the License is distributed on an "AS IS" BASIS,
// WITHOUT WARRANTIES OR CONDITIONS OF ANY KIND, either express or implied.
// See the License for the specific language governing permissions and
// limitations under the License.

#include <mongocxx/config/private/prelude.hh>

#include <algorithm>
#include <fstream>
#include <sstream>
#include <string>
#include <utility>
#include <vector>

#include <bsoncxx/builder/basic/array.hpp>
#include <bsoncxx/builder/basic/document.hpp>
#include <bsoncxx/builder/basic/kvp.hpp>
#include <bsoncxx/document/value.hpp>
#include <bsoncxx/document/view.hpp>
#include <bsoncxx/json.hpp>
#include <bsoncxx/stdx/optional.hpp>
#include <bsoncxx/stdx/string_view.hpp>
#include <bsoncxx/string/to_string.hpp>
#include <bsoncxx/types.hpp>
#include <mongocxx/client.hpp>
#include <mongocxx/exception/error_code.hpp>
#include <mongocxx/exception/logic_error.hpp>
#include <mongocxx/exception/operation_exception.hpp>
#include <mongocxx/private/libmongoc.hh>
#include <mongocxx/test_util/client_helpers.hh>
#include <third_party/catch/include/catch.hpp>

namespace mongocxx {
MONGOCXX_INLINE_NAMESPACE_BEGIN
namespace test_util {

namespace {

using namespace mongocxx;
using namespace bsoncxx;
using bsoncxx::builder::basic::kvp;
using bsoncxx::builder::basic::make_document;

namespace {
// These frequently used network calls are cached to avoid bottlenecks during tests.
document::value get_is_master(const client& client) {
    static auto reply = client["admin"].run_command(make_document(kvp("isMaster", 1)));
    return reply;
}

document::value get_server_status(const client& client) {
    static auto status = client["admin"].run_command(make_document(kvp("serverStatus", 1)));
    return status;
}
}  // namespace

std::vector<std::int32_t> parse_version(std::string version) {
    std::vector<std::int32_t> elements;
    std::stringstream ss{version};
    std::string element;

    while (std::getline(ss, element, '.')) {
        elements.push_back(std::stoi(element));
    }

    return elements;
}

bsoncxx::document::value transform_document_recursive(bsoncxx::document::view view,
                                                      const xformer_t& fcn,
                                                      bsoncxx::builder::basic::array* context);

bsoncxx::array::value transform_array(bsoncxx::array::view view,
                                      const xformer_t& fcn,
                                      bsoncxx::builder::basic::array* context) {
    bsoncxx::builder::basic::array builder;

    for (auto&& element : view) {
        // Array elements are passed with disengaged key.
        auto transformed = fcn({stdx::nullopt, element.get_value()}, context);

        // Omit element if transformed is disengaged.
        if (!transformed) {
            continue;
        }

        auto v = transformed->second;

        // For documents and arrays, append with recursive transform.
        // Otherwise, append the transformed value.
        switch (v.type()) {
            case bsoncxx::type::k_document:
                builder.append(transform_document_recursive(v.get_document().value, fcn, context));
                break;

            case bsoncxx::type::k_array:
                builder.append(transform_array(v.get_array().value, fcn, context));
                break;

            default:
                builder.append(v);
                break;
        }
    }

    return builder.extract();
}

bsoncxx::document::value transform_document_recursive(bsoncxx::document::view view,
                                                      const xformer_t& fcn,
                                                      bsoncxx::builder::basic::array* context) {
    bsoncxx::builder::basic::document builder;

    for (auto&& element : view) {
        auto transformed = fcn({element.key(), element.get_value()}, context);

        // Omit element if transformed is disengaged.
        if (!transformed) {
            continue;
        }

        // For document elements, it's an error if key is not returned.
        if (!transformed->first) {
            throw logic_error{error_code::k_invalid_parameter};
        }

        auto k = *(transformed->first);
        auto v = transformed->second;

        // For documents and arrays, append with transformed key and recursive
        // transform.  Otherwise, append the transformed key and value.
        switch (v.type()) {
            case bsoncxx::type::k_document:
                builder.append(bsoncxx::builder::basic::kvp(
                    k, transform_document_recursive(v.get_document().value, fcn, context)));
                break;

            case bsoncxx::type::k_array:
                builder.append(bsoncxx::builder::basic::kvp(
                    k, transform_array(v.get_array().value, fcn, context)));
                break;

            default:
                builder.append(bsoncxx::builder::basic::kvp(k, v));
                break;
        }
    }

    return builder.extract();
}

}  // namespace

std::int32_t compare_versions(std::string version1, std::string version2) {
    std::vector<std::int32_t> v1 = parse_version(version1);
    std::vector<std::int32_t> v2 = parse_version(version2);

    for (std::size_t i = 0; i < std::min(v1.size(), v2.size()); ++i) {
        std::int32_t difference = v1[i] - v2[i];

        if (difference != 0) {
            return difference;
        }
    }

    return 0;
}

bool newer_than(const client& client, std::string version) {
    auto server_version = get_server_version(client);
    return (compare_versions(server_version, version) >= 0);
}

std::basic_string<std::uint8_t> convert_hex_string_to_bytes(stdx::string_view hex) {
    std::basic_string<std::uint8_t> bytes;

    // Convert each pair of hexadecimal digits into a number and store it in the array.
    for (std::size_t i = 0; i < hex.size(); i += 2) {
        stdx::string_view sub = hex.substr(i, 2);
        bytes.push_back(
            static_cast<std::uint8_t>(std::stoi(bsoncxx::string::to_string(sub), nullptr, 16)));
    }

    return bytes;
}

std::int32_t get_max_wire_version(const client& client) {
    auto reply = get_is_master(client);
    auto max_wire_version = reply.view()["maxWireVersion"];
    if (!max_wire_version) {
        // If wire version is not available (i.e. server version too old), it is assumed to be
        // zero.
        return 0;
    }
    if (max_wire_version.type() != bsoncxx::type::k_int32) {
        throw operation_exception{error_code::k_server_response_malformed};
    }
    return max_wire_version.get_int32().value;
}

std::string get_server_version(const client& client) {
    auto output = get_server_status(client);
    return bsoncxx::string::to_string(output.view()["version"].get_string().value);
}

std::string replica_set_name(const client& client) {
    auto reply = get_is_master(client);
    auto name = reply.view()["setName"];
    if (name) {
        return bsoncxx::string::to_string(name.get_string().value);
    }

    return "";
}

bool is_replica_set(const client& client) {
    auto reply = get_is_master(client);
    return static_cast<bool>(reply.view()["setName"]);
}

std::string get_topology(const client& client) {
<<<<<<< HEAD
    auto reply = get_is_master(client);
    if (reply.view()["setName"]) {
=======
    if (is_replica_set(client))
>>>>>>> 24d27398
        return "replicaset";

    // from: https://docs.mongodb.com/manual/reference/config-database/#config.shards
    // If the shard is a replica set, the host field displays the name of the replica set, then a
    // slash, then a comma-separated list of the hostnames of each member of the replica set, as in
    // the following example:
    //      { ... , "host" : "shard0001/localhost:27018,localhost:27019,localhost:27020", ... }
    if (auto shards = client["config"]["shards"].find_one({})) {
        auto host = shards->view()["host"].get_string().value.to_string();
        if (std::find(std::begin(host), std::end(host), '/') != std::end(host))
            return "sharded-replicaset";
        return "sharded";
    }

    return "single";
}

stdx::optional<bsoncxx::document::value> parse_test_file(std::string path) {
    std::stringstream stream;
    std::ifstream test_file{path};

    if (test_file.bad()) {
        return {};
    }

    stream << test_file.rdbuf();
    return bsoncxx::from_json(stream.str());
}

bool supports_collation(const client& client) {
    return get_max_wire_version(client) >= 5;
}

bsoncxx::document::value transform_document(bsoncxx::document::view view, const xformer_t& fcn) {
    bsoncxx::builder::basic::array context;

    return transform_document_recursive(view, fcn, &context);
}

double as_double(bsoncxx::types::bson_value::view value) {
    if (value.type() == type::k_int32) {
        return static_cast<double>(value.get_int32());
    }
    if (value.type() == type::k_int64) {
        return static_cast<double>(value.get_int64());
    }
    if (value.type() == type::k_double) {
        return static_cast<double>(value.get_double());
    }

    throw std::logic_error{"could not convert type " + bsoncxx::to_string(value.type()) +
                           " to double"};
}

bool is_numeric(types::bson_value::view value) {
    return value.type() == type::k_int32 || value.type() == type::k_int64 ||
           value.type() == type::k_double;
}

stdx::optional<type> is_type_operator(types::bson_value::view value) {
    if (value.type() == type::k_document && value.get_document().value["$$type"]) {
        auto t = value.get_document().value["$$type"].get_string().value;
        if (t.compare("binData") == 0) {
            return {type::k_binary};
        } else if (t.compare("long") == 0) {
            return {type::k_int64};
        }
        throw std::logic_error{"unsupported type for $$type"};
    }
    return {};
}

bool matches(types::bson_value::view main,
             types::bson_value::view pattern,
             match_visitor visitor_fn) {
    if (auto t = is_type_operator(pattern)) {
        return t == main.type() ? true : false;
    }

    if (is_numeric(pattern) && as_double(pattern) == 42) {
        return true;
    }

    // Different numeric types are considered equal.
    if (is_numeric(main) && is_numeric(pattern) && as_double(main) == as_double(pattern)) {
        return true;
    }

    if (main.type() == type::k_document) {
        // the value '42' acts as placeholders for "any value"
        if (pattern.type() == type::k_string && 0 == pattern.get_string().value.compare("42")) {
            return true;
        }

        document::view main_view = main.get_document().value;
        for (auto&& el : pattern.get_document().value) {
            match_action action = match_action::k_proceed;
            if (visitor_fn) {
                stdx::optional<types::bson_value::view> main_value;
                if (main_view.find(el.key()) != main_view.end()) {
                    main_value = main_view[el.key()].get_value();
                }
                action = visitor_fn(el.key(), main_value, el.get_value());
            }

            if (action == match_action::k_skip) {
                continue;
            }

            if (action == match_action::k_not_equal) {
                return false;
            }

            // For write errors, only check for existence.
            if (el.key().compare("writeErrors") == 0) {
                if (main_view.find(el.key()) == main_view.end()) {
                    return false;
                }
                continue;
            }
            // The C++ driver does not include insertedIds as part of the bulk write result.
            if (el.key().compare("insertedIds") == 0) {
                if (main_view.find(el.key()) == main_view.end()) {
                    return false;
                }
                continue;
            }
            if (main_view.find(el.key()) == main_view.end()) {
                return el.get_value().type() == type::k_null;
            }
            if (!matches(main_view[el.key()].get_value(), el.get_value(), visitor_fn)) {
                return false;
            }
        }
        return true;
    }

    if (main.type() == type::k_array) {
        array::view main_array = main.get_array().value;
        array::view pattern_array = pattern.get_array().value;

        if (main_array.length() < pattern_array.length()) {
            return false;
        }

        auto main_iter = main_array.begin();
        for (auto&& el : pattern_array) {
            if (!matches((*main_iter).get_value(), el.get_value(), visitor_fn)) {
                return false;
            }
            main_iter++;
        }
        return true;
    }

    return main == pattern;
}

bool matches(document::view doc, document::view pattern, match_visitor visitor_fn) {
    return matches(types::bson_value::view{types::b_document{doc}},
                   types::bson_value::view{types::b_document{pattern}},
                   visitor_fn);
}

std::string tolowercase(stdx::string_view view) {
    std::string out;
    out.reserve(view.size());
    for (size_t i = 0; i < view.length(); i++) {
        out += static_cast<char>(::tolower(view[i]));
    }
    return out;
}

void check_outcome_collection(mongocxx::collection* coll, bsoncxx::document::view expected) {
    read_concern rc;
    rc.acknowledge_level(read_concern::level::k_local);
    auto old_rc = coll->read_concern();
    coll->read_concern(rc);

    options::find options{};
    options.sort(make_document(kvp("_id", 1)));

    using namespace std;
    cursor actual = coll->find({}, options);
    auto expected_data = expected["data"].get_array().value;
    REQUIRE(equal(begin(expected_data),
                  end(expected_data),
                  begin(actual),
                  [&](const bsoncxx::array::element& ele, const document::view& doc) {
                      REQUIRE_BSON_MATCHES(doc, ele.get_document().value);
                      return true;
                  }));
    REQUIRE(begin(actual) == end(actual));
    coll->read_concern(old_rc);
}

bool server_has_sessions(const client& conn) {
    auto result = get_is_master(conn);
    auto result_view = result.view();

    if (result_view["logicalSessionTimeoutMinutes"]) {
        return true;
    }

    WARN("skip: server does not support sessions");
    return false;
}

bool should_run_client_side_encryption_test(void) {
#ifndef MONGOC_ENABLE_CLIENT_SIDE_ENCRYPTION
    WARN("linked libmongoc does not support client side encryption - skipping tests");
    return false;
#endif

    auto access_key = std::getenv("MONGOCXX_TEST_AWS_SECRET_ACCESS_KEY");
    auto key_id = std::getenv("MONGOCXX_TEST_AWS_ACCESS_KEY_ID");

    if (!access_key || !key_id) {
        WARN(
            "Skipping tests. Please set environment variables to enable client side encryption "
            "tests:\n"
            "\tMONGOCXX_TEST_AWS_SECRET_ACCESS_KEY\n"
            "\tMONGOCXX_TEST_AWS_ACCESS_KEY_ID\n\n");
        return false;
    }

    return true;
}

}  // namespace test_util
MONGOCXX_INLINE_NAMESPACE_END
}  // namespace mongocxx<|MERGE_RESOLUTION|>--- conflicted
+++ resolved
@@ -228,12 +228,7 @@
 }
 
 std::string get_topology(const client& client) {
-<<<<<<< HEAD
-    auto reply = get_is_master(client);
-    if (reply.view()["setName"]) {
-=======
     if (is_replica_set(client))
->>>>>>> 24d27398
         return "replicaset";
 
     // from: https://docs.mongodb.com/manual/reference/config-database/#config.shards
