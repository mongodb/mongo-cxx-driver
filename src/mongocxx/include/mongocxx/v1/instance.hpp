// Copyright 2009-present MongoDB, Inc.
//
// Licensed under the Apache License, Version 2.0 (the "License");
// you may not use this file except in compliance with the License.
// You may obtain a copy of the License at
//
// http://www.apache.org/licenses/LICENSE-2.0
//
// Unless required by applicable law or agreed to in writing, software
// distributed under the License is distributed on an "AS IS" BASIS,
// WITHOUT WARRANTIES OR CONDITIONS OF ANY KIND, either express or implied.
// See the License for the specific language governing permissions and
// limitations under the License.

#pragma once

#include <mongocxx/v1/instance-fwd.hpp>

//

#include <mongocxx/v1/detail/prelude.hpp>

#include <mongocxx/v1/logger-fwd.hpp>

#include <mongocxx/v1/config/export.hpp>

#include <memory>
#include <system_error>
#include <type_traits>

namespace mongocxx {
namespace v1 {

///
/// An instance of the MongoDB C++ Driver.
///
/// @attention This feature is experimental! It is not ready for use!
///
/// All mongocxx API **MUST** be used within the lifetime of the instance object, with special exemptions listed below.
/// Only **ONE** instance object may exist for the lifetime of a given process. It is undefined behavior to use the
/// mongocxx API _before_ the instance object is initialized or _after_ the instance object is destroyed. It is
/// undefined behavior to create more than one instance object.
///
/// ```cpp
/// int main() {
///     // ...
///     // MUST NOT call mongocxx API before this point.
///     {
///         mongocxx::v1::instance instance;
///         // MAY call mongocxx API at this point.
///         // ...
///     }
///     // MUST NOT call mongocxx API after this point.
///     // ...
/// }
/// ```
///
/// @par Special exemptions
/// Only the following API are permitted to be used outside the lifetime of an instance object:
/// - @ref mongocxx::v1::logger
/// - @ref mongocxx::v1::default_logger
///
/// @see
/// - [Initialization and Cleanup (mongoc)](https://mongoc.org/libmongoc/current/init-cleanup.html)
///
class instance {
   private:
    class impl;
    std::unique_ptr<impl> _impl;

   public:
    ///
    /// Cleanup the mongocxx (and mongoc) library.
    ///
    /// Calls [`mongoc_cleanup()`](https://mongoc.org/libmongoc/current/mongoc_cleanup.html).
    ///
    MONGOCXX_ABI_EXPORT_CDECL() ~instance();

    ///
    /// This class is not moveable.
    ///
    instance(instance&&) = delete;

    ///
    /// This class is not moveable.
    ///
    instance& operator=(instance&&) = delete;

    ///
    /// This class is not copyable.
    ///
    instance(instance const&) = delete;

    ///
    /// This class is not copyable.
    ///
    instance& operator=(instance const&) = delete;

    ///
    /// Initialize the mongoc library with unstructured log messages disabled.
    ///
    /// Calls [`mongoc_init()`](https://mongoc.org/libmongoc/current/mongoc_init.html) after disabling unstructured
    /// log messages by calling `mongoc_log_set_handler(nullptr, nullptr)`.
    ///
    /// @important To use mongoc's default log message handler, construct this object with
    /// @ref instance(v1::default_logger tag) instead.
    ///
    /// @throws mongocxx::v1::exception with @ref mongocxx::v1::instance::errc::multiple_instances if an `instance`
    /// object has already been created.
    ///
    /// @see
    /// - [Custom Log Handlers (mongoc)](https://mongoc.org/libmongoc/current/unstructured_log.html#custom-log-handlers)
    ///
    MONGOCXX_ABI_EXPORT_CDECL() instance();

    ///
    /// Initialize the mongoc library with the custom unstructured log message handler.
    ///
    /// Calls [`mongoc_init`](https://mongoc.org/libmongoc/current/mongoc_init.html) after registering the custom
    /// unstructured log handler by calling `mongoc_log_set_handler()`.
    ///
    /// @param handler Disable unstructured logging when null.
    ///
    /// @throws mongocxx::v1::exception with @ref mongocxx::v1::instance::errc::multiple_instances if an `instance`
    /// object has already been created.
    ///
    /// @see
    /// - [Custom Log Handlers (mongoc)](https://mongoc.org/libmongoc/current/unstructured_log.html#custom-log-handlers)
    ///
    explicit MONGOCXX_ABI_EXPORT_CDECL() instance(std::unique_ptr<v1::logger> handler);

    ///
    /// Initialize the mongoc library with its default unstructured log handler.
    ///
    /// Calls [`mongoc_init`](https://mongoc.org/libmongoc/current/mongoc_init.html) without registering any custom
    /// unstructured log handler.
    ///
    /// @param tag Unused: only for overload resolution.
    ///
    /// @throws mongocxx::v1::exception with @ref mongocxx::v1::instance::errc::multiple_instances if an `instance`
    /// object has already been created.
    ///
    explicit MONGOCXX_ABI_EXPORT_CDECL() instance(v1::default_logger tag);

    ///
    /// Errors codes which may be returned by @ref mongocxx::v1::instance.
    ///
    /// @attention This feature is experimental! It is not ready for use!
    ///
    enum class errc {
        zero,               ///< Zero.
        multiple_instances, ///< Cannot construct multiple instance objects in a given process.
    };

    ///
    /// The error category for @ref mongocxx::v1::instance::errc.
    ///
    /// @attention This feature is experimental! It is not ready for use!
    ///
    static MONGOCXX_ABI_EXPORT_CDECL(std::error_category const&) error_category();

    ///
    /// Support implicit conversion to `std::error_code`.
    ///
    /// @attention This feature is experimental! It is not ready for use!
    ///
    friend std::error_code make_error_code(errc v) {
        return {static_cast<int>(v), error_category()};
    }
};

} // namespace v1
} // namespace mongocxx

<<<<<<< HEAD
namespace std {

template <>
struct is_error_code_enum<mongocxx::v1::instance::errc> : true_type {};

} // namespace std
=======
template <>
struct std::is_error_code_enum<mongocxx::v1::instance::errc> : true_type {};
>>>>>>> dcff0a0b

#include <mongocxx/v1/detail/postlude.hpp>

///
/// @file
/// Provides @ref mongocxx::v1::instance.
///<|MERGE_RESOLUTION|>--- conflicted
+++ resolved
@@ -172,17 +172,8 @@
 } // namespace v1
 } // namespace mongocxx
 
-<<<<<<< HEAD
-namespace std {
-
-template <>
-struct is_error_code_enum<mongocxx::v1::instance::errc> : true_type {};
-
-} // namespace std
-=======
 template <>
 struct std::is_error_code_enum<mongocxx::v1::instance::errc> : true_type {};
->>>>>>> dcff0a0b
 
 #include <mongocxx/v1/detail/postlude.hpp>
 
