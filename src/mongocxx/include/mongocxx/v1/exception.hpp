--- conflicted
+++ resolved
@@ -115,23 +115,11 @@
 } // namespace v1
 } // namespace mongocxx
 
-<<<<<<< HEAD
-namespace std {
-
-template <>
-struct is_error_condition_enum<mongocxx::v1::source_errc> : true_type {};
-
-template <>
-struct is_error_condition_enum<mongocxx::v1::type_errc> : true_type {};
-
-} // namespace std
-=======
 template <>
 struct std::is_error_condition_enum<mongocxx::v1::source_errc> : true_type {};
 
 template <>
 struct std::is_error_condition_enum<mongocxx::v1::type_errc> : true_type {};
->>>>>>> dcff0a0b
 
 #include <mongocxx/v1/detail/postlude.hpp>
 
