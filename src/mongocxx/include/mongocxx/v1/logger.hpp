// Copyright 2009-present MongoDB, Inc.
//
// Licensed under the Apache License, Version 2.0 (the "License");
// you may not use this file except in compliance with the License.
// You may obtain a copy of the License at
//
// http://www.apache.org/licenses/LICENSE-2.0
//
// Unless required by applicable law or agreed to in writing, software
// distributed under the License is distributed on an "AS IS" BASIS,
// WITHOUT WARRANTIES OR CONDITIONS OF ANY KIND, either express or implied.
// See the License for the specific language governing permissions and
// limitations under the License.

#pragma once

#include <mongocxx/v1/logger-fwd.hpp>

//

#include <mongocxx/v1/detail/prelude.hpp>

#include <bsoncxx/v1/detail/macros.hpp>
#include <bsoncxx/v1/stdx/string_view.hpp>

#include <mongocxx/v1/config/export.hpp>

namespace mongocxx {
namespace v1 {

///
/// The log level for an unstructured log message.
///
/// @attention This feature is experimental! It is not ready for use!
///
enum class log_level {
    k_error,    ///< MONGOC_LOG_LEVEL_ERROR
    k_critical, ///< MONGOC_LOG_LEVEL_CRITICAL
    k_warning,  ///< MONGOC_LOG_LEVEL_WARNING
    k_message,  ///< MONGOC_LOG_LEVEL_MESSAGE
    k_info,     ///< MONGOC_LOG_LEVEL_INFO
    k_debug,    ///< MONGOC_LOG_LEVEL_DEBUG
    k_trace,    ///< MONGOC_LOG_LEVEL_TRACE
};

MONGOCXX_ABI_EXPORT_CDECL(bsoncxx::v1::stdx::string_view) to_string(log_level level);

BSONCXX_PRIVATE_WARNINGS_PUSH();
BSONCXX_PRIVATE_WARNINGS_DISABLE(MSVC(4251));
BSONCXX_PRIVATE_WARNINGS_DISABLE(MSVC(4275));

///
/// The interface for an unstructured log message handler.
///
/// @important This interface does NOT fully conform to the CMAP specification!
///
/// @attention This feature is experimental! It is not ready for use!
///
class logger {
   public:
    ///
    /// Destructor.
    ///
    virtual ~logger();

    ///
    /// Move constructor.
    ///
    logger(logger&&) = default;

    ///
    /// Move assignment operator.
    ///
    logger& operator=(logger&&) = default;

    ///
    /// Copy constructor.
    ///
    logger(logger const&) = default;

    ///
    /// Copy assignment operator.
    ///
    logger& operator=(logger const&) = default;

    ///
    /// Default constructor.
    ///
    logger() = default;

    ///
    /// Handle an unstructured log message emitted by mongoc.
    ///
    /// Users may override this function to implement custom log message behavior such as outputting messages to a file
    /// or sending messages to a remote server.
    ///
<<<<<<< HEAD
    ///
    ///
=======
>>>>>>> dcff0a0b
    /// @param level The log level for the message being handled.
    /// @param domain The domain of the message.
    /// @param message The contents of the log message.
    ///
    /// @see
    /// - [Custom Log handlers (mongoc)](https://mongoc.org/libmongoc/current/unstructured_log.html#custom-log-handlers)
    ///
    virtual void operator()(
        log_level level,
        bsoncxx::v1::stdx::string_view domain,
        bsoncxx::v1::stdx::string_view message) noexcept = 0;
};

BSONCXX_PRIVATE_WARNINGS_POP();

///
/// A tag type representing mongoc's default unstructured log handler.
///
/// @attention This feature is experimental! It is not ready for use!
///
class default_logger {};

} // namespace v1
} // namespace mongocxx

#include <mongocxx/v1/detail/postlude.hpp>

///
/// @file
/// Provides @ref mongocxx::v1::logger.
///<|MERGE_RESOLUTION|>--- conflicted
+++ resolved
@@ -94,11 +94,6 @@
     /// Users may override this function to implement custom log message behavior such as outputting messages to a file
     /// or sending messages to a remote server.
     ///
-<<<<<<< HEAD
-    ///
-    ///
-=======
->>>>>>> dcff0a0b
     /// @param level The log level for the message being handled.
     /// @param domain The domain of the message.
     /// @param message The contents of the log message.
