// Copyright 2009-present MongoDB, Inc.
//
// Licensed under the Apache License, Version 2.0 (the "License");
// you may not use this file except in compliance with the License.
// You may obtain a copy of the License at
//
// http://www.apache.org/licenses/LICENSE-2.0
//
// Unless required by applicable law or agreed to in writing, software
// distributed under the License is distributed on an "AS IS" BASIS,
// WITHOUT WARRANTIES OR CONDITIONS OF ANY KIND, either express or implied.
// See the License for the specific language governing permissions and
// limitations under the License.

#pragma once

#include <string>
#include <vector>

#include <mongocxx/client_encryption-fwd.hpp>
#include <mongocxx/options/data_key-fwd.hpp>

#include <bsoncxx/document/view_or_value.hpp>
#include <bsoncxx/stdx/optional.hpp>
<<<<<<< HEAD

#include <mongocxx/stdx.hpp>
=======
>>>>>>> 7402d3d8

#include <mongocxx/config/prelude.hpp>

namespace mongocxx {
namespace v_noabi {
namespace options {

///
/// Class representing options for data key generation for encryption.
///
class data_key {
   public:
    ///
    /// Sets a KMS-specific key used to encrypt the new data key.
    ///
    /// If the KMS provider is "aws" the masterKey is required and has the following fields:
    ///
    /// ```
    /// {
    ///    region: String,
    ///    key: String, // The Amazon Resource Name (ARN) to the AWS customer master key (CMK).
    ///    endpoint: Optional<String> // An alternate host identifier to send KMS requests to. May
    ///                               // include port number. Defaults to
    ///                               // "kms.<region>.amazonaws.com"
    /// }
    /// ```
    ///
    /// If the KMS provider is "azure" the masterKey is required and has the following fields:
    ///
    /// ```
    /// {
    ///    keyVaultEndpoint: String, // Host with optional port. Example: "example.vault.azure.net".
    ///    keyName: String,
    ///    keyVersion: Optional<String> // A specific version of the named key, defaults to using
    ///                                 // the key's primary version.
    /// }
    /// ```
    ///
    /// If the KMS provider is "gcp" the masterKey is required and has the following fields:
    ///
    /// ```
    /// {
    ///    projectId: String,
    ///    location: String,
    ///    keyRing: String,
    ///    keyName: String,
    ///    keyVersion: Optional<String>, // A specific version of the named key, defaults to using
    ///                                  // the key's primary version.
    ///    endpoint: Optional<String> // Host with optional port. Defaults to
    ///                               // "cloudkms.googleapis.com".
    /// }
    /// ```
    ///
    /// If the KMS provider is "kmip" the masterKey is required and has the following fields:
    ///
    /// ```
    /// {
    ///     keyId: Optional<String>, // keyId is the KMIP Unique Identifier to a 96 byte KMIP Secret
    ///                              // Data managed object.If keyId is omitted, the driver creates
    ///                              // a random 96 byte KMIP Secret Data managed object.
    ///     endpoint: Optional<String>, // Host with optional port.
    ///     delegated: Optional<Boolean> // If true, this key should be decrypted by the KMIP
    ///                                  // server.
    /// }
    /// ```
    ///
    /// If the KMS provider is "local" the masterKey is not applicable.
    ///
    /// @param master_key
    ///   The document representing the master key.
    ///
    /// @return
    ///   A reference to this object.
    ///
    /// @see
    /// - https://www.mongodb.com/docs/manual/core/security-client-side-encryption-key-management/
    ///
    MONGOCXX_ABI_EXPORT_CDECL(data_key&)
    master_key(bsoncxx::v_noabi::document::view_or_value master_key);

    ///
    /// Gets the master key.
    ///
    /// @return
    ///   An optional document containing the master key.
    ///
<<<<<<< HEAD
    MONGOCXX_ABI_EXPORT_CDECL(const stdx::optional<bsoncxx::v_noabi::document::view_or_value>&)
=======
    MONGOCXX_ABI_EXPORT_CDECL(
        const bsoncxx::v_noabi::stdx::optional<bsoncxx::v_noabi::document::view_or_value>&)
>>>>>>> 7402d3d8
    master_key() const;

    ///
    /// Sets an optional list of string alternate names used to reference the key.
    /// If a key is created with alternate names, then encryption may refer to the
    /// key by the unique alternate name instead of by _id.
    ///
    /// @param key_alt_names
    ///   The alternate names for the key.
    ///
    /// @return
    ///   A reference to this object.
    ///
    /// @see
    /// - https://www.mongodb.com/docs/manual/reference/method/getClientEncryption/
    ///
    MONGOCXX_ABI_EXPORT_CDECL(data_key&) key_alt_names(std::vector<std::string> key_alt_names);

    ///
    /// Gets the alternate names for the data key.
    ///
    /// @return
    ///   The alternate names for the data key.
    ///
    MONGOCXX_ABI_EXPORT_CDECL(const std::vector<std::string>&) key_alt_names() const;

    ///
    /// Represents binary data used to represent key material.
    ///
    using key_material_type = std::vector<uint8_t>;

    ///
    /// Sets the binary data for the key material
    ///
    /// An optional BinData of 96 bytes to use as custom key material for the
    /// data key being created. If keyMaterial is given, the custom key material
    /// is used for encrypting and decrypting data.
    ///
    /// Otherwise, the key material for the new data key is generated from a
    /// cryptographically secure random device.
    ///
    /// @param key_material
    ///   The binary data for the keyMaterial
    ///
    /// @return
    ///   A reference to this object.
    ///
    /// @see
    /// - https://www.mongodb.com/docs/v6.0/reference/method/KeyVault.createKey/
    ///
    MONGOCXX_ABI_EXPORT_CDECL(data_key&) key_material(key_material_type key_material);

    ///
    /// Gets the keyMaterial as binary data
    ///
    /// @return
    ///   The binary data for the key material
    ///
    /// @see
    /// - https://www.mongodb.com/docs/v6.0/reference/method/KeyVault.createKey/
    ///
<<<<<<< HEAD
    MONGOCXX_ABI_EXPORT_CDECL(const stdx::optional<key_material_type>&) key_material();
=======
    MONGOCXX_ABI_EXPORT_CDECL(const bsoncxx::v_noabi::stdx::optional<key_material_type>&)
    key_material();
>>>>>>> 7402d3d8

   private:
    friend ::mongocxx::v_noabi::client_encryption;

    void* convert() const;

    bsoncxx::v_noabi::stdx::optional<bsoncxx::v_noabi::document::view_or_value> _master_key;
    std::vector<std::string> _key_alt_names;
    bsoncxx::v_noabi::stdx::optional<key_material_type> _key_material;
};

}  // namespace options
}  // namespace v_noabi
}  // namespace mongocxx

#include <mongocxx/config/postlude.hpp>
<<<<<<< HEAD
#endif
=======
>>>>>>> 7402d3d8

///
/// @file
/// Provides @ref mongocxx::v_noabi::options::data_key.
///<|MERGE_RESOLUTION|>--- conflicted
+++ resolved
@@ -22,11 +22,6 @@
 
 #include <bsoncxx/document/view_or_value.hpp>
 #include <bsoncxx/stdx/optional.hpp>
-<<<<<<< HEAD
-
-#include <mongocxx/stdx.hpp>
-=======
->>>>>>> 7402d3d8
 
 #include <mongocxx/config/prelude.hpp>
 
@@ -113,12 +108,8 @@
     /// @return
     ///   An optional document containing the master key.
     ///
-<<<<<<< HEAD
-    MONGOCXX_ABI_EXPORT_CDECL(const stdx::optional<bsoncxx::v_noabi::document::view_or_value>&)
-=======
     MONGOCXX_ABI_EXPORT_CDECL(
         const bsoncxx::v_noabi::stdx::optional<bsoncxx::v_noabi::document::view_or_value>&)
->>>>>>> 7402d3d8
     master_key() const;
 
     ///
@@ -180,12 +171,8 @@
     /// @see
     /// - https://www.mongodb.com/docs/v6.0/reference/method/KeyVault.createKey/
     ///
-<<<<<<< HEAD
-    MONGOCXX_ABI_EXPORT_CDECL(const stdx::optional<key_material_type>&) key_material();
-=======
     MONGOCXX_ABI_EXPORT_CDECL(const bsoncxx::v_noabi::stdx::optional<key_material_type>&)
     key_material();
->>>>>>> 7402d3d8
 
    private:
     friend ::mongocxx::v_noabi::client_encryption;
@@ -202,10 +189,6 @@
 }  // namespace mongocxx
 
 #include <mongocxx/config/postlude.hpp>
-<<<<<<< HEAD
-#endif
-=======
->>>>>>> 7402d3d8
 
 ///
 /// @file
