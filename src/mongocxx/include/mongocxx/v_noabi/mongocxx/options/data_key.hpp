--- conflicted
+++ resolved
@@ -163,12 +163,7 @@
 
 }  // namespace options
 
-<<<<<<< HEAD
-MONGOCXX_INLINE_NAMESPACE_END
+}  // namespace v_noabi
 }  // namespace mongocxx
 
-#include <mongocxx/config/postlude.hpp>
-=======
-}  // namespace v_noabi
-}  // namespace mongocxx
->>>>>>> 2e00223a
+#include <mongocxx/config/postlude.hpp>