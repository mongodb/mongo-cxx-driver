// Copyright 2009-present MongoDB, Inc.
//
// Licensed under the Apache License, Version 2.0 (the "License");
// you may not use this file except in compliance with the License.
// You may obtain a copy of the License at
//
// http://www.apache.org/licenses/LICENSE-2.0
//
// Unless required by applicable law or agreed to in writing, software
// distributed under the License is distributed on an "AS IS" BASIS,
// WITHOUT WARRANTIES OR CONDITIONS OF ANY KIND, either express or implied.
// See the License for the specific language governing permissions and
// limitations under the License.

#pragma once

#include <string>

#include <mongocxx/client-fwd.hpp>
#include <mongocxx/client_encryption-fwd.hpp>
#include <mongocxx/options/client_encryption-fwd.hpp>

#include <bsoncxx/document/view_or_value.hpp>
#include <bsoncxx/stdx/optional.hpp>
<<<<<<< HEAD

#include <mongocxx/stdx.hpp>
=======
>>>>>>> 7402d3d8

#include <mongocxx/config/prelude.hpp>

namespace mongocxx {
namespace v_noabi {
namespace options {

///
/// Class representing options for the object managing explicit client-side encryption.
///
class client_encryption {
   public:
    ///
    /// When the key vault collection is on a separate MongoDB cluster,
    /// sets the optional client to use to route data key queries to
    /// that cluster.
    ///
    /// @param client
    ///   A client to use for routing queries to the key vault collection.
    ///
    /// @return
    ///   A reference to this object to facilitate method chaining.
    ///
    /// @see
    /// - https://www.mongodb.com/docs/manual/core/security-client-side-encryption/
    ///
    MONGOCXX_ABI_EXPORT_CDECL(client_encryption&)
    key_vault_client(mongocxx::v_noabi::client* client);

    ///
    /// Gets the key vault client.
    ///
    /// @return
    ///   An optional pointer to the key vault client.
    ///
<<<<<<< HEAD
    MONGOCXX_ABI_EXPORT_CDECL(const stdx::optional<mongocxx::v_noabi::client*>&)
=======
    MONGOCXX_ABI_EXPORT_CDECL(const bsoncxx::v_noabi::stdx::optional<mongocxx::v_noabi::client*>&)
>>>>>>> 7402d3d8
    key_vault_client() const;

    ///
    /// Represents the name of a database and a collection.
    ///
    using ns_pair = std::pair<std::string, std::string>;

    ///
    /// Sets the namespace to use to access the key vault collection, which
    /// contains all data keys used for encryption and decryption. This
    /// option must be set:
    ///
    ///   client_encryption.key_vault_namespace({ "db", "coll" });
    ///
    /// @param ns
    ///   A std::pair of strings representing the db and collection to use
    ///   to access the key vault.
    ///
    /// @return
    ///   A reference to this object to facilitate method chaining.
    ///
    /// @see
    /// - https://www.mongodb.com/docs/manual/core/security-client-side-encryption/
    ///
    MONGOCXX_ABI_EXPORT_CDECL(client_encryption&) key_vault_namespace(ns_pair ns);

    ///
    /// Gets the key vault namespace.
    ///
    /// @return
    ///   An optional pair of strings representing the namespace of the
    ///   key vault collection.
    ///
<<<<<<< HEAD
    MONGOCXX_ABI_EXPORT_CDECL(const stdx::optional<ns_pair>&) key_vault_namespace() const;
=======
    MONGOCXX_ABI_EXPORT_CDECL(const bsoncxx::v_noabi::stdx::optional<ns_pair>&)
    key_vault_namespace() const;
>>>>>>> 7402d3d8

    ///
    /// Sets the KMS providers to use for client side encryption.
    ///
    /// Multiple KMS providers may be specified. Supported KMS providers are
    /// "aws", "azure", "gcp", "kmip", and "local". The kmsProviders map values differ
    /// by provider:
    ///
    /// ```
    /// aws: {
    ///   accessKeyId: String,
    ///   secretAccessKey: String
    /// }
    ///
    /// azure: {
    ///    tenantId: String,
    ///    clientId: String,
    ///    clientSecret: String,
    ///    identityPlatformEndpoint: Optional<String> // Defaults to login.microsoftonline.com
    /// }
    ///
    /// gcp: {
    ///    email: String,
    ///    privateKey: byte[] or String, // May be passed as a base64 encoded string.
    ///    endpoint: Optional<String> // Defaults to oauth2.googleapis.com
    /// }
    ///
    /// kmip: {
    ///    endpoint: String
    /// }
    ///
    /// local: {
    ///   key: byte[96] // The master key used to encrypt/decrypt data keys.
    /// }
    /// ```
    ///
    /// @param kms_providers
    ///   A document containing the KMS providers.
    ///
    /// @return
    ///   A reference to this object to facilitate method chaining.
    ///
    /// @see
    /// - https://www.mongodb.com/docs/manual/core/security-client-side-encryption/
    ///
    MONGOCXX_ABI_EXPORT_CDECL(client_encryption&)
    kms_providers(bsoncxx::v_noabi::document::view_or_value kms_providers);

    ///
    /// Gets the KMS providers.
    ///
    /// @return
    ///   An optional document containing the KMS providers.
    ///
<<<<<<< HEAD
    MONGOCXX_ABI_EXPORT_CDECL(const stdx::optional<bsoncxx::v_noabi::document::view_or_value>&)
=======
    MONGOCXX_ABI_EXPORT_CDECL(
        const bsoncxx::v_noabi::stdx::optional<bsoncxx::v_noabi::document::view_or_value>&)
>>>>>>> 7402d3d8
    kms_providers() const;

    ///
    /// Sets the TLS options to use for client side encryption with a given KMS provider.
    ///
    /// Multiple KMS providers may be specified. Supported KMS providers are "aws", "azure", "gcp",
    /// and "kmip". The map value has the same form for all supported providers:
    ///
    /// ```
    /// <KMS provider name>: {
    ///     tlsCaFile: Optional<String>
    ///     tlsCertificateKeyFile: Optional<String>
    ///     tlsCertificateKeyFilePassword: Optional<String>
    /// }
    /// ```
    ///
    /// @param tls_opts
    ///   A document containing the TLS options.
    ///
    /// @return
    ///   A reference to this object to facilitate method chaining.
    ///
    /// @see
    /// - https://www.mongodb.com/docs/manual/core/security-client-side-encryption/
    ///
    MONGOCXX_ABI_EXPORT_CDECL(client_encryption&)
    tls_opts(bsoncxx::v_noabi::document::view_or_value tls_opts);

    ///
    /// Gets the TLS options.
    ///
    /// @return
    ///   An optional document containing the TLS options.
    ///
<<<<<<< HEAD
    MONGOCXX_ABI_EXPORT_CDECL(const stdx::optional<bsoncxx::v_noabi::document::view_or_value>&)
=======
    MONGOCXX_ABI_EXPORT_CDECL(
        const bsoncxx::v_noabi::stdx::optional<bsoncxx::v_noabi::document::view_or_value>&)
>>>>>>> 7402d3d8
    tls_opts() const;

   private:
    friend ::mongocxx::v_noabi::client_encryption;

    void* convert() const;

    bsoncxx::v_noabi::stdx::optional<mongocxx::v_noabi::client*> _key_vault_client;
    bsoncxx::v_noabi::stdx::optional<ns_pair> _key_vault_namespace;
    bsoncxx::v_noabi::stdx::optional<bsoncxx::v_noabi::document::view_or_value> _kms_providers;
    bsoncxx::v_noabi::stdx::optional<bsoncxx::v_noabi::document::view_or_value> _tls_opts;
};

}  // namespace options
}  // namespace v_noabi
}  // namespace mongocxx

#include <mongocxx/config/postlude.hpp>

///
/// @file
/// Provides @ref mongocxx::v_noabi::options::client_encryption.
///<|MERGE_RESOLUTION|>--- conflicted
+++ resolved
@@ -22,11 +22,6 @@
 
 #include <bsoncxx/document/view_or_value.hpp>
 #include <bsoncxx/stdx/optional.hpp>
-<<<<<<< HEAD
-
-#include <mongocxx/stdx.hpp>
-=======
->>>>>>> 7402d3d8
 
 #include <mongocxx/config/prelude.hpp>
 
@@ -62,11 +57,7 @@
     /// @return
     ///   An optional pointer to the key vault client.
     ///
-<<<<<<< HEAD
-    MONGOCXX_ABI_EXPORT_CDECL(const stdx::optional<mongocxx::v_noabi::client*>&)
-=======
     MONGOCXX_ABI_EXPORT_CDECL(const bsoncxx::v_noabi::stdx::optional<mongocxx::v_noabi::client*>&)
->>>>>>> 7402d3d8
     key_vault_client() const;
 
     ///
@@ -100,12 +91,8 @@
     ///   An optional pair of strings representing the namespace of the
     ///   key vault collection.
     ///
-<<<<<<< HEAD
-    MONGOCXX_ABI_EXPORT_CDECL(const stdx::optional<ns_pair>&) key_vault_namespace() const;
-=======
     MONGOCXX_ABI_EXPORT_CDECL(const bsoncxx::v_noabi::stdx::optional<ns_pair>&)
     key_vault_namespace() const;
->>>>>>> 7402d3d8
 
     ///
     /// Sets the KMS providers to use for client side encryption.
@@ -160,12 +147,8 @@
     /// @return
     ///   An optional document containing the KMS providers.
     ///
-<<<<<<< HEAD
-    MONGOCXX_ABI_EXPORT_CDECL(const stdx::optional<bsoncxx::v_noabi::document::view_or_value>&)
-=======
     MONGOCXX_ABI_EXPORT_CDECL(
         const bsoncxx::v_noabi::stdx::optional<bsoncxx::v_noabi::document::view_or_value>&)
->>>>>>> 7402d3d8
     kms_providers() const;
 
     ///
@@ -200,12 +183,8 @@
     /// @return
     ///   An optional document containing the TLS options.
     ///
-<<<<<<< HEAD
-    MONGOCXX_ABI_EXPORT_CDECL(const stdx::optional<bsoncxx::v_noabi::document::view_or_value>&)
-=======
     MONGOCXX_ABI_EXPORT_CDECL(
         const bsoncxx::v_noabi::stdx::optional<bsoncxx::v_noabi::document::view_or_value>&)
->>>>>>> 7402d3d8
     tls_opts() const;
 
    private:
