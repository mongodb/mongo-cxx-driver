// Copyright 2009-present MongoDB, Inc.
//
// Licensed under the Apache License, Version 2.0 (the "License");
// you may not use this file except in compliance with the License.
// You may obtain a copy of the License at
//
// http://www.apache.org/licenses/LICENSE-2.0
//
// Unless required by applicable law or agreed to in writing, software
// distributed under the License is distributed on an "AS IS" BASIS,
// WITHOUT WARRANTIES OR CONDITIONS OF ANY KIND, either express or implied.
// See the License for the specific language governing permissions and
// limitations under the License.

#pragma once

#include <mongocxx/options/update-fwd.hpp>

#include <bsoncxx/array/view_or_value.hpp>
#include <bsoncxx/document/view_or_value.hpp>
#include <bsoncxx/stdx/optional.hpp>
#include <bsoncxx/types/bson_value/view_or_value.hpp>

#include <mongocxx/hint.hpp>
#include <mongocxx/write_concern.hpp>

#include <mongocxx/config/prelude.hpp>

namespace mongocxx {
namespace v_noabi {
namespace options {

///
/// Class representing the optional arguments to a MongoDB update operation.
///
class update {
   public:
    ///
    /// Sets the bypass_document_validation option.
    /// If true, allows the write to opt-out of document level validation.
    ///
    /// @note
    ///   On servers >= 3.2, the server applies validation by default. On servers < 3.2, this option
    ///   is ignored.
    ///
    /// @param bypass_document_validation
    ///   Whether or not to bypass document validation
    ///
    /// @return
    ///   A reference to the object on which this member function is being called.  This facilitates
    ///   method chaining.
    ///
    MONGOCXX_ABI_EXPORT_CDECL(update&) bypass_document_validation(bool bypass_document_validation);

    ///
    /// Gets the current value of the bypass_document_validation option.
    ///
    /// @return The optional value of the bypass_document_validation option.
    ///
<<<<<<< HEAD
    MONGOCXX_ABI_EXPORT_CDECL(const stdx::optional<bool>&) bypass_document_validation() const;
=======
    MONGOCXX_ABI_EXPORT_CDECL(const bsoncxx::v_noabi::stdx::optional<bool>&)
    bypass_document_validation() const;
>>>>>>> 7402d3d8

    ///
    /// Sets the collation for this operation.
    ///
    /// @param collation
    ///   The new collation.
    ///
    /// @return
    ///   A reference to the object on which this member function is being called.  This facilitates
    ///   method chaining.
    ///
    /// @see
    /// - https://www.mongodb.com/docs/manual/reference/collation/
    ///
    MONGOCXX_ABI_EXPORT_CDECL(update&)
    collation(bsoncxx::v_noabi::document::view_or_value collation);

    ///
    /// Retrieves the current collation for this operation.
    ///
    /// @return
    ///   The current collation.
    ///
    /// @see
    /// - https://www.mongodb.com/docs/manual/reference/collation/
    ///
<<<<<<< HEAD
    MONGOCXX_ABI_EXPORT_CDECL(const stdx::optional<bsoncxx::v_noabi::document::view_or_value>&)
=======
    MONGOCXX_ABI_EXPORT_CDECL(
        const bsoncxx::v_noabi::stdx::optional<bsoncxx::v_noabi::document::view_or_value>&)
>>>>>>> 7402d3d8
    collation() const;

    ///
    /// Sets the index to use for this operation.
    ///
    /// @note if the server already has a cached shape for this query, it may
    /// ignore a hint.
    ///
    /// @param index_hint
    ///   Object representing the index to use.
    ///
    /// @return
    ///   A reference to the object on which this member function is being called.  This facilitates
    ///   method chaining.
    ///
    MONGOCXX_ABI_EXPORT_CDECL(update&) hint(mongocxx::v_noabi::hint index_hint);

    ///
    /// Gets the current hint.
    ///
    /// @return The current hint, if one is set.
    ///
<<<<<<< HEAD
    MONGOCXX_ABI_EXPORT_CDECL(const stdx::optional<mongocxx::v_noabi::hint>&) hint() const;
=======
    MONGOCXX_ABI_EXPORT_CDECL(const bsoncxx::v_noabi::stdx::optional<mongocxx::v_noabi::hint>&)
    hint() const;
>>>>>>> 7402d3d8

    ///
    /// Set the value of the let option.
    ///
    /// @param let
    ///   The new let option.
    ///
    /// @return
    ///   A reference to the object on which this member function is being called.  This facilitates
    ///   method chaining.
    ///
    MONGOCXX_ABI_EXPORT_CDECL(update&) let(bsoncxx::v_noabi::document::view_or_value let);

    ///
    /// Gets the current value of the let option.
    ///
    /// @return
    ///  The current let option.
    ///
<<<<<<< HEAD
    MONGOCXX_ABI_EXPORT_CDECL(const stdx::optional<bsoncxx::v_noabi::document::view_or_value>)
=======
    MONGOCXX_ABI_EXPORT_CDECL(
        const bsoncxx::v_noabi::stdx::optional<bsoncxx::v_noabi::document::view_or_value>)
>>>>>>> 7402d3d8
    let() const;

    ///
    /// Set the value of the comment option.
    ///
    /// @param comment
    ///   The new comment option.
    ///
    /// @return
    ///   A reference to the object on which this member function is being called.  This facilitates
    ///   method chaining.
    ///
    MONGOCXX_ABI_EXPORT_CDECL(update&)
    comment(bsoncxx::v_noabi::types::bson_value::view_or_value comment);

    ///
    /// Gets the current value of the comment option.
    ///
    /// @return
    ///  The current comment option.
    ///
    MONGOCXX_ABI_EXPORT_CDECL(
<<<<<<< HEAD
        const stdx::optional<bsoncxx::v_noabi::types::bson_value::view_or_value>)
=======
        const bsoncxx::v_noabi::stdx::optional<bsoncxx::v_noabi::types::bson_value::view_or_value>)
>>>>>>> 7402d3d8
    comment() const;

    ///
    /// Sets the upsert option.
    ///
    /// By default, if no document matches the filter, the update operation does nothing.
    /// However, by specifying upsert as @c true, this operation either updates matching documents
    /// or inserts a new document using the update specification if no matching document exists.
    ///
    /// @param upsert
    ///   If set to @c true, creates a new document when no document matches the query criteria.
    ///   The server-side default is @c false, which does not insert a new document if a match
    ///   is not found.
    ///
    /// @return
    ///   A reference to the object on which this member function is being called.  This facilitates
    ///   method chaining.
    ///
    MONGOCXX_ABI_EXPORT_CDECL(update&) upsert(bool upsert);

    ///
    /// Gets the current value of the upsert option.
    ///
    /// @return The optional value of the upsert option.
    ///
<<<<<<< HEAD
    MONGOCXX_ABI_EXPORT_CDECL(const stdx::optional<bool>&) upsert() const;
=======
    MONGOCXX_ABI_EXPORT_CDECL(const bsoncxx::v_noabi::stdx::optional<bool>&) upsert() const;
>>>>>>> 7402d3d8

    ///
    /// Sets the write_concern for this operation.
    ///
    /// @param wc
    ///   The new write_concern
    ///
    /// @return
    ///   A reference to the object on which this member function is being called.  This facilitates
    ///   method chaining.
    ///
    /// @see
    /// - https://www.mongodb.com/docs/manual/core/write-concern/
    ///
    MONGOCXX_ABI_EXPORT_CDECL(update&) write_concern(mongocxx::v_noabi::write_concern wc);

    ///
    /// The current write_concern for this operation.
    ///
    /// @return
    ///   The current write_concern
    ///
    /// @see
    /// - https://www.mongodb.com/docs/manual/core/write-concern/
    ///
<<<<<<< HEAD
    MONGOCXX_ABI_EXPORT_CDECL(const stdx::optional<mongocxx::v_noabi::write_concern>&)
=======
    MONGOCXX_ABI_EXPORT_CDECL(
        const bsoncxx::v_noabi::stdx::optional<mongocxx::v_noabi::write_concern>&)
>>>>>>> 7402d3d8
    write_concern() const;

    ///
    /// Set array filters for this operation.
    ///
    /// @param array_filters
    ///   Array representing filters determining which array elements to modify.
    ///
    /// @return
    ///   A reference to the object on which this member function is being called.  This facilitates
    ///   method chaining.
    ///
    /// @see
    /// - https://www.mongodb.com/docs/manual/reference/command/update/
    ///
    MONGOCXX_ABI_EXPORT_CDECL(update&)
    array_filters(bsoncxx::v_noabi::array::view_or_value array_filters);

    ///
    /// Get array filters for this operation.
    ///
    /// @return
    ///   The current array filters.
    ///
    /// @see
    /// - https://www.mongodb.com/docs/manual/reference/command/update/
    ///
<<<<<<< HEAD
    MONGOCXX_ABI_EXPORT_CDECL(const stdx::optional<bsoncxx::v_noabi::array::view_or_value>&)
=======
    MONGOCXX_ABI_EXPORT_CDECL(
        const bsoncxx::v_noabi::stdx::optional<bsoncxx::v_noabi::array::view_or_value>&)
>>>>>>> 7402d3d8
    array_filters() const;

   private:
    bsoncxx::v_noabi::stdx::optional<bool> _bypass_document_validation;
    bsoncxx::v_noabi::stdx::optional<bsoncxx::v_noabi::document::view_or_value> _collation;
    bsoncxx::v_noabi::stdx::optional<bool> _upsert;
    bsoncxx::v_noabi::stdx::optional<mongocxx::v_noabi::write_concern> _write_concern;
    bsoncxx::v_noabi::stdx::optional<bsoncxx::v_noabi::array::view_or_value> _array_filters;
    bsoncxx::v_noabi::stdx::optional<mongocxx::v_noabi::hint> _hint;
    bsoncxx::v_noabi::stdx::optional<bsoncxx::v_noabi::document::view_or_value> _let;
    bsoncxx::v_noabi::stdx::optional<bsoncxx::v_noabi::types::bson_value::view_or_value> _comment;
};

}  // namespace options
}  // namespace v_noabi
}  // namespace mongocxx

#include <mongocxx/config/postlude.hpp>

///
/// @file
/// Provides @ref mongocxx::v_noabi::options::update.
///<|MERGE_RESOLUTION|>--- conflicted
+++ resolved
@@ -57,12 +57,8 @@
     ///
     /// @return The optional value of the bypass_document_validation option.
     ///
-<<<<<<< HEAD
-    MONGOCXX_ABI_EXPORT_CDECL(const stdx::optional<bool>&) bypass_document_validation() const;
-=======
     MONGOCXX_ABI_EXPORT_CDECL(const bsoncxx::v_noabi::stdx::optional<bool>&)
     bypass_document_validation() const;
->>>>>>> 7402d3d8
 
     ///
     /// Sets the collation for this operation.
@@ -89,12 +85,8 @@
     /// @see
     /// - https://www.mongodb.com/docs/manual/reference/collation/
     ///
-<<<<<<< HEAD
-    MONGOCXX_ABI_EXPORT_CDECL(const stdx::optional<bsoncxx::v_noabi::document::view_or_value>&)
-=======
     MONGOCXX_ABI_EXPORT_CDECL(
         const bsoncxx::v_noabi::stdx::optional<bsoncxx::v_noabi::document::view_or_value>&)
->>>>>>> 7402d3d8
     collation() const;
 
     ///
@@ -117,12 +109,8 @@
     ///
     /// @return The current hint, if one is set.
     ///
-<<<<<<< HEAD
-    MONGOCXX_ABI_EXPORT_CDECL(const stdx::optional<mongocxx::v_noabi::hint>&) hint() const;
-=======
     MONGOCXX_ABI_EXPORT_CDECL(const bsoncxx::v_noabi::stdx::optional<mongocxx::v_noabi::hint>&)
     hint() const;
->>>>>>> 7402d3d8
 
     ///
     /// Set the value of the let option.
@@ -142,12 +130,8 @@
     /// @return
     ///  The current let option.
     ///
-<<<<<<< HEAD
-    MONGOCXX_ABI_EXPORT_CDECL(const stdx::optional<bsoncxx::v_noabi::document::view_or_value>)
-=======
     MONGOCXX_ABI_EXPORT_CDECL(
         const bsoncxx::v_noabi::stdx::optional<bsoncxx::v_noabi::document::view_or_value>)
->>>>>>> 7402d3d8
     let() const;
 
     ///
@@ -170,11 +154,7 @@
     ///  The current comment option.
     ///
     MONGOCXX_ABI_EXPORT_CDECL(
-<<<<<<< HEAD
-        const stdx::optional<bsoncxx::v_noabi::types::bson_value::view_or_value>)
-=======
         const bsoncxx::v_noabi::stdx::optional<bsoncxx::v_noabi::types::bson_value::view_or_value>)
->>>>>>> 7402d3d8
     comment() const;
 
     ///
@@ -200,11 +180,7 @@
     ///
     /// @return The optional value of the upsert option.
     ///
-<<<<<<< HEAD
-    MONGOCXX_ABI_EXPORT_CDECL(const stdx::optional<bool>&) upsert() const;
-=======
     MONGOCXX_ABI_EXPORT_CDECL(const bsoncxx::v_noabi::stdx::optional<bool>&) upsert() const;
->>>>>>> 7402d3d8
 
     ///
     /// Sets the write_concern for this operation.
@@ -230,12 +206,8 @@
     /// @see
     /// - https://www.mongodb.com/docs/manual/core/write-concern/
     ///
-<<<<<<< HEAD
-    MONGOCXX_ABI_EXPORT_CDECL(const stdx::optional<mongocxx::v_noabi::write_concern>&)
-=======
     MONGOCXX_ABI_EXPORT_CDECL(
         const bsoncxx::v_noabi::stdx::optional<mongocxx::v_noabi::write_concern>&)
->>>>>>> 7402d3d8
     write_concern() const;
 
     ///
@@ -263,12 +235,8 @@
     /// @see
     /// - https://www.mongodb.com/docs/manual/reference/command/update/
     ///
-<<<<<<< HEAD
-    MONGOCXX_ABI_EXPORT_CDECL(const stdx::optional<bsoncxx::v_noabi::array::view_or_value>&)
-=======
     MONGOCXX_ABI_EXPORT_CDECL(
         const bsoncxx::v_noabi::stdx::optional<bsoncxx::v_noabi::array::view_or_value>&)
->>>>>>> 7402d3d8
     array_filters() const;
 
    private:
