// Copyright 2009-present MongoDB, Inc.
//
// Licensed under the Apache License, Version 2.0 (the "License");
// you may not use this file except in compliance with the License.
// You may obtain a copy of the License at
//
// http://www.apache.org/licenses/LICENSE-2.0
//
// Unless required by applicable law or agreed to in writing, software
// distributed under the License is distributed on an "AS IS" BASIS,
// WITHOUT WARRANTIES OR CONDITIONS OF ANY KIND, either express or implied.
// See the License for the specific language governing permissions and
// limitations under the License.

#pragma once

#include <chrono>
#include <cstdint>
#include <string>

#include <mongocxx/options/distinct-fwd.hpp>

#include <bsoncxx/document/view_or_value.hpp>
#include <bsoncxx/stdx/optional.hpp>
#include <bsoncxx/types/bson_value/view_or_value.hpp>

#include <mongocxx/read_preference.hpp>

#include <mongocxx/config/prelude.hpp>

namespace mongocxx {
namespace v_noabi {
namespace options {

///
/// Class representing the optional arguments to a MongoDB distinct command.
///
class distinct {
   public:
    ///
    /// Sets the collation for this operation.
    ///
    /// @param collation
    ///   The new collation.
    ///
    /// @return
    ///   A reference to the object on which this member function is being called.  This facilitates
    ///   method chaining.
    ///
    /// @see
    /// - https://www.mongodb.com/docs/manual/reference/command/distinct/
    ///
    MONGOCXX_ABI_EXPORT_CDECL(distinct&)
    collation(bsoncxx::v_noabi::document::view_or_value collation);

    ///
    /// Retrieves the current collation for this operation.
    ///
    /// @return
    ///   The current collation.
    ///
    /// @see
    /// - https://www.mongodb.com/docs/manual/reference/command/distinct/
    ///
<<<<<<< HEAD
    MONGOCXX_ABI_EXPORT_CDECL(const stdx::optional<bsoncxx::v_noabi::document::view_or_value>&)
=======
    MONGOCXX_ABI_EXPORT_CDECL(
        const bsoncxx::v_noabi::stdx::optional<bsoncxx::v_noabi::document::view_or_value>&)
>>>>>>> 7402d3d8
    collation() const;

    ///
    /// Sets the maximum amount of time for this operation to run (server-side) in milliseconds.
    ///
    /// @param max_time
    ///   The max amount of time (in milliseconds).
    ///
    /// @return
    ///   A reference to the object on which this member function is being called.  This facilitates
    ///   method chaining.
    ///
    /// @see
    /// - https://www.mongodb.com/docs/manual/reference/command/distinct/
    ///
    MONGOCXX_ABI_EXPORT_CDECL(distinct&) max_time(std::chrono::milliseconds max_time);

    ///
    /// The current max_time setting.
    ///
    /// @return The current max time (in milliseconds).
    ///
    /// @see
    /// - https://www.mongodb.com/docs/manual/reference/command/distinct/
    ///
<<<<<<< HEAD
    MONGOCXX_ABI_EXPORT_CDECL(const stdx::optional<std::chrono::milliseconds>&) max_time() const;
=======
    MONGOCXX_ABI_EXPORT_CDECL(const bsoncxx::v_noabi::stdx::optional<std::chrono::milliseconds>&)
    max_time() const;
>>>>>>> 7402d3d8

    ///
    /// Sets the comment for this operation.
    ///
    /// @param comment
    ///   The new comment.
    ///
    /// @return
    ///   A reference to the object on which this member function is being called.  This facilitates
    ///   method chaining.
    ///
    /// @see
    /// - https://www.mongodb.com/docs/manual/reference/command/distinct/
    ///
    MONGOCXX_ABI_EXPORT_CDECL(distinct&)
    comment(bsoncxx::v_noabi::types::bson_value::view_or_value comment);

    ///
    /// The current comment for this operation.
    ///
    /// @return The current comment
    ///
    /// @see
    /// - https://www.mongodb.com/docs/manual/reference/command/distinct/
    ///
    MONGOCXX_ABI_EXPORT_CDECL(
<<<<<<< HEAD
        const stdx::optional<bsoncxx::v_noabi::types::bson_value::view_or_value>&)
=======
        const bsoncxx::v_noabi::stdx::optional<bsoncxx::v_noabi::types::bson_value::view_or_value>&)
>>>>>>> 7402d3d8
    comment() const;

    ///
    /// Sets the read_preference for this operation.
    ///
    /// @param rp
    ///   The new read_preference.
    ///
    /// @return
    ///   A reference to the object on which this member function is being called.  This facilitates
    ///   method chaining.
    ///
    /// @see
    /// - https://www.mongodb.com/docs/manual/reference/command/distinct/
    ///
    MONGOCXX_ABI_EXPORT_CDECL(distinct&) read_preference(mongocxx::v_noabi::read_preference rp);

    ///
    /// The current read_preference for this operation.
    ///
    /// @return the current read_preference.
    ///
    /// @see
    /// - https://www.mongodb.com/docs/manual/reference/command/distinct/
    ///
<<<<<<< HEAD
    MONGOCXX_ABI_EXPORT_CDECL(const stdx::optional<mongocxx::v_noabi::read_preference>&)
=======
    MONGOCXX_ABI_EXPORT_CDECL(
        const bsoncxx::v_noabi::stdx::optional<mongocxx::v_noabi::read_preference>&)
>>>>>>> 7402d3d8
    read_preference() const;

   private:
    bsoncxx::v_noabi::stdx::optional<bsoncxx::v_noabi::document::view_or_value> _collation;
    bsoncxx::v_noabi::stdx::optional<std::chrono::milliseconds> _max_time;
    bsoncxx::v_noabi::stdx::optional<bsoncxx::v_noabi::types::bson_value::view_or_value> _comment;
    bsoncxx::v_noabi::stdx::optional<mongocxx::v_noabi::read_preference> _read_preference;
};

}  // namespace options
}  // namespace v_noabi
}  // namespace mongocxx

#include <mongocxx/config/postlude.hpp>

///
/// @file
/// Provides @ref mongocxx::v_noabi::options::distinct.
///<|MERGE_RESOLUTION|>--- conflicted
+++ resolved
@@ -62,12 +62,8 @@
     /// @see
     /// - https://www.mongodb.com/docs/manual/reference/command/distinct/
     ///
-<<<<<<< HEAD
-    MONGOCXX_ABI_EXPORT_CDECL(const stdx::optional<bsoncxx::v_noabi::document::view_or_value>&)
-=======
     MONGOCXX_ABI_EXPORT_CDECL(
         const bsoncxx::v_noabi::stdx::optional<bsoncxx::v_noabi::document::view_or_value>&)
->>>>>>> 7402d3d8
     collation() const;
 
     ///
@@ -93,12 +89,8 @@
     /// @see
     /// - https://www.mongodb.com/docs/manual/reference/command/distinct/
     ///
-<<<<<<< HEAD
-    MONGOCXX_ABI_EXPORT_CDECL(const stdx::optional<std::chrono::milliseconds>&) max_time() const;
-=======
     MONGOCXX_ABI_EXPORT_CDECL(const bsoncxx::v_noabi::stdx::optional<std::chrono::milliseconds>&)
     max_time() const;
->>>>>>> 7402d3d8
 
     ///
     /// Sets the comment for this operation.
@@ -125,11 +117,7 @@
     /// - https://www.mongodb.com/docs/manual/reference/command/distinct/
     ///
     MONGOCXX_ABI_EXPORT_CDECL(
-<<<<<<< HEAD
-        const stdx::optional<bsoncxx::v_noabi::types::bson_value::view_or_value>&)
-=======
         const bsoncxx::v_noabi::stdx::optional<bsoncxx::v_noabi::types::bson_value::view_or_value>&)
->>>>>>> 7402d3d8
     comment() const;
 
     ///
@@ -155,12 +143,8 @@
     /// @see
     /// - https://www.mongodb.com/docs/manual/reference/command/distinct/
     ///
-<<<<<<< HEAD
-    MONGOCXX_ABI_EXPORT_CDECL(const stdx::optional<mongocxx::v_noabi::read_preference>&)
-=======
     MONGOCXX_ABI_EXPORT_CDECL(
         const bsoncxx::v_noabi::stdx::optional<mongocxx::v_noabi::read_preference>&)
->>>>>>> 7402d3d8
     read_preference() const;
 
    private:
