--- conflicted
+++ resolved
@@ -61,12 +61,8 @@
     /// @see
     /// - https://www.mongodb.com/docs/manual/reference/command/findAndModify/
     ///
-<<<<<<< HEAD
-    MONGOCXX_ABI_EXPORT_CDECL(const stdx::optional<bsoncxx::v_noabi::document::view_or_value>&)
-=======
     MONGOCXX_ABI_EXPORT_CDECL(
         const bsoncxx::v_noabi::stdx::optional<bsoncxx::v_noabi::document::view_or_value>&)
->>>>>>> 7402d3d8
     collation() const;
 
     ///
@@ -92,12 +88,8 @@
     /// @see
     /// - https://www.mongodb.com/docs/manual/reference/command/findAndModify/
     ///
-<<<<<<< HEAD
-    MONGOCXX_ABI_EXPORT_CDECL(const stdx::optional<std::chrono::milliseconds>&) max_time() const;
-=======
     MONGOCXX_ABI_EXPORT_CDECL(const bsoncxx::v_noabi::stdx::optional<std::chrono::milliseconds>&)
     max_time() const;
->>>>>>> 7402d3d8
 
     ///
     /// Sets a projection that limits the fields to return.
@@ -123,12 +115,8 @@
     /// @see
     /// - https://www.mongodb.com/docs/manual/reference/command/findAndModify/
     ///
-<<<<<<< HEAD
-    MONGOCXX_ABI_EXPORT_CDECL(const stdx::optional<bsoncxx::v_noabi::document::view_or_value>&)
-=======
     MONGOCXX_ABI_EXPORT_CDECL(
         const bsoncxx::v_noabi::stdx::optional<bsoncxx::v_noabi::document::view_or_value>&)
->>>>>>> 7402d3d8
     projection() const;
 
     ///
@@ -158,12 +146,8 @@
     /// @see
     /// - https://www.mongodb.com/docs/manual/reference/command/findAndModify/
     ///
-<<<<<<< HEAD
-    MONGOCXX_ABI_EXPORT_CDECL(const stdx::optional<bsoncxx::v_noabi::document::view_or_value>&)
-=======
     MONGOCXX_ABI_EXPORT_CDECL(
         const bsoncxx::v_noabi::stdx::optional<bsoncxx::v_noabi::document::view_or_value>&)
->>>>>>> 7402d3d8
     sort() const;
 
     ///
@@ -191,12 +175,8 @@
     /// @see
     /// - https://www.mongodb.com/docs/manual/reference/command/findAndModify/
     ///
-<<<<<<< HEAD
-    MONGOCXX_ABI_EXPORT_CDECL(const stdx::optional<mongocxx::v_noabi::write_concern>&)
-=======
     MONGOCXX_ABI_EXPORT_CDECL(
         const bsoncxx::v_noabi::stdx::optional<mongocxx::v_noabi::write_concern>&)
->>>>>>> 7402d3d8
     write_concern() const;
 
     ///
@@ -219,12 +199,8 @@
     ///
     /// @return The current hint, if one is set.
     ///
-<<<<<<< HEAD
-    MONGOCXX_ABI_EXPORT_CDECL(const stdx::optional<mongocxx::v_noabi::hint>&) hint() const;
-=======
     MONGOCXX_ABI_EXPORT_CDECL(const bsoncxx::v_noabi::stdx::optional<mongocxx::v_noabi::hint>&)
     hint() const;
->>>>>>> 7402d3d8
 
     ///
     /// Set the value of the let option.
@@ -245,12 +221,8 @@
     /// @return
     ///  The current let option.
     ///
-<<<<<<< HEAD
-    MONGOCXX_ABI_EXPORT_CDECL(const stdx::optional<bsoncxx::v_noabi::document::view_or_value>)
-=======
     MONGOCXX_ABI_EXPORT_CDECL(
         const bsoncxx::v_noabi::stdx::optional<bsoncxx::v_noabi::document::view_or_value>)
->>>>>>> 7402d3d8
     let() const;
 
     ///
@@ -273,11 +245,7 @@
     ///  The current comment option.
     ///
     MONGOCXX_ABI_EXPORT_CDECL(
-<<<<<<< HEAD
-        const stdx::optional<bsoncxx::v_noabi::types::bson_value::view_or_value>)
-=======
         const bsoncxx::v_noabi::stdx::optional<bsoncxx::v_noabi::types::bson_value::view_or_value>)
->>>>>>> 7402d3d8
     comment() const;
 
    private:
