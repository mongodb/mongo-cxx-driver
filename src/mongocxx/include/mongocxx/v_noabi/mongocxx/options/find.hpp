// Copyright 2009-present MongoDB, Inc.
//
// Licensed under the Apache License, Version 2.0 (the "License");
// you may not use this file except in compliance with the License.
// You may obtain a copy of the License at
//
// http://www.apache.org/licenses/LICENSE-2.0
//
// Unless required by applicable law or agreed to in writing, software
// distributed under the License is distributed on an "AS IS" BASIS,
// WITHOUT WARRANTIES OR CONDITIONS OF ANY KIND, either express or implied.
// See the License for the specific language governing permissions and
// limitations under the License.

#pragma once

#include <chrono>
#include <cstdint>

#include <mongocxx/options/find-fwd.hpp>

#include <bsoncxx/document/view_or_value.hpp>
#include <bsoncxx/stdx/optional.hpp>
#include <bsoncxx/string/view_or_value.hpp>
#include <bsoncxx/types/bson_value/view_or_value.hpp>

#include <mongocxx/cursor.hpp>
#include <mongocxx/hint.hpp>
#include <mongocxx/read_preference.hpp>

#include <mongocxx/config/prelude.hpp>

namespace mongocxx {
namespace v_noabi {
namespace options {

///
/// Class representing the optional arguments to a MongoDB query.
///
class find {
   public:
    ///
    /// Enables writing to temporary files on the server. When set to true, the server
    /// can write temporary data to disk while executing the find operation.
    ///
    /// This option is sent only if the caller explicitly provides a value. The default
    /// is to not send a value.
    ///
    /// This option may only be used with MongoDB version 4.4 or later.
    ///
    /// @param allow_disk_use
    ///   Whether to allow writing temporary files on the server.
    ///
    /// @return
    ///   A reference to this object to facilitate method chaining.
    ///
    /// @see
    /// - https://www.mongodb.com/docs/manual/reference/command/find/
    ///
    MONGOCXX_ABI_EXPORT_CDECL(find&) allow_disk_use(bool allow_disk_use);

    ///
    /// Gets the current setting for allowing disk use on the server.
    ///
    /// This option may only be used with MongoDB version 4.4 or later.
    ///
    /// @return Whether disk use on the server is allowed.
    ///
<<<<<<< HEAD
    MONGOCXX_ABI_EXPORT_CDECL(const stdx::optional<bool>&) allow_disk_use() const;
=======
    MONGOCXX_ABI_EXPORT_CDECL(const bsoncxx::v_noabi::stdx::optional<bool>&) allow_disk_use() const;
>>>>>>> 7402d3d8

    ///
    /// Sets whether to allow partial results from a mongos if some shards are down (instead of
    /// throwing an error).
    ///
    /// @param allow_partial
    ///   Whether to allow partial results from mongos.
    ///
    /// @return
    ///   A reference to the object on which this member function is being called.  This facilitates
    ///   method chaining.
    ///
    /// @see
    /// - https://www.mongodb.com/docs/manual/reference/command/find/
    ///
    MONGOCXX_ABI_EXPORT_CDECL(find&) allow_partial_results(bool allow_partial);

    ///
    /// Gets the current setting for allowing partial results from mongos.
    ///
    /// @return Whether partial results from mongos are allowed.
    ///
    /// @see
    /// - https://www.mongodb.com/docs/manual/reference/command/find/
    ///
<<<<<<< HEAD
    MONGOCXX_ABI_EXPORT_CDECL(const stdx::optional<bool>&) allow_partial_results() const;
=======
    MONGOCXX_ABI_EXPORT_CDECL(const bsoncxx::v_noabi::stdx::optional<bool>&)
    allow_partial_results() const;
>>>>>>> 7402d3d8

    ///
    /// Sets the number of documents to return per batch.
    ///
    /// @param batch_size
    ///   The size of the batches to request.
    ///
    /// @return
    ///   A reference to the object on which this member function is being called.  This facilitates
    ///   method chaining.
    ///
    /// @see
    /// - https://www.mongodb.com/docs/manual/reference/command/find/
    ///
    MONGOCXX_ABI_EXPORT_CDECL(find&) batch_size(std::int32_t batch_size);

    ///
    /// The current batch size setting.
    ///
    /// @return The current batch size.
    ///
    /// @see
    /// - https://www.mongodb.com/docs/manual/reference/command/find/
    ///
<<<<<<< HEAD
    MONGOCXX_ABI_EXPORT_CDECL(const stdx::optional<std::int32_t>&) batch_size() const;
=======
    MONGOCXX_ABI_EXPORT_CDECL(const bsoncxx::v_noabi::stdx::optional<std::int32_t>&)
    batch_size() const;
>>>>>>> 7402d3d8

    ///
    /// Sets the collation for this operation.
    ///
    /// @param collation
    ///   The new collation.
    ///
    /// @return
    ///   A reference to the object on which this member function is being called.  This facilitates
    ///   method chaining.
    ///
    /// @see
    /// - https://www.mongodb.com/docs/manual/reference/command/find/
    ///
    MONGOCXX_ABI_EXPORT_CDECL(find&) collation(bsoncxx::v_noabi::document::view_or_value collation);

    ///
    /// Retrieves the current collation for this operation.
    ///
    /// @return
    ///   The current collation.
    ///
    /// @see
    /// - https://www.mongodb.com/docs/manual/reference/command/find/
    ///
<<<<<<< HEAD
    MONGOCXX_ABI_EXPORT_CDECL(const stdx::optional<bsoncxx::v_noabi::document::view_or_value>&)
=======
    MONGOCXX_ABI_EXPORT_CDECL(
        const bsoncxx::v_noabi::stdx::optional<bsoncxx::v_noabi::document::view_or_value>&)
>>>>>>> 7402d3d8
    collation() const;

    ///
    /// Attaches a comment to the query. If $comment also exists in the modifiers document then
    /// the comment field overwrites $comment.
    ///
    /// @deprecated use comment_option instead.
    ///
    /// @param comment
    ///   The comment to attach to this query.
    ///
    /// @return
    ///   A reference to the object on which this member function is being called.  This facilitates
    ///   method chaining.
    ///
    /// @see
    /// - https://www.mongodb.com/docs/manual/reference/command/find/
    ///
    MONGOCXX_ABI_EXPORT_CDECL(find&) comment(bsoncxx::v_noabi::string::view_or_value comment);

    ///
    /// Gets the current comment attached to this query.
    ///
    /// @deprecated use comment_option instead.
    ///
    /// @return The comment attached to this query.
    ///
    /// @see
    /// - https://www.mongodb.com/docs/manual/reference/command/find/
    ///
<<<<<<< HEAD
    MONGOCXX_ABI_EXPORT_CDECL(const stdx::optional<bsoncxx::v_noabi::string::view_or_value>&)
=======
    MONGOCXX_ABI_EXPORT_CDECL(
        const bsoncxx::v_noabi::stdx::optional<bsoncxx::v_noabi::string::view_or_value>&)
>>>>>>> 7402d3d8
    comment() const;

    ///
    /// Indicates the type of cursor to use for this query.
    ///
    /// @param cursor_type
    ///   The cursor type to set.
    ///
    /// @return
    ///   A reference to the object on which this member function is being called.  This facilitates
    ///   method chaining.
    ///
    /// @see
    /// - https://www.mongodb.com/docs/manual/reference/command/find/
    ///
    MONGOCXX_ABI_EXPORT_CDECL(find&) cursor_type(cursor::type cursor_type);

    ///
    /// Gets the current cursor type.
    ///
    /// @return The current cursor type.
    ///
    /// @see
    /// - https://www.mongodb.com/docs/manual/reference/command/find/
    ///
<<<<<<< HEAD
    MONGOCXX_ABI_EXPORT_CDECL(const stdx::optional<cursor::type>&) cursor_type() const;
=======
    MONGOCXX_ABI_EXPORT_CDECL(const bsoncxx::v_noabi::stdx::optional<cursor::type>&)
    cursor_type() const;
>>>>>>> 7402d3d8

    ///
    /// Sets the index to use for this operation.
    ///
    /// @see
    /// - https://www.mongodb.com/docs/manual/reference/command/find/
    ///
    /// @note if the server already has a cached shape for this query, it may
    /// ignore a hint.
    ///
    /// @param index_hint
    ///   Object representing the index to use.
    ///
    /// @return
    ///   A reference to the object on which this member function is being called.  This facilitates
    ///   method chaining.
    ///
    MONGOCXX_ABI_EXPORT_CDECL(find&) hint(mongocxx::v_noabi::hint index_hint);

    ///
    /// Gets the current hint.
    ///
    /// @return The current hint, if one is set.
    ///
    /// @see
    /// - https://www.mongodb.com/docs/manual/reference/command/find/
    ///
<<<<<<< HEAD
    MONGOCXX_ABI_EXPORT_CDECL(const stdx::optional<mongocxx::v_noabi::hint>&) hint() const;
=======
    MONGOCXX_ABI_EXPORT_CDECL(const bsoncxx::v_noabi::stdx::optional<mongocxx::v_noabi::hint>&)
    hint() const;
>>>>>>> 7402d3d8

    ///
    /// Set the value of the let option.
    ///
    /// @param let
    ///   The new let option.
    ///
    /// @return
    ///   A reference to the object on which this member function is being called.  This facilitates
    ///   method chaining.
    ///
    /// @see
    /// - https://www.mongodb.com/docs/manual/reference/command/find/
    ///
    MONGOCXX_ABI_EXPORT_CDECL(find&) let(bsoncxx::v_noabi::document::view_or_value let);

    ///
    /// Gets the current value of the let option.
    ///
    /// @return
    ///  The current let option.
    ///
    /// @see
    /// - https://www.mongodb.com/docs/manual/reference/command/find/
    ///
<<<<<<< HEAD
    MONGOCXX_ABI_EXPORT_CDECL(const stdx::optional<bsoncxx::v_noabi::document::view_or_value>)
=======
    MONGOCXX_ABI_EXPORT_CDECL(
        const bsoncxx::v_noabi::stdx::optional<bsoncxx::v_noabi::document::view_or_value>)
>>>>>>> 7402d3d8
    let() const;

    ///
    /// Set the value of the comment option.
    ///
    /// @note Not to be confused with the $comment query modifier.
    ///
    /// @param comment
    ///   The new comment option.
    ///
    /// @return
    ///   A reference to the object on which this member function is being called.  This facilitates
    ///   method chaining.
    ///
    /// @see
    /// - https://www.mongodb.com/docs/manual/reference/command/find/
    ///
    MONGOCXX_ABI_EXPORT_CDECL(find&)
    comment_option(bsoncxx::v_noabi::types::bson_value::view_or_value comment);

    ///
    /// Gets the current value of the comment option.
    ///
    /// @note Not to be confused with the $comment query modifier.
    ///
    /// @return
    ///  The current comment option.
    ///
    /// @see
    /// - https://www.mongodb.com/docs/manual/reference/command/find/
    ///
    MONGOCXX_ABI_EXPORT_CDECL(
<<<<<<< HEAD
        const stdx::optional<bsoncxx::v_noabi::types::bson_value::view_or_value>&)
=======
        const bsoncxx::v_noabi::stdx::optional<bsoncxx::v_noabi::types::bson_value::view_or_value>&)
>>>>>>> 7402d3d8
    comment_option() const;

    ///
    /// Sets maximum number of documents to return.
    ///
    /// @param limit
    ///   The maximum number of documents to return.
    ///
    /// @return
    ///   A reference to the object on which this member function is being called.  This facilitates
    ///   method chaining.
    /// @see
    /// - https://www.mongodb.com/docs/manual/reference/command/find/
    ///
    MONGOCXX_ABI_EXPORT_CDECL(find&) limit(std::int64_t limit);

    ///
    /// Gets the current limit.
    ///
    /// @return The current limit.
    ///
    /// @see
    /// - https://www.mongodb.com/docs/manual/reference/command/find/
    ///
<<<<<<< HEAD
    MONGOCXX_ABI_EXPORT_CDECL(const stdx::optional<std::int64_t>&) limit() const;
=======
    MONGOCXX_ABI_EXPORT_CDECL(const bsoncxx::v_noabi::stdx::optional<std::int64_t>&) limit() const;
>>>>>>> 7402d3d8

    ///
    /// Gets the current exclusive upper bound for a specific index.
    ///
    /// @param max
    ///   The exclusive upper bound for a specific index.
    ///
    /// @return
    ///   A reference to the object on which this member function is being called.  This facilitates
    ///   method chaining.
    ///
    /// @see
    /// - https://www.mongodb.com/docs/manual/reference/command/find/
    ///
    MONGOCXX_ABI_EXPORT_CDECL(find&) max(bsoncxx::v_noabi::document::view_or_value max);

    ///
    /// Sets the current exclusive upper bound for a specific index.
    ///
    /// @return The exclusive upper bound for a specific index.
    ///
    /// @see
    /// - https://www.mongodb.com/docs/manual/reference/command/find/
    ///
<<<<<<< HEAD
    MONGOCXX_ABI_EXPORT_CDECL(const stdx::optional<bsoncxx::v_noabi::document::view_or_value>&)
=======
    MONGOCXX_ABI_EXPORT_CDECL(
        const bsoncxx::v_noabi::stdx::optional<bsoncxx::v_noabi::document::view_or_value>&)
>>>>>>> 7402d3d8
    max() const;

    ///
    /// The maximum amount of time for the server to wait on new documents to satisfy a tailable
    /// cursor query. This only applies to a TAILABLE_AWAIT cursor. When the cursor is not a
    /// TAILABLE_AWAIT cursor, this option is ignored. The default on the server is to wait for one
    /// second.
    ///
    /// @note On servers < 3.2, this option is ignored.
    ///
    /// @param max_await_time
    ///   The max amount of time (in milliseconds) to wait for new documents.
    ///
    /// @return
    ///   A reference to the object on which this member function is being called.  This facilitates
    ///   method chaining.
    ///
    /// @see
    /// - https://www.mongodb.com/docs/manual/reference/command/find/
    ///
    MONGOCXX_ABI_EXPORT_CDECL(find&) max_await_time(std::chrono::milliseconds max_await_time);

    ///
    /// The maximum amount of time for the server to wait on new documents to satisfy a tailable
    /// cursor query.
    ///
    /// @return The current max await time (in milliseconds).
    ///
    /// @see
    /// - https://www.mongodb.com/docs/manual/reference/command/find/
    ///
<<<<<<< HEAD
    MONGOCXX_ABI_EXPORT_CDECL(const stdx::optional<std::chrono::milliseconds>&)
=======
    MONGOCXX_ABI_EXPORT_CDECL(const bsoncxx::v_noabi::stdx::optional<std::chrono::milliseconds>&)
>>>>>>> 7402d3d8
    max_await_time() const;

    ///
    /// Sets the maximum amount of time for this operation to run (server-side) in milliseconds.
    ///
    /// @param max_time
    ///   The max amount of time (in milliseconds).
    ///
    /// @return
    ///   A reference to the object on which this member function is being called.  This facilitates
    ///   method chaining.
    ///
    /// @see
    /// - https://www.mongodb.com/docs/manual/reference/command/find/
    ///
    MONGOCXX_ABI_EXPORT_CDECL(find&) max_time(std::chrono::milliseconds max_time);

    ///
    /// The current max_time_ms setting.
    ///
    /// @return The current max time (in milliseconds).
    ///
    /// @see
    /// - https://www.mongodb.com/docs/manual/reference/command/find/
    ///
<<<<<<< HEAD
    MONGOCXX_ABI_EXPORT_CDECL(const stdx::optional<std::chrono::milliseconds>&) max_time() const;
=======
    MONGOCXX_ABI_EXPORT_CDECL(const bsoncxx::v_noabi::stdx::optional<std::chrono::milliseconds>&)
    max_time() const;
>>>>>>> 7402d3d8

    ///
    /// Gets the current inclusive lower bound for a specific index.
    ///
    /// @param min
    ///   The inclusive lower bound for a specific index.
    ///
    /// @return
    ///   A reference to the object on which this member function is being called.  This facilitates
    ///   method chaining.
    ///
    /// @see
    /// - https://www.mongodb.com/docs/manual/reference/command/find/
    ///
    MONGOCXX_ABI_EXPORT_CDECL(find&) min(bsoncxx::v_noabi::document::view_or_value min);

    ///
    /// Sets the current inclusive lower bound for a specific index.
    ///
    /// @return The inclusive lower bound for a specific index.
    ///
    /// @see
    /// - https://www.mongodb.com/docs/manual/reference/command/find/
    ///
<<<<<<< HEAD
    MONGOCXX_ABI_EXPORT_CDECL(const stdx::optional<bsoncxx::v_noabi::document::view_or_value>&)
=======
    MONGOCXX_ABI_EXPORT_CDECL(
        const bsoncxx::v_noabi::stdx::optional<bsoncxx::v_noabi::document::view_or_value>&)
>>>>>>> 7402d3d8
    min() const;

    ///
    /// Sets the cursor flag to prevent cursor from timing out server-side due to a period of
    /// inactivity.
    ///
    /// @param no_cursor_timeout
    ///   When true prevents the cursor from timing out.
    ///
    /// @return
    ///   A reference to the object on which this member function is being called.  This facilitates
    ///   method chaining.
    ///
    /// @see
    /// - https://www.mongodb.com/docs/manual/reference/command/find/
    ///
    MONGOCXX_ABI_EXPORT_CDECL(find&) no_cursor_timeout(bool no_cursor_timeout);

    ///
    /// Gets the current no_cursor_timeout setting.
    ///
    /// @return The current no_cursor_timeout setting.
    ///
    /// @see
    /// - https://www.mongodb.com/docs/manual/reference/command/find/
    ///
<<<<<<< HEAD
    MONGOCXX_ABI_EXPORT_CDECL(const stdx::optional<bool>&) no_cursor_timeout() const;
=======
    MONGOCXX_ABI_EXPORT_CDECL(const bsoncxx::v_noabi::stdx::optional<bool>&)
    no_cursor_timeout() const;
>>>>>>> 7402d3d8

    ///
    /// Sets a projection which limits the returned fields for all matching documents.
    ///
    /// @param projection
    ///   The projection document.
    ///
    /// @return
    ///   A reference to the object on which this member function is being called.  This facilitates
    ///   method chaining.
    ///
    /// @see
    /// - https://www.mongodb.com/docs/manual/reference/command/find/
    ///
    MONGOCXX_ABI_EXPORT_CDECL(find&)
    projection(bsoncxx::v_noabi::document::view_or_value projection);

    ///
    /// Gets the current projection set on this query.
    ///
    /// @return The current projection.
    ///
    /// @see
    /// - https://www.mongodb.com/docs/manual/reference/command/find/
    ///
<<<<<<< HEAD
    MONGOCXX_ABI_EXPORT_CDECL(const stdx::optional<bsoncxx::v_noabi::document::view_or_value>&)
=======
    MONGOCXX_ABI_EXPORT_CDECL(
        const bsoncxx::v_noabi::stdx::optional<bsoncxx::v_noabi::document::view_or_value>&)
>>>>>>> 7402d3d8
    projection() const;

    ///
    /// Sets the read_preference for this operation.
    ///
    /// @param rp
    ///   The new read_preference.
    ///
    /// @return
    ///   A reference to the object on which this member function is being called.  This facilitates
    ///   method chaining.
    ///
    /// @see
    /// - https://www.mongodb.com/docs/manual/reference/command/find/
    ///
    MONGOCXX_ABI_EXPORT_CDECL(find&) read_preference(mongocxx::v_noabi::read_preference rp);

    ///
    /// The current read_preference for this operation.
    ///
    /// @return
    ///   The current read_preference.
    ///
    /// @see
    /// - https://www.mongodb.com/docs/manual/reference/command/find/
    ///
<<<<<<< HEAD
    MONGOCXX_ABI_EXPORT_CDECL(const stdx::optional<mongocxx::v_noabi::read_preference>&)
=======
    MONGOCXX_ABI_EXPORT_CDECL(
        const bsoncxx::v_noabi::stdx::optional<mongocxx::v_noabi::read_preference>&)
>>>>>>> 7402d3d8
    read_preference() const;

    ///
    /// Sets whether to return the index keys associated with the query results, instead of the
    /// actual query results themselves.
    ///
    /// @param return_key
    ///   Whether to return the index keys associated with the query results, instead of the actual
    ///   query results themselves.
    ///
    /// @return
    ///   A reference to the object on which this member function is being called.  This facilitates
    ///   method chaining.
    ///
    /// @see
    /// - https://www.mongodb.com/docs/manual/reference/command/find/
    ///
    MONGOCXX_ABI_EXPORT_CDECL(find&) return_key(bool return_key);

    ///
    /// Gets the current setting for returning the index keys associated with the query results,
    /// instead of the actual query results themselves.
    ///
    /// @return
    ///   Whether index keys associated with the query results are returned, instead of the actual
    ///   query results themselves.
    ///
    /// @see
    /// - https://www.mongodb.com/docs/manual/reference/command/find/
    ///
<<<<<<< HEAD
    MONGOCXX_ABI_EXPORT_CDECL(const stdx::optional<bool>&) return_key() const;
=======
    MONGOCXX_ABI_EXPORT_CDECL(const bsoncxx::v_noabi::stdx::optional<bool>&) return_key() const;
>>>>>>> 7402d3d8

    ///
    /// Sets whether to include the record identifier for each document in the query results.
    ///
    /// @param show_record_id
    ///   Whether to include the record identifier.
    ///
    /// @return
    ///   A reference to the object on which this member function is being called.  This facilitates
    ///   method chaining.
    ///
    /// @see
    /// - https://www.mongodb.com/docs/manual/reference/command/find/
    ///
    MONGOCXX_ABI_EXPORT_CDECL(find&) show_record_id(bool show_record_id);

    ///
    /// Gets the current setting for whether the record identifier is returned for each document in
    /// the query results.
    ///
    /// @return
    ///   Whether the record identifier is included.
    ///
    /// @see
    /// - https://www.mongodb.com/docs/manual/reference/command/find/
    ///
<<<<<<< HEAD
    MONGOCXX_ABI_EXPORT_CDECL(const stdx::optional<bool>&) show_record_id() const;
=======
    MONGOCXX_ABI_EXPORT_CDECL(const bsoncxx::v_noabi::stdx::optional<bool>&) show_record_id() const;
>>>>>>> 7402d3d8

    ///
    /// Sets the number of documents to skip before returning results.
    ///
    /// @param skip
    ///   The number of documents to skip.
    ///
    /// @return
    ///   A reference to the object on which this member function is being called.  This facilitates
    ///   method chaining.
    ///
    /// @see
    /// - https://www.mongodb.com/docs/manual/reference/command/find/
    ///
    MONGOCXX_ABI_EXPORT_CDECL(find&) skip(std::int64_t skip);

    ///
    /// Gets the current number of documents to skip.
    ///
    /// @return The number of documents to skip.
    ///
    /// @see
    /// - https://www.mongodb.com/docs/manual/reference/command/find/
    ///
<<<<<<< HEAD
    MONGOCXX_ABI_EXPORT_CDECL(const stdx::optional<std::int64_t>&) skip() const;
=======
    MONGOCXX_ABI_EXPORT_CDECL(const bsoncxx::v_noabi::stdx::optional<std::int64_t>&) skip() const;
>>>>>>> 7402d3d8

    ///
    /// The order in which to return matching documents. If $orderby also exists in the modifiers
    /// document, the sort field takes precedence over $orderby.
    ///
    /// @param ordering
    ///   Document describing the order of the documents to be returned.
    ///
    /// @return
    ///   A reference to the object on which this member function is being called.  This facilitates
    ///   method chaining.
    ///
    /// @see
    /// - https://www.mongodb.com/docs/manual/reference/command/find/
    ///
    MONGOCXX_ABI_EXPORT_CDECL(find&) sort(bsoncxx::v_noabi::document::view_or_value ordering);

    ///
    /// Gets the current sort ordering for this query.
    ///
    /// @return The current sort ordering.
    ///
    /// @see
    /// - https://www.mongodb.com/docs/manual/reference/command/find/
    ///
<<<<<<< HEAD
    MONGOCXX_ABI_EXPORT_CDECL(const stdx::optional<bsoncxx::v_noabi::document::view_or_value>&)
=======
    MONGOCXX_ABI_EXPORT_CDECL(
        const bsoncxx::v_noabi::stdx::optional<bsoncxx::v_noabi::document::view_or_value>&)
>>>>>>> 7402d3d8
    sort() const;

   private:
    bsoncxx::v_noabi::stdx::optional<bool> _allow_disk_use;
    bsoncxx::v_noabi::stdx::optional<bool> _allow_partial_results;
    bsoncxx::v_noabi::stdx::optional<std::int32_t> _batch_size;
    bsoncxx::v_noabi::stdx::optional<bsoncxx::v_noabi::document::view_or_value> _collation;
    bsoncxx::v_noabi::stdx::optional<bsoncxx::v_noabi::string::view_or_value> _comment;
    bsoncxx::v_noabi::stdx::optional<cursor::type> _cursor_type;
    bsoncxx::v_noabi::stdx::optional<mongocxx::v_noabi::hint> _hint;
    bsoncxx::v_noabi::stdx::optional<bsoncxx::v_noabi::document::view_or_value> _let;
    bsoncxx::v_noabi::stdx::optional<bsoncxx::v_noabi::types::bson_value::view_or_value>
        _comment_option;
    bsoncxx::v_noabi::stdx::optional<std::int64_t> _limit;
    bsoncxx::v_noabi::stdx::optional<bsoncxx::v_noabi::document::view_or_value> _max;
    bsoncxx::v_noabi::stdx::optional<std::chrono::milliseconds> _max_await_time;
    bsoncxx::v_noabi::stdx::optional<std::chrono::milliseconds> _max_time;
    bsoncxx::v_noabi::stdx::optional<bsoncxx::v_noabi::document::view_or_value> _min;
    bsoncxx::v_noabi::stdx::optional<bool> _no_cursor_timeout;
    bsoncxx::v_noabi::stdx::optional<bsoncxx::v_noabi::document::view_or_value> _projection;
    bsoncxx::v_noabi::stdx::optional<mongocxx::v_noabi::read_preference> _read_preference;
    bsoncxx::v_noabi::stdx::optional<bool> _return_key;
    bsoncxx::v_noabi::stdx::optional<bool> _show_record_id;
    bsoncxx::v_noabi::stdx::optional<std::int64_t> _skip;
    bsoncxx::v_noabi::stdx::optional<bsoncxx::v_noabi::document::view_or_value> _ordering;
};

}  // namespace options
}  // namespace v_noabi
}  // namespace mongocxx

#include <mongocxx/config/postlude.hpp>

///
/// @file
/// Provides @ref mongocxx::v_noabi::options::find.
///<|MERGE_RESOLUTION|>--- conflicted
+++ resolved
@@ -66,11 +66,7 @@
     ///
     /// @return Whether disk use on the server is allowed.
     ///
-<<<<<<< HEAD
-    MONGOCXX_ABI_EXPORT_CDECL(const stdx::optional<bool>&) allow_disk_use() const;
-=======
     MONGOCXX_ABI_EXPORT_CDECL(const bsoncxx::v_noabi::stdx::optional<bool>&) allow_disk_use() const;
->>>>>>> 7402d3d8
 
     ///
     /// Sets whether to allow partial results from a mongos if some shards are down (instead of
@@ -96,12 +92,8 @@
     /// @see
     /// - https://www.mongodb.com/docs/manual/reference/command/find/
     ///
-<<<<<<< HEAD
-    MONGOCXX_ABI_EXPORT_CDECL(const stdx::optional<bool>&) allow_partial_results() const;
-=======
     MONGOCXX_ABI_EXPORT_CDECL(const bsoncxx::v_noabi::stdx::optional<bool>&)
     allow_partial_results() const;
->>>>>>> 7402d3d8
 
     ///
     /// Sets the number of documents to return per batch.
@@ -126,12 +118,8 @@
     /// @see
     /// - https://www.mongodb.com/docs/manual/reference/command/find/
     ///
-<<<<<<< HEAD
-    MONGOCXX_ABI_EXPORT_CDECL(const stdx::optional<std::int32_t>&) batch_size() const;
-=======
     MONGOCXX_ABI_EXPORT_CDECL(const bsoncxx::v_noabi::stdx::optional<std::int32_t>&)
     batch_size() const;
->>>>>>> 7402d3d8
 
     ///
     /// Sets the collation for this operation.
@@ -157,12 +145,8 @@
     /// @see
     /// - https://www.mongodb.com/docs/manual/reference/command/find/
     ///
-<<<<<<< HEAD
-    MONGOCXX_ABI_EXPORT_CDECL(const stdx::optional<bsoncxx::v_noabi::document::view_or_value>&)
-=======
     MONGOCXX_ABI_EXPORT_CDECL(
         const bsoncxx::v_noabi::stdx::optional<bsoncxx::v_noabi::document::view_or_value>&)
->>>>>>> 7402d3d8
     collation() const;
 
     ///
@@ -193,12 +177,8 @@
     /// @see
     /// - https://www.mongodb.com/docs/manual/reference/command/find/
     ///
-<<<<<<< HEAD
-    MONGOCXX_ABI_EXPORT_CDECL(const stdx::optional<bsoncxx::v_noabi::string::view_or_value>&)
-=======
     MONGOCXX_ABI_EXPORT_CDECL(
         const bsoncxx::v_noabi::stdx::optional<bsoncxx::v_noabi::string::view_or_value>&)
->>>>>>> 7402d3d8
     comment() const;
 
     ///
@@ -224,12 +204,8 @@
     /// @see
     /// - https://www.mongodb.com/docs/manual/reference/command/find/
     ///
-<<<<<<< HEAD
-    MONGOCXX_ABI_EXPORT_CDECL(const stdx::optional<cursor::type>&) cursor_type() const;
-=======
     MONGOCXX_ABI_EXPORT_CDECL(const bsoncxx::v_noabi::stdx::optional<cursor::type>&)
     cursor_type() const;
->>>>>>> 7402d3d8
 
     ///
     /// Sets the index to use for this operation.
@@ -257,12 +233,8 @@
     /// @see
     /// - https://www.mongodb.com/docs/manual/reference/command/find/
     ///
-<<<<<<< HEAD
-    MONGOCXX_ABI_EXPORT_CDECL(const stdx::optional<mongocxx::v_noabi::hint>&) hint() const;
-=======
     MONGOCXX_ABI_EXPORT_CDECL(const bsoncxx::v_noabi::stdx::optional<mongocxx::v_noabi::hint>&)
     hint() const;
->>>>>>> 7402d3d8
 
     ///
     /// Set the value of the let option.
@@ -288,12 +260,8 @@
     /// @see
     /// - https://www.mongodb.com/docs/manual/reference/command/find/
     ///
-<<<<<<< HEAD
-    MONGOCXX_ABI_EXPORT_CDECL(const stdx::optional<bsoncxx::v_noabi::document::view_or_value>)
-=======
     MONGOCXX_ABI_EXPORT_CDECL(
         const bsoncxx::v_noabi::stdx::optional<bsoncxx::v_noabi::document::view_or_value>)
->>>>>>> 7402d3d8
     let() const;
 
     ///
@@ -326,11 +294,7 @@
     /// - https://www.mongodb.com/docs/manual/reference/command/find/
     ///
     MONGOCXX_ABI_EXPORT_CDECL(
-<<<<<<< HEAD
-        const stdx::optional<bsoncxx::v_noabi::types::bson_value::view_or_value>&)
-=======
         const bsoncxx::v_noabi::stdx::optional<bsoncxx::v_noabi::types::bson_value::view_or_value>&)
->>>>>>> 7402d3d8
     comment_option() const;
 
     ///
@@ -355,11 +319,7 @@
     /// @see
     /// - https://www.mongodb.com/docs/manual/reference/command/find/
     ///
-<<<<<<< HEAD
-    MONGOCXX_ABI_EXPORT_CDECL(const stdx::optional<std::int64_t>&) limit() const;
-=======
     MONGOCXX_ABI_EXPORT_CDECL(const bsoncxx::v_noabi::stdx::optional<std::int64_t>&) limit() const;
->>>>>>> 7402d3d8
 
     ///
     /// Gets the current exclusive upper bound for a specific index.
@@ -384,12 +344,8 @@
     /// @see
     /// - https://www.mongodb.com/docs/manual/reference/command/find/
     ///
-<<<<<<< HEAD
-    MONGOCXX_ABI_EXPORT_CDECL(const stdx::optional<bsoncxx::v_noabi::document::view_or_value>&)
-=======
     MONGOCXX_ABI_EXPORT_CDECL(
         const bsoncxx::v_noabi::stdx::optional<bsoncxx::v_noabi::document::view_or_value>&)
->>>>>>> 7402d3d8
     max() const;
 
     ///
@@ -421,11 +377,7 @@
     /// @see
     /// - https://www.mongodb.com/docs/manual/reference/command/find/
     ///
-<<<<<<< HEAD
-    MONGOCXX_ABI_EXPORT_CDECL(const stdx::optional<std::chrono::milliseconds>&)
-=======
     MONGOCXX_ABI_EXPORT_CDECL(const bsoncxx::v_noabi::stdx::optional<std::chrono::milliseconds>&)
->>>>>>> 7402d3d8
     max_await_time() const;
 
     ///
@@ -451,12 +403,8 @@
     /// @see
     /// - https://www.mongodb.com/docs/manual/reference/command/find/
     ///
-<<<<<<< HEAD
-    MONGOCXX_ABI_EXPORT_CDECL(const stdx::optional<std::chrono::milliseconds>&) max_time() const;
-=======
     MONGOCXX_ABI_EXPORT_CDECL(const bsoncxx::v_noabi::stdx::optional<std::chrono::milliseconds>&)
     max_time() const;
->>>>>>> 7402d3d8
 
     ///
     /// Gets the current inclusive lower bound for a specific index.
@@ -481,12 +429,8 @@
     /// @see
     /// - https://www.mongodb.com/docs/manual/reference/command/find/
     ///
-<<<<<<< HEAD
-    MONGOCXX_ABI_EXPORT_CDECL(const stdx::optional<bsoncxx::v_noabi::document::view_or_value>&)
-=======
     MONGOCXX_ABI_EXPORT_CDECL(
         const bsoncxx::v_noabi::stdx::optional<bsoncxx::v_noabi::document::view_or_value>&)
->>>>>>> 7402d3d8
     min() const;
 
     ///
@@ -513,12 +457,8 @@
     /// @see
     /// - https://www.mongodb.com/docs/manual/reference/command/find/
     ///
-<<<<<<< HEAD
-    MONGOCXX_ABI_EXPORT_CDECL(const stdx::optional<bool>&) no_cursor_timeout() const;
-=======
     MONGOCXX_ABI_EXPORT_CDECL(const bsoncxx::v_noabi::stdx::optional<bool>&)
     no_cursor_timeout() const;
->>>>>>> 7402d3d8
 
     ///
     /// Sets a projection which limits the returned fields for all matching documents.
@@ -544,12 +484,8 @@
     /// @see
     /// - https://www.mongodb.com/docs/manual/reference/command/find/
     ///
-<<<<<<< HEAD
-    MONGOCXX_ABI_EXPORT_CDECL(const stdx::optional<bsoncxx::v_noabi::document::view_or_value>&)
-=======
     MONGOCXX_ABI_EXPORT_CDECL(
         const bsoncxx::v_noabi::stdx::optional<bsoncxx::v_noabi::document::view_or_value>&)
->>>>>>> 7402d3d8
     projection() const;
 
     ///
@@ -576,12 +512,8 @@
     /// @see
     /// - https://www.mongodb.com/docs/manual/reference/command/find/
     ///
-<<<<<<< HEAD
-    MONGOCXX_ABI_EXPORT_CDECL(const stdx::optional<mongocxx::v_noabi::read_preference>&)
-=======
     MONGOCXX_ABI_EXPORT_CDECL(
         const bsoncxx::v_noabi::stdx::optional<mongocxx::v_noabi::read_preference>&)
->>>>>>> 7402d3d8
     read_preference() const;
 
     ///
@@ -612,11 +544,7 @@
     /// @see
     /// - https://www.mongodb.com/docs/manual/reference/command/find/
     ///
-<<<<<<< HEAD
-    MONGOCXX_ABI_EXPORT_CDECL(const stdx::optional<bool>&) return_key() const;
-=======
     MONGOCXX_ABI_EXPORT_CDECL(const bsoncxx::v_noabi::stdx::optional<bool>&) return_key() const;
->>>>>>> 7402d3d8
 
     ///
     /// Sets whether to include the record identifier for each document in the query results.
@@ -643,11 +571,7 @@
     /// @see
     /// - https://www.mongodb.com/docs/manual/reference/command/find/
     ///
-<<<<<<< HEAD
-    MONGOCXX_ABI_EXPORT_CDECL(const stdx::optional<bool>&) show_record_id() const;
-=======
     MONGOCXX_ABI_EXPORT_CDECL(const bsoncxx::v_noabi::stdx::optional<bool>&) show_record_id() const;
->>>>>>> 7402d3d8
 
     ///
     /// Sets the number of documents to skip before returning results.
@@ -672,11 +596,7 @@
     /// @see
     /// - https://www.mongodb.com/docs/manual/reference/command/find/
     ///
-<<<<<<< HEAD
-    MONGOCXX_ABI_EXPORT_CDECL(const stdx::optional<std::int64_t>&) skip() const;
-=======
     MONGOCXX_ABI_EXPORT_CDECL(const bsoncxx::v_noabi::stdx::optional<std::int64_t>&) skip() const;
->>>>>>> 7402d3d8
 
     ///
     /// The order in which to return matching documents. If $orderby also exists in the modifiers
@@ -702,12 +622,8 @@
     /// @see
     /// - https://www.mongodb.com/docs/manual/reference/command/find/
     ///
-<<<<<<< HEAD
-    MONGOCXX_ABI_EXPORT_CDECL(const stdx::optional<bsoncxx::v_noabi::document::view_or_value>&)
-=======
     MONGOCXX_ABI_EXPORT_CDECL(
         const bsoncxx::v_noabi::stdx::optional<bsoncxx::v_noabi::document::view_or_value>&)
->>>>>>> 7402d3d8
     sort() const;
 
    private:
