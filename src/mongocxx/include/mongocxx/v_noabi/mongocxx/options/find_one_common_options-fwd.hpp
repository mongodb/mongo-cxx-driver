--- conflicted
+++ resolved
@@ -39,21 +39,4 @@
 ///
 /// @file
 /// Declares @ref mongocxx::v_noabi::options::return_document.
-<<<<<<< HEAD
-///
-
-#if defined(MONGOCXX_PRIVATE_DOXYGEN_PREPROCESSOR)
-
-namespace mongocxx {
-namespace options {
-
-/// @ref mongocxx::v_noabi::options::return_document
-class return_document {};
-
-} // namespace options
-} // namespace mongocxx
-
-#endif // defined(MONGOCXX_PRIVATE_DOXYGEN_PREPROCESSOR)
-=======
-///
->>>>>>> 91b9d759
+///