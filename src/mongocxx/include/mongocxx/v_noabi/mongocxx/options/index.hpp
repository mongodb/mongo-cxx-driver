// Copyright 2009-present MongoDB, Inc.
//
// Licensed under the Apache License, Version 2.0 (the "License");
// you may not use this file except in compliance with the License.
// You may obtain a copy of the License at
//
// http://www.apache.org/licenses/LICENSE-2.0
//
// Unless required by applicable law or agreed to in writing, software
// distributed under the License is distributed on an "AS IS" BASIS,
// WITHOUT WARRANTIES OR CONDITIONS OF ANY KIND, either express or implied.
// See the License for the specific language governing permissions and
// limitations under the License.

#pragma once

#include <chrono>
#include <memory>

#include <mongocxx/collection-fwd.hpp>
#include <mongocxx/options/index-fwd.hpp>

#include <bsoncxx/document/value.hpp>
#include <bsoncxx/document/view.hpp>
#include <bsoncxx/document/view_or_value.hpp>
#include <bsoncxx/stdx/optional.hpp>
#include <bsoncxx/string/view_or_value.hpp>

<<<<<<< HEAD
#include <mongocxx/stdx.hpp>
=======
#include <bsoncxx/config/prelude.hpp>
>>>>>>> 7402d3d8

#include <bsoncxx/config/prelude.hpp>

#include <mongocxx/config/prelude.hpp>

namespace mongocxx {
namespace v_noabi {
namespace options {

///
/// Class representing the optional arguments to a MongoDB create index operation.
///
/// @see
/// - https://www.mongodb.com/docs/manual/reference/command/createIndexes
///
class index {
   public:
    BSONCXX_PUSH_WARNINGS();
    BSONCXX_DISABLE_WARNING(MSVC(4251));
    BSONCXX_DISABLE_WARNING(MSVC(4275));

    ///
    /// Base class representing the optional storage engine options for indexes.
    ///
    class MONGOCXX_ABI_EXPORT base_storage_options {
       public:
        virtual ~base_storage_options();

        base_storage_options(base_storage_options&&) = default;
        base_storage_options& operator=(base_storage_options&&) = default;
        base_storage_options(const base_storage_options&) = default;
        base_storage_options& operator=(const base_storage_options&) = default;

        base_storage_options() = default;

       private:
        friend ::mongocxx::v_noabi::options::index;

        virtual int type() const = 0;
    };

    ///
    /// Class representing the optional WiredTiger storage engine options for indexes.
    ///
    class MONGOCXX_ABI_EXPORT wiredtiger_storage_options final : public base_storage_options {
       public:
        ~wiredtiger_storage_options() override;

        wiredtiger_storage_options(wiredtiger_storage_options&&) = default;
        wiredtiger_storage_options& operator=(wiredtiger_storage_options&&) = default;
        wiredtiger_storage_options(const wiredtiger_storage_options&) = default;
        wiredtiger_storage_options& operator=(const wiredtiger_storage_options&) = default;

        wiredtiger_storage_options() = default;

        ///
        /// Set the WiredTiger configuration string.
        ///
        /// @param config_string
        ///   The WiredTiger configuration string.
        ///
        void config_string(bsoncxx::v_noabi::string::view_or_value config_string);

        ///
        /// The current config_string setting.
        ///
        /// @return The current config_string.
        ///
        const bsoncxx::v_noabi::stdx::optional<bsoncxx::v_noabi::string::view_or_value>&
        config_string() const;

       private:
        friend ::mongocxx::v_noabi::collection;

        MONGOCXX_ABI_NO_EXPORT int type() const override;

        bsoncxx::v_noabi::stdx::optional<bsoncxx::v_noabi::string::view_or_value> _config_string;
    };

    BSONCXX_POP_WARNINGS();

    MONGOCXX_ABI_EXPORT_CDECL() index();

    ///
    /// Whether or not to build the index in the background so that building the index does not
    /// block other database activities. The default is to build indexes in the foreground
    ///
    /// @param background
    ///   Whether or not to build the index in the background.
    ///
    /// @return
    ///   A reference to the object on which this member function is being called.  This facilitates
    ///   method chaining.
    ///
    /// @see
    /// - https://www.mongodb.com/docs/manual/tutorial/build-indexes-in-the-background/
    ///
    MONGOCXX_ABI_EXPORT_CDECL(index&) background(bool background);

    ///
    /// The current background setting.
    ///
    /// @return The current background.
    ///
<<<<<<< HEAD
    MONGOCXX_ABI_EXPORT_CDECL(const stdx::optional<bool>&) background() const;
=======
    MONGOCXX_ABI_EXPORT_CDECL(const bsoncxx::v_noabi::stdx::optional<bool>&) background() const;
>>>>>>> 7402d3d8

    ///
    /// Whether or not to create a unique index so that the collection will not accept insertion of
    /// documents where the index key or keys match an existing value in the index.
    ///
    /// @param unique
    ///   Whether or not to create a unique index.
    ///
    /// @return
    ///   A reference to the object on which this member function is being called.  This facilitates
    ///   method chaining.
    ///
    /// @see
    /// - https://www.mongodb.com/docs/manual/core/index-unique/
    ///
    MONGOCXX_ABI_EXPORT_CDECL(index&) unique(bool unique);

    ///
    /// The current unique setting.
    ///
    /// @return The current unique.
    ///
<<<<<<< HEAD
    MONGOCXX_ABI_EXPORT_CDECL(const stdx::optional<bool>&) unique() const;
=======
    MONGOCXX_ABI_EXPORT_CDECL(const bsoncxx::v_noabi::stdx::optional<bool>&) unique() const;
>>>>>>> 7402d3d8

    ///
    /// Whether or not the index is hidden from the query planner. A hidden index is not evaluated
    /// as part of query plan selection.
    ///
    /// @param hidden
    ///   Whether or not to create a hidden index.
    ///
    /// @return
    ///   A reference to the object on which this member function is being called.  This facilitates
    ///   method chaining.
    ///
    /// @see
    /// - https://www.mongodb.com/docs/manual/core/index-hidden/
    ///
    MONGOCXX_ABI_EXPORT_CDECL(index&) hidden(bool hidden);

    ///
    /// The current hidden setting.
    ///
    /// @return The current hidden.
    ///
<<<<<<< HEAD
    MONGOCXX_ABI_EXPORT_CDECL(const stdx::optional<bool>&) hidden() const;
=======
    MONGOCXX_ABI_EXPORT_CDECL(const bsoncxx::v_noabi::stdx::optional<bool>&) hidden() const;
>>>>>>> 7402d3d8

    ///
    /// The name of the index.
    ///
    /// @param name
    ///   The name of the index.
    ///
    /// @return
    ///   A reference to the object on which this member function is being called.  This facilitates
    ///   method chaining.
    ///
    MONGOCXX_ABI_EXPORT_CDECL(index&) name(bsoncxx::v_noabi::string::view_or_value name);

    ///
    /// The current name setting.
    ///
    /// @return The current name.
    ///
<<<<<<< HEAD
    MONGOCXX_ABI_EXPORT_CDECL(const stdx::optional<bsoncxx::v_noabi::string::view_or_value>&)
=======
    MONGOCXX_ABI_EXPORT_CDECL(
        const bsoncxx::v_noabi::stdx::optional<bsoncxx::v_noabi::string::view_or_value>&)
>>>>>>> 7402d3d8
    name() const;

    ///
    /// Sets the collation for this index.
    ///
    /// @param collation
    ///   The new collation.
    ///
    /// @return
    ///   A reference to the object on which this member function is being called.  This facilitates
    ///   method chaining.
    ///
    /// @see
    /// - https://www.mongodb.com/docs/manual/reference/collation/
    ///
    MONGOCXX_ABI_EXPORT_CDECL(index&) collation(bsoncxx::v_noabi::document::view collation);

    ///
    /// Retrieves the current collation for this index.
    ///
    /// @return
    ///   The current collation.
    ///
    /// @see
    /// - https://www.mongodb.com/docs/manual/reference/collation/
    ///
<<<<<<< HEAD
    MONGOCXX_ABI_EXPORT_CDECL(const stdx::optional<bsoncxx::v_noabi::document::view>&)
=======
    MONGOCXX_ABI_EXPORT_CDECL(
        const bsoncxx::v_noabi::stdx::optional<bsoncxx::v_noabi::document::view>&)
>>>>>>> 7402d3d8
    collation() const;

    ///
    /// Whether or not to create a sparse index. Sparse indexes only reference documents with the
    /// indexed fields.
    ///
    /// @param sparse
    ///   Whether or not to create a sparse index.
    ///
    /// @return
    ///   A reference to the object on which this member function is being called.  This facilitates
    ///   method chaining.
    ///
    /// @see
    /// - https://www.mongodb.com/docs/manual/core/index-sparse/
    ///
    MONGOCXX_ABI_EXPORT_CDECL(index&) sparse(bool sparse);

    ///
    /// The current sparse setting.
    ///
    /// @return The current sparse setting.
    ///
<<<<<<< HEAD
    MONGOCXX_ABI_EXPORT_CDECL(const stdx::optional<bool>&) sparse() const;
=======
    MONGOCXX_ABI_EXPORT_CDECL(const bsoncxx::v_noabi::stdx::optional<bool>&) sparse() const;
>>>>>>> 7402d3d8

    ///
    /// Optionally used only in MongoDB 3.0.0 and higher. Specifies the storage engine options for
    /// the index.
    ///
    /// @param storage_options
    ///   The storage engine options for the index.
    ///
    /// @return
    ///   A reference to the object on which this member function is being called.  This facilitates
    ///   method chaining.
    ///
    MONGOCXX_ABI_EXPORT_CDECL(index&)
    storage_options(std::unique_ptr<base_storage_options> storage_options);

    ///
    /// Optionally used only in MongoDB 3.0.0 and higher. Specifies the WiredTiger-specific storage
    /// engine options for the index.
    ///
    /// @param storage_options
    ///   The storage engine options for the index.
    ///
    MONGOCXX_ABI_EXPORT_CDECL(index&)
    storage_options(std::unique_ptr<wiredtiger_storage_options> storage_options);

    ///
    /// Set a value, in seconds, as a TTL to control how long MongoDB retains documents in this
    /// collection.
    ///
    /// @param seconds
    ///   The amount of time, in seconds, to retain documents.
    ///
    /// @return
    ///   A reference to the object on which this member function is being called.  This facilitates
    ///   method chaining.
    ///
    /// @see
    /// - https://www.mongodb.com/docs/manual/core/index-ttl/
    ///
    MONGOCXX_ABI_EXPORT_CDECL(index&) expire_after(std::chrono::seconds seconds);

    ///
    /// The current expire_after setting.
    ///
    /// @return The current expire_after value.
    ///
<<<<<<< HEAD
    MONGOCXX_ABI_EXPORT_CDECL(const stdx::optional<std::chrono::seconds>&) expire_after() const;
=======
    MONGOCXX_ABI_EXPORT_CDECL(const bsoncxx::v_noabi::stdx::optional<std::chrono::seconds>&)
    expire_after() const;
>>>>>>> 7402d3d8

    ///
    /// Sets the index version.
    ///
    /// @param v
    ///   The index version.
    ///
    /// @return
    ///   A reference to the object on which this member function is being called.  This facilitates
    ///   method chaining.
    ///
    MONGOCXX_ABI_EXPORT_CDECL(index&) version(std::int32_t v);

    ///
    /// The current index version.
    ///
    /// @return The current index version.
    ///
<<<<<<< HEAD
    MONGOCXX_ABI_EXPORT_CDECL(const stdx::optional<std::int32_t>&) version() const;
=======
    MONGOCXX_ABI_EXPORT_CDECL(const bsoncxx::v_noabi::stdx::optional<std::int32_t>&)
    version() const;
>>>>>>> 7402d3d8

    ///
    /// For text indexes, sets the weight document. The weight document contains field and weight
    /// pairs.
    ///
    /// @param weights
    ///   The weight document for text indexes.
    ///
    /// @return
    ///   A reference to the object on which this member function is being called.  This facilitates
    ///   method chaining.
    ///
    MONGOCXX_ABI_EXPORT_CDECL(index&) weights(bsoncxx::v_noabi::document::view weights);

    ///
    /// The current weights setting.
    ///
    /// @return The current weights.
    ///
<<<<<<< HEAD
    MONGOCXX_ABI_EXPORT_CDECL(const stdx::optional<bsoncxx::v_noabi::document::view>&)
=======
    MONGOCXX_ABI_EXPORT_CDECL(
        const bsoncxx::v_noabi::stdx::optional<bsoncxx::v_noabi::document::view>&)
>>>>>>> 7402d3d8
    weights() const;

    ///
    /// For text indexes, the language that determines the list of stop words and the rules for the
    /// stemmer and tokenizer.
    ///
    /// @param default_language
    ///   The default language used when creating text indexes.
    ///
    /// @return
    ///   A reference to the object on which this member function is being called.  This facilitates
    ///   method chaining.
    ///
    MONGOCXX_ABI_EXPORT_CDECL(index&)
    default_language(bsoncxx::v_noabi::string::view_or_value default_language);

    ///
    /// The current default_language setting.
    ///
    /// @return The current default_language.
    ///
<<<<<<< HEAD
    MONGOCXX_ABI_EXPORT_CDECL(const stdx::optional<bsoncxx::v_noabi::string::view_or_value>&)
=======
    MONGOCXX_ABI_EXPORT_CDECL(
        const bsoncxx::v_noabi::stdx::optional<bsoncxx::v_noabi::string::view_or_value>&)
>>>>>>> 7402d3d8
    default_language() const;

    ///
    /// For text indexes, the name of the field, in the collection’s documents, that contains the
    /// override language for the document.
    ///
    /// @param language_override
    ///   The name of the field that contains the override language for text indexes.
    ///
    /// @return
    ///   A reference to the object on which this member function is being called.  This facilitates
    ///   method chaining.
    ///
    MONGOCXX_ABI_EXPORT_CDECL(index&)
    language_override(bsoncxx::v_noabi::string::view_or_value language_override);

    ///
    /// The current name of the field that contains the override language for text indexes.
    ///
    /// @return The name of the field that contains the override language for text indexes.
    ///
<<<<<<< HEAD
    MONGOCXX_ABI_EXPORT_CDECL(const stdx::optional<bsoncxx::v_noabi::string::view_or_value>&)
=======
    MONGOCXX_ABI_EXPORT_CDECL(
        const bsoncxx::v_noabi::stdx::optional<bsoncxx::v_noabi::string::view_or_value>&)
>>>>>>> 7402d3d8
    language_override() const;

    ///
    /// Sets the document for the partial filter expression for partial indexes.
    ///
    /// @param partial_filter_expression
    ///   The partial filter expression document.
    ///
    /// @return
    ///   A reference to the object on which this member function is being called.  This facilitates
    ///   method chaining.
    ///
    MONGOCXX_ABI_EXPORT_CDECL(index&)
    partial_filter_expression(bsoncxx::v_noabi::document::view partial_filter_expression);

    ///
    /// The current partial_filter_expression setting.
    ///
    /// @return The current partial_filter_expression.
    ///
<<<<<<< HEAD
    MONGOCXX_ABI_EXPORT_CDECL(const stdx::optional<bsoncxx::v_noabi::document::view>&)
=======
    MONGOCXX_ABI_EXPORT_CDECL(
        const bsoncxx::v_noabi::stdx::optional<bsoncxx::v_noabi::document::view>&)
>>>>>>> 7402d3d8
    partial_filter_expression() const;

    ///
    /// For 2dsphere indexes, the 2dsphere index version number. Version can be either 1 or 2.
    ///
    /// @param twod_sphere_version
    ///   The 2dsphere index version number.
    ///
    /// @return
    ///   A reference to the object on which this member function is being called.  This facilitates
    ///   method chaining.
    ///
    MONGOCXX_ABI_EXPORT_CDECL(index&) twod_sphere_version(std::uint8_t twod_sphere_version);

    ///
    /// The current twod_sphere_version setting.
    ///
    /// @return The current twod_sphere_version.
    ///
<<<<<<< HEAD
    MONGOCXX_ABI_EXPORT_CDECL(const stdx::optional<std::uint8_t>&) twod_sphere_version() const;
=======
    MONGOCXX_ABI_EXPORT_CDECL(const bsoncxx::v_noabi::stdx::optional<std::uint8_t>&)
    twod_sphere_version() const;
>>>>>>> 7402d3d8

    ///
    /// For 2d indexes, the precision of the stored geohash value of the location data.
    ///
    /// @param twod_bits_precision
    ///   The precision of the stored geohash value.
    ///
    /// @return
    ///   A reference to the object on which this member function is being called.  This facilitates
    ///   method chaining.
    ///
    MONGOCXX_ABI_EXPORT_CDECL(index&) twod_bits_precision(std::uint8_t twod_bits_precision);

    ///
    /// The current precision of the stored geohash value of the location data.
    ///
    /// @return The precision of the stored geohash value of the location data.
    ///
<<<<<<< HEAD
    MONGOCXX_ABI_EXPORT_CDECL(const stdx::optional<std::uint8_t>&) twod_bits_precision() const;
=======
    MONGOCXX_ABI_EXPORT_CDECL(const bsoncxx::v_noabi::stdx::optional<std::uint8_t>&)
    twod_bits_precision() const;
>>>>>>> 7402d3d8

    ///
    /// For 2d indexes, the lower inclusive boundary for the longitude and latitude values.
    ///
    /// @param twod_location_min
    ///   The lower inclusive boundary.
    ///
    /// @return
    ///   A reference to the object on which this member function is being called.  This facilitates
    ///   method chaining.
    ///
    MONGOCXX_ABI_EXPORT_CDECL(index&) twod_location_min(double twod_location_min);

    ///
    /// The current lower inclusive boundary for the longitude and latitude values.
    ///
    /// @return The lower inclusive boundary for the longitude and latitude values.
    ///
<<<<<<< HEAD
    MONGOCXX_ABI_EXPORT_CDECL(const stdx::optional<double>&) twod_location_min() const;
=======
    MONGOCXX_ABI_EXPORT_CDECL(const bsoncxx::v_noabi::stdx::optional<double>&)
    twod_location_min() const;
>>>>>>> 7402d3d8

    ///
    /// For 2d indexes, the upper inclusive boundary for the longitude and latitude values.
    ///
    /// @param twod_location_max
    ///   The upper inclusive boundary.
    ///
    /// @return
    ///   A reference to the object on which this member function is being called.  This facilitates
    ///   method chaining.
    ///
    MONGOCXX_ABI_EXPORT_CDECL(index&) twod_location_max(double twod_location_max);

    ///
    /// The current upper inclusive boundary for the longitude and latitude values.
    ///
    /// @return The upper inclusive boundary for the longitude and latitude values.
    ///
<<<<<<< HEAD
    MONGOCXX_ABI_EXPORT_CDECL(const stdx::optional<double>&) twod_location_max() const;
=======
    MONGOCXX_ABI_EXPORT_CDECL(const bsoncxx::v_noabi::stdx::optional<double>&)
    twod_location_max() const;
>>>>>>> 7402d3d8

    ///
    /// For geoHaystack indexes, specify the number of units within which to group the location
    /// values; i.e. group in the same bucket those location values that are within the specified
    /// number of units to each other.
    ///
    /// @see
    /// - https://www.mongodb.com/docs/manual/core/geohaystack/
    ///
    /// @param haystack_bucket_size
    ///   The geoHaystack bucket size.
    ///
    /// @deprecated
    ///   This option is deprecated.
    ///
    /// @return
    ///   A reference to the object on which this member function is being called.  This facilitates
    ///   method chaining.
    ///
    MONGOCXX_DEPRECATED MONGOCXX_ABI_EXPORT_CDECL(index&)
        haystack_bucket_size(double haystack_bucket_size);
    MONGOCXX_ABI_EXPORT_CDECL(index&) haystack_bucket_size_deprecated(double haystack_bucket_size);

    ///
    /// The current haystack_bucket_size setting.
    ///
    /// @return The current haystack_bucket_size.
    ///
    /// @deprecated
    ///   This method is deprecated.
    ///
<<<<<<< HEAD
    MONGOCXX_DEPRECATED MONGOCXX_ABI_EXPORT_CDECL(const stdx::optional<double>&)
        haystack_bucket_size() const;
    MONGOCXX_ABI_EXPORT_CDECL(const stdx::optional<double>&)
=======
    MONGOCXX_DEPRECATED MONGOCXX_ABI_EXPORT_CDECL(const bsoncxx::v_noabi::stdx::optional<double>&)
        haystack_bucket_size() const;
    MONGOCXX_ABI_EXPORT_CDECL(const bsoncxx::v_noabi::stdx::optional<double>&)
>>>>>>> 7402d3d8
    haystack_bucket_size_deprecated() const;

    ///
    /// Conversion operator that provides a view of the options in document form.
    ///
    /// @exception mongocxx::v_noabi::logic_error if an invalid expireAfterSeconds field is
    /// provided.
    ///
    /// @return A view of the current builder contents.
    ///
    MONGOCXX_ABI_EXPORT_CDECL() operator bsoncxx::v_noabi::document::view_or_value();

   private:
    friend ::mongocxx::v_noabi::collection;

    bsoncxx::v_noabi::stdx::optional<bool> _background;
    bsoncxx::v_noabi::stdx::optional<bool> _unique;
    bsoncxx::v_noabi::stdx::optional<bool> _hidden;
    bsoncxx::v_noabi::stdx::optional<bsoncxx::v_noabi::string::view_or_value> _name;
    bsoncxx::v_noabi::stdx::optional<bsoncxx::v_noabi::document::view> _collation;
    bsoncxx::v_noabi::stdx::optional<bool> _sparse;
    std::unique_ptr<base_storage_options> _storage_options;
    bsoncxx::v_noabi::stdx::optional<std::chrono::seconds> _expire_after;
    bsoncxx::v_noabi::stdx::optional<std::int32_t> _version;
    bsoncxx::v_noabi::stdx::optional<bsoncxx::v_noabi::document::view> _weights;
    bsoncxx::v_noabi::stdx::optional<bsoncxx::v_noabi::string::view_or_value> _default_language;
    bsoncxx::v_noabi::stdx::optional<bsoncxx::v_noabi::string::view_or_value> _language_override;
    bsoncxx::v_noabi::stdx::optional<bsoncxx::v_noabi::document::view> _partial_filter_expression;
    bsoncxx::v_noabi::stdx::optional<std::uint8_t> _twod_sphere_version;
    bsoncxx::v_noabi::stdx::optional<std::uint8_t> _twod_bits_precision;
    bsoncxx::v_noabi::stdx::optional<double> _twod_location_min;
    bsoncxx::v_noabi::stdx::optional<double> _twod_location_max;
    bsoncxx::v_noabi::stdx::optional<double> _haystack_bucket_size;

    //
    // Return the current storage_options setting.
    //
    const std::unique_ptr<base_storage_options>& storage_options() const;
};

}  // namespace options
}  // namespace v_noabi
}  // namespace mongocxx

#include <bsoncxx/config/postlude.hpp>

#include <mongocxx/config/postlude.hpp>

///
/// @file
/// Provides @ref mongocxx::v_noabi::options::index.
///<|MERGE_RESOLUTION|>--- conflicted
+++ resolved
@@ -26,12 +26,6 @@
 #include <bsoncxx/stdx/optional.hpp>
 #include <bsoncxx/string/view_or_value.hpp>
 
-<<<<<<< HEAD
-#include <mongocxx/stdx.hpp>
-=======
-#include <bsoncxx/config/prelude.hpp>
->>>>>>> 7402d3d8
-
 #include <bsoncxx/config/prelude.hpp>
 
 #include <mongocxx/config/prelude.hpp>
@@ -135,11 +129,7 @@
     ///
     /// @return The current background.
     ///
-<<<<<<< HEAD
-    MONGOCXX_ABI_EXPORT_CDECL(const stdx::optional<bool>&) background() const;
-=======
     MONGOCXX_ABI_EXPORT_CDECL(const bsoncxx::v_noabi::stdx::optional<bool>&) background() const;
->>>>>>> 7402d3d8
 
     ///
     /// Whether or not to create a unique index so that the collection will not accept insertion of
@@ -162,11 +152,7 @@
     ///
     /// @return The current unique.
     ///
-<<<<<<< HEAD
-    MONGOCXX_ABI_EXPORT_CDECL(const stdx::optional<bool>&) unique() const;
-=======
     MONGOCXX_ABI_EXPORT_CDECL(const bsoncxx::v_noabi::stdx::optional<bool>&) unique() const;
->>>>>>> 7402d3d8
 
     ///
     /// Whether or not the index is hidden from the query planner. A hidden index is not evaluated
@@ -189,11 +175,7 @@
     ///
     /// @return The current hidden.
     ///
-<<<<<<< HEAD
-    MONGOCXX_ABI_EXPORT_CDECL(const stdx::optional<bool>&) hidden() const;
-=======
     MONGOCXX_ABI_EXPORT_CDECL(const bsoncxx::v_noabi::stdx::optional<bool>&) hidden() const;
->>>>>>> 7402d3d8
 
     ///
     /// The name of the index.
@@ -212,12 +194,8 @@
     ///
     /// @return The current name.
     ///
-<<<<<<< HEAD
-    MONGOCXX_ABI_EXPORT_CDECL(const stdx::optional<bsoncxx::v_noabi::string::view_or_value>&)
-=======
     MONGOCXX_ABI_EXPORT_CDECL(
         const bsoncxx::v_noabi::stdx::optional<bsoncxx::v_noabi::string::view_or_value>&)
->>>>>>> 7402d3d8
     name() const;
 
     ///
@@ -244,12 +222,8 @@
     /// @see
     /// - https://www.mongodb.com/docs/manual/reference/collation/
     ///
-<<<<<<< HEAD
-    MONGOCXX_ABI_EXPORT_CDECL(const stdx::optional<bsoncxx::v_noabi::document::view>&)
-=======
     MONGOCXX_ABI_EXPORT_CDECL(
         const bsoncxx::v_noabi::stdx::optional<bsoncxx::v_noabi::document::view>&)
->>>>>>> 7402d3d8
     collation() const;
 
     ///
@@ -273,11 +247,7 @@
     ///
     /// @return The current sparse setting.
     ///
-<<<<<<< HEAD
-    MONGOCXX_ABI_EXPORT_CDECL(const stdx::optional<bool>&) sparse() const;
-=======
     MONGOCXX_ABI_EXPORT_CDECL(const bsoncxx::v_noabi::stdx::optional<bool>&) sparse() const;
->>>>>>> 7402d3d8
 
     ///
     /// Optionally used only in MongoDB 3.0.0 and higher. Specifies the storage engine options for
@@ -324,12 +294,8 @@
     ///
     /// @return The current expire_after value.
     ///
-<<<<<<< HEAD
-    MONGOCXX_ABI_EXPORT_CDECL(const stdx::optional<std::chrono::seconds>&) expire_after() const;
-=======
     MONGOCXX_ABI_EXPORT_CDECL(const bsoncxx::v_noabi::stdx::optional<std::chrono::seconds>&)
     expire_after() const;
->>>>>>> 7402d3d8
 
     ///
     /// Sets the index version.
@@ -348,12 +314,8 @@
     ///
     /// @return The current index version.
     ///
-<<<<<<< HEAD
-    MONGOCXX_ABI_EXPORT_CDECL(const stdx::optional<std::int32_t>&) version() const;
-=======
     MONGOCXX_ABI_EXPORT_CDECL(const bsoncxx::v_noabi::stdx::optional<std::int32_t>&)
     version() const;
->>>>>>> 7402d3d8
 
     ///
     /// For text indexes, sets the weight document. The weight document contains field and weight
@@ -373,12 +335,8 @@
     ///
     /// @return The current weights.
     ///
-<<<<<<< HEAD
-    MONGOCXX_ABI_EXPORT_CDECL(const stdx::optional<bsoncxx::v_noabi::document::view>&)
-=======
     MONGOCXX_ABI_EXPORT_CDECL(
         const bsoncxx::v_noabi::stdx::optional<bsoncxx::v_noabi::document::view>&)
->>>>>>> 7402d3d8
     weights() const;
 
     ///
@@ -400,12 +358,8 @@
     ///
     /// @return The current default_language.
     ///
-<<<<<<< HEAD
-    MONGOCXX_ABI_EXPORT_CDECL(const stdx::optional<bsoncxx::v_noabi::string::view_or_value>&)
-=======
     MONGOCXX_ABI_EXPORT_CDECL(
         const bsoncxx::v_noabi::stdx::optional<bsoncxx::v_noabi::string::view_or_value>&)
->>>>>>> 7402d3d8
     default_language() const;
 
     ///
@@ -427,12 +381,8 @@
     ///
     /// @return The name of the field that contains the override language for text indexes.
     ///
-<<<<<<< HEAD
-    MONGOCXX_ABI_EXPORT_CDECL(const stdx::optional<bsoncxx::v_noabi::string::view_or_value>&)
-=======
     MONGOCXX_ABI_EXPORT_CDECL(
         const bsoncxx::v_noabi::stdx::optional<bsoncxx::v_noabi::string::view_or_value>&)
->>>>>>> 7402d3d8
     language_override() const;
 
     ///
@@ -453,12 +403,8 @@
     ///
     /// @return The current partial_filter_expression.
     ///
-<<<<<<< HEAD
-    MONGOCXX_ABI_EXPORT_CDECL(const stdx::optional<bsoncxx::v_noabi::document::view>&)
-=======
     MONGOCXX_ABI_EXPORT_CDECL(
         const bsoncxx::v_noabi::stdx::optional<bsoncxx::v_noabi::document::view>&)
->>>>>>> 7402d3d8
     partial_filter_expression() const;
 
     ///
@@ -478,12 +424,8 @@
     ///
     /// @return The current twod_sphere_version.
     ///
-<<<<<<< HEAD
-    MONGOCXX_ABI_EXPORT_CDECL(const stdx::optional<std::uint8_t>&) twod_sphere_version() const;
-=======
     MONGOCXX_ABI_EXPORT_CDECL(const bsoncxx::v_noabi::stdx::optional<std::uint8_t>&)
     twod_sphere_version() const;
->>>>>>> 7402d3d8
 
     ///
     /// For 2d indexes, the precision of the stored geohash value of the location data.
@@ -502,12 +444,8 @@
     ///
     /// @return The precision of the stored geohash value of the location data.
     ///
-<<<<<<< HEAD
-    MONGOCXX_ABI_EXPORT_CDECL(const stdx::optional<std::uint8_t>&) twod_bits_precision() const;
-=======
     MONGOCXX_ABI_EXPORT_CDECL(const bsoncxx::v_noabi::stdx::optional<std::uint8_t>&)
     twod_bits_precision() const;
->>>>>>> 7402d3d8
 
     ///
     /// For 2d indexes, the lower inclusive boundary for the longitude and latitude values.
@@ -526,12 +464,8 @@
     ///
     /// @return The lower inclusive boundary for the longitude and latitude values.
     ///
-<<<<<<< HEAD
-    MONGOCXX_ABI_EXPORT_CDECL(const stdx::optional<double>&) twod_location_min() const;
-=======
     MONGOCXX_ABI_EXPORT_CDECL(const bsoncxx::v_noabi::stdx::optional<double>&)
     twod_location_min() const;
->>>>>>> 7402d3d8
 
     ///
     /// For 2d indexes, the upper inclusive boundary for the longitude and latitude values.
@@ -550,12 +484,8 @@
     ///
     /// @return The upper inclusive boundary for the longitude and latitude values.
     ///
-<<<<<<< HEAD
-    MONGOCXX_ABI_EXPORT_CDECL(const stdx::optional<double>&) twod_location_max() const;
-=======
     MONGOCXX_ABI_EXPORT_CDECL(const bsoncxx::v_noabi::stdx::optional<double>&)
     twod_location_max() const;
->>>>>>> 7402d3d8
 
     ///
     /// For geoHaystack indexes, specify the number of units within which to group the location
@@ -587,15 +517,9 @@
     /// @deprecated
     ///   This method is deprecated.
     ///
-<<<<<<< HEAD
-    MONGOCXX_DEPRECATED MONGOCXX_ABI_EXPORT_CDECL(const stdx::optional<double>&)
-        haystack_bucket_size() const;
-    MONGOCXX_ABI_EXPORT_CDECL(const stdx::optional<double>&)
-=======
     MONGOCXX_DEPRECATED MONGOCXX_ABI_EXPORT_CDECL(const bsoncxx::v_noabi::stdx::optional<double>&)
         haystack_bucket_size() const;
     MONGOCXX_ABI_EXPORT_CDECL(const bsoncxx::v_noabi::stdx::optional<double>&)
->>>>>>> 7402d3d8
     haystack_bucket_size_deprecated() const;
 
     ///
