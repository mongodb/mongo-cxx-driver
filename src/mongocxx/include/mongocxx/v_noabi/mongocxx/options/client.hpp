// Copyright 2009-present MongoDB, Inc.
//
// Licensed under the Apache License, Version 2.0 (the "License");
// you may not use this file except in compliance with the License.
// You may obtain a copy of the License at
//
// http://www.apache.org/licenses/LICENSE-2.0
//
// Unless required by applicable law or agreed to in writing, software
// distributed under the License is distributed on an "AS IS" BASIS,
// WITHOUT WARRANTIES OR CONDITIONS OF ANY KIND, either express or implied.
// See the License for the specific language governing permissions and
// limitations under the License.

#pragma once

#include <string>

#include <mongocxx/options/client-fwd.hpp>

#include <bsoncxx/stdx/optional.hpp>

#include <mongocxx/options/apm.hpp>
#include <mongocxx/options/auto_encryption.hpp>
#include <mongocxx/options/server_api.hpp>
#include <mongocxx/options/tls.hpp>

#include <mongocxx/config/prelude.hpp>

namespace mongocxx {
namespace v_noabi {
namespace options {

// NOTE: client options interface still evolving

///
/// Class representing the optional arguments to a MongoDB driver client object.
///
class client {
   public:
    ///
    /// Sets the SSL-related options.
    ///
    /// @param ssl_opts
    ///   The SSL-related options.
    ///
    /// @return
    ///   A reference to the object on which this member function is being called. This
    ///   facilitates method chaining.
    ///
    /// @deprecated
    ///   Please use tls_opts instead.
    ///
    MONGOCXX_DEPRECATED MONGOCXX_ABI_EXPORT_CDECL(client&) ssl_opts(tls ssl_opts);

    ///
    /// Sets the TLS-related options.
    ///
    /// @param tls_opts
    ///   The TLS-related options.
    ///
    /// @return
    ///   A reference to the object on which this member function is being called.  This facilitates
    ///   method chaining.
    ///
    MONGOCXX_ABI_EXPORT_CDECL(client&) tls_opts(tls tls_opts);

    ///
    /// The current SSL-related options.
    ///
    /// @return The SSL-related options.
    ///
    /// @deprecated Please use tls_opts instead.
    ///
<<<<<<< HEAD
    MONGOCXX_DEPRECATED MONGOCXX_ABI_EXPORT_CDECL(const stdx::optional<tls>&) ssl_opts() const;
=======
    MONGOCXX_DEPRECATED MONGOCXX_ABI_EXPORT_CDECL(const bsoncxx::v_noabi::stdx::optional<tls>&)
        ssl_opts() const;
>>>>>>> 7402d3d8

    ///
    /// The current TLS-related options.
    ///
    /// @return The TLS-related options.
    ///
<<<<<<< HEAD
    MONGOCXX_ABI_EXPORT_CDECL(const stdx::optional<tls>&) tls_opts() const;
=======
    MONGOCXX_ABI_EXPORT_CDECL(const bsoncxx::v_noabi::stdx::optional<tls>&) tls_opts() const;
>>>>>>> 7402d3d8

    ///
    /// Sets the automatic encryption options.
    ///
    /// @param auto_encryption_opts
    ///   The options for automatic encryption.
    ///
    /// @return
    ///   A reference to the object on which this member function is being called.  This facilitates
    ///   method chaining.
    ///
    MONGOCXX_ABI_EXPORT_CDECL(client&) auto_encryption_opts(auto_encryption auto_encryption_opts);

    ///
    /// Gets the current automatic encryption options.
    ///
    /// @return
    ///   The automatic encryption opts.
    ///
<<<<<<< HEAD
    MONGOCXX_ABI_EXPORT_CDECL(const stdx::optional<auto_encryption>&) auto_encryption_opts() const;
=======
    MONGOCXX_ABI_EXPORT_CDECL(const bsoncxx::v_noabi::stdx::optional<auto_encryption>&)
    auto_encryption_opts() const;
>>>>>>> 7402d3d8

    ///
    /// Sets the APM-related options.
    ///
    /// @param apm_opts
    ///   The APM-related options.
    ///
    /// @return
    ///   A reference to the object on which this member function is being called.  This facilitates
    ///   method chaining.
    ///
    MONGOCXX_ABI_EXPORT_CDECL(client&) apm_opts(apm apm_opts);

    ///
    /// The current APM-related options.
    ///
    /// @return The APM-related options.
    ///
<<<<<<< HEAD
    MONGOCXX_ABI_EXPORT_CDECL(const stdx::optional<apm>&) apm_opts() const;
=======
    MONGOCXX_ABI_EXPORT_CDECL(const bsoncxx::v_noabi::stdx::optional<apm>&) apm_opts() const;
>>>>>>> 7402d3d8

    ///
    /// Sets the server API options.
    ///
    /// @param server_api_opts
    ///   The options for server API.
    ///
    /// @return
    ///   A reference to the object on which this member function is being called.  This facilitates
    ///   method chaining.
    ///
    MONGOCXX_ABI_EXPORT_CDECL(client&) server_api_opts(server_api server_api_opts);

    ///
    /// Gets the current server API options or returns a disengaged optional if there are no server
    /// API options set.
    ///
    /// @return
    ///   The server API options.
    ///
<<<<<<< HEAD
    MONGOCXX_ABI_EXPORT_CDECL(const stdx::optional<server_api>&) server_api_opts() const;
=======
    MONGOCXX_ABI_EXPORT_CDECL(const bsoncxx::v_noabi::stdx::optional<server_api>&)
    server_api_opts() const;
>>>>>>> 7402d3d8

   private:
    bsoncxx::v_noabi::stdx::optional<tls> _tls_opts;
    bsoncxx::v_noabi::stdx::optional<apm> _apm_opts;
    bsoncxx::v_noabi::stdx::optional<auto_encryption> _auto_encrypt_opts;
    bsoncxx::v_noabi::stdx::optional<server_api> _server_api_opts;
};

}  // namespace options
}  // namespace v_noabi
}  // namespace mongocxx

#include <mongocxx/config/postlude.hpp>

///
/// @file
/// Provides @ref mongocxx::v_noabi::options::client.
///<|MERGE_RESOLUTION|>--- conflicted
+++ resolved
@@ -72,23 +72,15 @@
     ///
     /// @deprecated Please use tls_opts instead.
     ///
-<<<<<<< HEAD
-    MONGOCXX_DEPRECATED MONGOCXX_ABI_EXPORT_CDECL(const stdx::optional<tls>&) ssl_opts() const;
-=======
     MONGOCXX_DEPRECATED MONGOCXX_ABI_EXPORT_CDECL(const bsoncxx::v_noabi::stdx::optional<tls>&)
         ssl_opts() const;
->>>>>>> 7402d3d8
 
     ///
     /// The current TLS-related options.
     ///
     /// @return The TLS-related options.
     ///
-<<<<<<< HEAD
-    MONGOCXX_ABI_EXPORT_CDECL(const stdx::optional<tls>&) tls_opts() const;
-=======
     MONGOCXX_ABI_EXPORT_CDECL(const bsoncxx::v_noabi::stdx::optional<tls>&) tls_opts() const;
->>>>>>> 7402d3d8
 
     ///
     /// Sets the automatic encryption options.
@@ -108,12 +100,8 @@
     /// @return
     ///   The automatic encryption opts.
     ///
-<<<<<<< HEAD
-    MONGOCXX_ABI_EXPORT_CDECL(const stdx::optional<auto_encryption>&) auto_encryption_opts() const;
-=======
     MONGOCXX_ABI_EXPORT_CDECL(const bsoncxx::v_noabi::stdx::optional<auto_encryption>&)
     auto_encryption_opts() const;
->>>>>>> 7402d3d8
 
     ///
     /// Sets the APM-related options.
@@ -132,11 +120,7 @@
     ///
     /// @return The APM-related options.
     ///
-<<<<<<< HEAD
-    MONGOCXX_ABI_EXPORT_CDECL(const stdx::optional<apm>&) apm_opts() const;
-=======
     MONGOCXX_ABI_EXPORT_CDECL(const bsoncxx::v_noabi::stdx::optional<apm>&) apm_opts() const;
->>>>>>> 7402d3d8
 
     ///
     /// Sets the server API options.
@@ -157,12 +141,8 @@
     /// @return
     ///   The server API options.
     ///
-<<<<<<< HEAD
-    MONGOCXX_ABI_EXPORT_CDECL(const stdx::optional<server_api>&) server_api_opts() const;
-=======
     MONGOCXX_ABI_EXPORT_CDECL(const bsoncxx::v_noabi::stdx::optional<server_api>&)
     server_api_opts() const;
->>>>>>> 7402d3d8
 
    private:
     bsoncxx::v_noabi::stdx::optional<tls> _tls_opts;
