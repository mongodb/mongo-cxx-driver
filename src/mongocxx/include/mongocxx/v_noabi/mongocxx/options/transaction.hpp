--- conflicted
+++ resolved
@@ -184,17 +184,7 @@
     ///
     MONGOCXX_ABI_EXPORT_CDECL(bsoncxx::v_noabi::stdx::optional<std::chrono::milliseconds>) max_commit_time_ms() const;
 
-<<<<<<< HEAD
-    template <typename Self>
-    static auto _get_impl(Self& self) -> decltype(*self._impl);
-
-    impl& _get_impl();
-    impl const& _get_impl() const;
-
-    std::unique_ptr<impl> _impl;
-=======
     class internal;
->>>>>>> 060fa299
 };
 
 } // namespace options
