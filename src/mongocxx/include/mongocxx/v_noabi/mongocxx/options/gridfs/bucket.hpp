--- conflicted
+++ resolved
@@ -54,12 +54,8 @@
     /// @return
     ///   The name of the bucket.
     ///
-<<<<<<< HEAD
-    MONGOCXX_ABI_EXPORT_CDECL(const stdx::optional<std::string>&) bucket_name() const;
-=======
     MONGOCXX_ABI_EXPORT_CDECL(const bsoncxx::v_noabi::stdx::optional<std::string>&)
     bucket_name() const;
->>>>>>> 7402d3d8
 
     ///
     /// Sets the size of the chunks in the bucket. This will be used as the chunk size for files
@@ -80,12 +76,8 @@
     /// @return
     ///   The size of the chunks in the bucket in bytes.
     ///
-<<<<<<< HEAD
-    MONGOCXX_ABI_EXPORT_CDECL(const stdx::optional<std::int32_t>&) chunk_size_bytes() const;
-=======
     MONGOCXX_ABI_EXPORT_CDECL(const bsoncxx::v_noabi::stdx::optional<std::int32_t>&)
     chunk_size_bytes() const;
->>>>>>> 7402d3d8
 
     ///
     /// Sets the read concern to be used when reading from the bucket. Defaults to the read
@@ -106,12 +98,8 @@
     /// @return
     ///   The read concern of the bucket.
     ///
-<<<<<<< HEAD
-    MONGOCXX_ABI_EXPORT_CDECL(const stdx::optional<mongocxx::v_noabi::read_concern>&)
-=======
     MONGOCXX_ABI_EXPORT_CDECL(
         const bsoncxx::v_noabi::stdx::optional<mongocxx::v_noabi::read_concern>&)
->>>>>>> 7402d3d8
     read_concern() const;
 
     ///
@@ -140,12 +128,8 @@
     /// @return
     ///   The read preference of the bucket.
     ///
-<<<<<<< HEAD
-    MONGOCXX_ABI_EXPORT_CDECL(const stdx::optional<mongocxx::v_noabi::read_preference>&)
-=======
     MONGOCXX_ABI_EXPORT_CDECL(
         const bsoncxx::v_noabi::stdx::optional<mongocxx::v_noabi::read_preference>&)
->>>>>>> 7402d3d8
     read_preference() const;
 
     ///
@@ -168,12 +152,8 @@
     /// @return
     ///   The write concern of the bucket.
     ///
-<<<<<<< HEAD
-    MONGOCXX_ABI_EXPORT_CDECL(const stdx::optional<mongocxx::v_noabi::write_concern>&)
-=======
     MONGOCXX_ABI_EXPORT_CDECL(
         const bsoncxx::v_noabi::stdx::optional<mongocxx::v_noabi::write_concern>&)
->>>>>>> 7402d3d8
     write_concern() const;
 
    private:
