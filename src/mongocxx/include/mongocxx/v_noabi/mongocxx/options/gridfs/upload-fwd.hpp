// Copyright 2009-present MongoDB, Inc.
//
// Licensed under the Apache License, Version 2.0 (the "License");
// you may not use this file except in compliance with the License.
// You may obtain a copy of the License at
//
// http://www.apache.org/licenses/LICENSE-2.0
//
// Unless required by applicable law or agreed to in writing, software
// distributed under the License is distributed on an "AS IS" BASIS,
// WITHOUT WARRANTIES OR CONDITIONS OF ANY KIND, either express or implied.
// See the License for the specific language governing permissions and
// limitations under the License.

#pragma once

#include <mongocxx/config/prelude.hpp>

namespace mongocxx {
namespace v_noabi {
namespace options {
namespace gridfs {

class upload;

} // namespace gridfs
} // namespace options
} // namespace v_noabi
} // namespace mongocxx

namespace mongocxx {
namespace options {
namespace gridfs {

using ::mongocxx::v_noabi::options::gridfs::upload;

} // namespace gridfs
} // namespace options
} // namespace mongocxx

#include <mongocxx/config/postlude.hpp>

///
/// @file
/// Declares @ref mongocxx::v_noabi::options::gridfs::upload.
<<<<<<< HEAD
///

#if defined(MONGOCXX_PRIVATE_DOXYGEN_PREPROCESSOR)

namespace mongocxx {
namespace options {
namespace gridfs {

/// @ref mongocxx::v_noabi::options::gridfs::upload
class upload {};

} // namespace gridfs
} // namespace options
} // namespace mongocxx

#endif // defined(MONGOCXX_PRIVATE_DOXYGEN_PREPROCESSOR)
=======
///
>>>>>>> 91b9d759
<|MERGE_RESOLUTION|>--- conflicted
+++ resolved
@@ -43,23 +43,4 @@
 ///
 /// @file
 /// Declares @ref mongocxx::v_noabi::options::gridfs::upload.
-<<<<<<< HEAD
-///
-
-#if defined(MONGOCXX_PRIVATE_DOXYGEN_PREPROCESSOR)
-
-namespace mongocxx {
-namespace options {
-namespace gridfs {
-
-/// @ref mongocxx::v_noabi::options::gridfs::upload
-class upload {};
-
-} // namespace gridfs
-} // namespace options
-} // namespace mongocxx
-
-#endif // defined(MONGOCXX_PRIVATE_DOXYGEN_PREPROCESSOR)
-=======
-///
->>>>>>> 91b9d759
+///