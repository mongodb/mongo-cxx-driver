// Copyright 2020 MongoDB Inc.
//
// Licensed under the Apache License, Version 2.0 (the "License");
// you may not use this file except in compliance with the License.
// You may obtain a copy of the License at
//
// http://www.apache.org/licenses/LICENSE-2.0
//
// Unless required by applicable law or agreed to in writing, software
// distributed under the License is distributed on an "AS IS" BASIS,
// WITHOUT WARRANTIES OR CONDITIONS OF ANY KIND, either express or implied.
// See the License for the specific language governing permissions and
// limitations under the License.

#pragma once

#include <string>

#include <bsoncxx/document/view_or_value.hpp>
#include <bsoncxx/stdx/optional.hpp>
#include <mongocxx/stdx.hpp>

#include <mongocxx/config/prelude.hpp>

namespace mongocxx {
inline namespace v_noabi {
class client;
class pool;

namespace options {

///
/// Class representing options for automatic client-side encryption.
///
class MONGOCXX_API auto_encryption {
   public:
    ///
    /// Default constructs a new auto_encryption object.
    ///
    auto_encryption() noexcept;

    ///
    /// When the key vault collection is on a separate MongoDB cluster,
    /// sets the optional client to use to route data key queries to
    /// that cluster.
    ///
    /// The given key vault client MUST outlive any client that has
    /// been enabled to use it through these options.
    ///
    /// @param client
    ///   A client to use for routing queries to the key vault collection.
    ///
    /// @return
    ///   A reference to this object to facilitate method chaining.
    ///
    /// @see https://www.mongodb.com/docs/manual/core/security-client-side-encryption/
    ///
    auto_encryption& key_vault_client(client* client);

    ///
    /// Gets the key vault client.
    ///
    /// @return
    ///   An optional pointer to the key vault client.
    ///
    const stdx::optional<client*>& key_vault_client() const;

    ///
    /// When the key vault collection is on a separate MongoDB cluster,
    /// sets the optional client pool to use to route data key queries to
    /// that cluster.
    ///
    /// This option may not be used if a key_vault_client is set.
    ///
    /// The given key vault pool MUST outlive any pool that has
    /// been enabled to use it through these options.
    ///
    /// May only be set when enabling automatic encryption on a pool.
    ///
    /// @param pool
    ///   A pool to use for routing queries to the key vault collection.
    ///
    /// @return
    ///   A reference to this object to facilitate method chaining.
    ///
    /// @see https://www.mongodb.com/docs/manual/core/security-client-side-encryption/
    ///
    auto_encryption& key_vault_pool(pool* pool);

    ///
    /// Gets the key vault pool.
    ///
    /// @return
    ///   An optional pointer to the key vault pool.
    ///
    const stdx::optional<pool*>& key_vault_pool() const;

    ///
    /// Sets the namespace to use to access the key vault collection, which
    /// contains all data keys used for encryption and decryption. This
    /// option must be set:
    ///
    ///   auto_encryption.key_vault_namespace({ "db", "coll" });
    ///
    /// @param ns
    ///   A std::pair of strings representing the db and collection to use
    ///   to access the key vault.
    ///
    /// @return
    ///   A reference to this object to facilitate method chaining.
    ///
    /// @see https://www.mongodb.com/docs/manual/core/security-client-side-encryption/
    ///
    using ns_pair = std::pair<std::string, std::string>;
    auto_encryption& key_vault_namespace(ns_pair ns);

    ///
    /// Gets the key vault namespace.
    ///
    /// @return
    ///   An optional pair of strings representing the namespace of the
    ///   key vault collection.
    ///
    const stdx::optional<ns_pair>& key_vault_namespace() const;

    ///
    /// Sets the KMS providers to use for client side encryption.
    ///
    /// Multiple KMS providers may be specified. The following KMS providers are
    /// supported: "aws", "azure", "gcp", "kmip", and "local". The kmsProviders map values differ
    /// by provider:
    ///
    /// @code{.unparsed}
    ///    aws: {
    ///      accessKeyId: String,
    ///      secretAccessKey: String
    ///    }
    ///
    ///    azure: {
    ///       tenantId: String,
    ///       clientId: String,
    ///       clientSecret: String,
    ///       identityPlatformEndpoint: Optional<String> // Defaults to login.microsoftonline.com
    ///    }
    ///
    ///    gcp: {
    ///       email: String,
    ///       privateKey: byte[] or String, // May be passed as a base64 encoded string.
    ///       endpoint: Optional<String> // Defaults to oauth2.googleapis.com
    ///    }
    ///
    ///    kmip: {
    ///       endpoint: String
    ///    }
    ///
    ///    local: {
    ///      key: byte[96] // The master key used to encrypt/decrypt data keys.
    ///    }
    /// @endcode
    ///
    /// @param kms_providers
    ///   A document containing the KMS providers.
    ///
    /// @return
    ///   A reference to this object to facilitate method chaining.
    ///
    /// @see https://www.mongodb.com/docs/manual/core/security-client-side-encryption/
    ///
    auto_encryption& kms_providers(bsoncxx::document::view_or_value kms_providers);

    ///
    /// Gets the KMS providers.
    ///
    /// @return
    ///   An optional document containing the KMS providers.
    ///
    const stdx::optional<bsoncxx::document::view_or_value>& kms_providers() const;

    ///
    /// Sets the TLS options to use for client side encryption with a given KMS provider.
    ///
    /// Multiple KMS providers may be specified. Supported KMS providers are "aws", "azure", "gcp",
    /// and "kmip". The map value has the same form for all supported providers:
    ///
    /// @code{.unparsed}
    ///    <KMS provider name>: {
    ///        tlsCaFile: Optional<String>
    ///        tlsCertificateKeyFile: Optional<String>
    ///        tlsCertificateKeyFilePassword: Optional<String>
    ///    }
    /// @endcode
    ///
    /// @param tls_opts
    ///   A document containing the TLS options.
    ///
    /// @return
    ///   A reference to this object to facilitate method chaining.
    ///
    /// @see https://www.mongodb.com/docs/manual/core/security-client-side-encryption/
    ///
    auto_encryption& tls_opts(bsoncxx::document::view_or_value tls_opts);

    ///
    /// Gets the TLS options.
    ///
    /// @return
    ///   An optional document containing the TLS options.
    ///
    const stdx::optional<bsoncxx::document::view_or_value>& tls_opts() const;

    ///
    /// Sets a local JSON schema.
    ///
    /// Supplying a schemaMap provides more security than relying on
    /// JSON schemas obtained from the server. It protects against a
    /// malicious server advertising a false JSON Schema, which could
    /// trick the client into sending unencrypted data that should be
    /// encrypted.
    ///
    /// Schemas supplied in the schemaMap only apply to configuring
    /// automatic encryption for client side encryption. Other validation
    /// rules in the JSON schema will not be enforced by the driver and
    /// will result in an error.
    ///
    /// @param schema_map
    ///   The JSON schema to use.
    ///
    /// @return
    ///   A reference to this object to facilitate method chaining.
    ///
    /// @see https://www.mongodb.com/docs/manual/core/security-client-side-encryption/
    ///
    auto_encryption& schema_map(bsoncxx::document::view_or_value schema_map);

    ///
    /// Gets the schema map.
    ///
    /// @return
    ///   An optional document containing the schema map.
    ///
    const stdx::optional<bsoncxx::document::view_or_value>& schema_map() const;

    ///
    /// Sets the local encrypted fields map.
    ///
    /// Supplying an encryptedFieldsMap provides more security than relying on
    /// an encryptedFields obtained from the server. It protects against a
    /// malicious server advertising a false encryptedFields.
    ///
    /// @param encrypted_fields_map
    ///   The mapping of which fields to encrypt.
    ///
    /// @see https://www.mongodb.com/docs/manual/core/security-client-side-encryption/
    ///
    /// @return
    ///   A reference to this object to facilitate method chaining.
    ///
    /// @see https://www.mongodb.com/docs/manual/core/security-client-side-encryption/
    ///
    auto_encryption& encrypted_fields_map(bsoncxx::document::view_or_value encrypted_fields_map);

    ///
    /// Get encrypted fields map
    ///
    /// @return
    ///   An optional document containing the encrypted fields map
    ///
    const stdx::optional<bsoncxx::document::view_or_value>& encrypted_fields_map() const;

    ///
    /// Automatic encryption is disabled when the 'bypassAutoEncryption'
    /// option is true. Default is 'false,' so auto encryption is enabled.
    ///
    /// @param should_bypass
    ///   Whether or not to bypass automatic encryption.
    ///
    /// @return
    ///   A reference to this object to facilitate method chaining.
    ///
    /// @see https://www.mongodb.com/docs/manual/core/security-client-side-encryption/
    ///
    auto_encryption& bypass_auto_encryption(bool should_bypass);

    ///
    /// Gets a boolean specifying whether or not auto encryption is bypassed.
    ///
    /// @return
    ///   A boolean specifying whether auto encryption is bypassed.
    ///
    bool bypass_auto_encryption() const;

    ///
    /// Query analysis is disabled when the 'bypassQueryAnalysis'
    /// option is true. Default is 'false' (i.e. query analysis is enabled).
    ///
    /// @param should_bypass
    ///   Whether or not to bypass query analysis.
    ///
    /// @return
    ///   A reference to this object to facilitate method chaining.
    ///
    /// @see https://www.mongodb.com/docs/manual/core/security-client-side-encryption/
    ///
    auto_encryption& bypass_query_analysis(bool should_bypass);

    ///
    /// Gets a boolean specifying whether or not query analysis is bypassed.
    ///
    /// @return
    ///   A boolean specifying whether query analysis is bypassed.
    ///
    bool bypass_query_analysis() const;

    ///
    /// Set extra options related to the mongocryptd process. This options
    /// document may include the following fields:
    ///
    /// - mongocryptdURI: string, defaults to "mongodb://localhost:27020".
    ///
    /// - mongocryptdBypassSpawn: bool, defaults to false.
    ///
    /// - mongocryptdSpawnPath: string, defaults to "" and spawns mongocryptd
    ///   from the system path.
    ///
    /// - mongocryptdSpawnArgs: array[strings], options passed to mongocryptd
    ///   when spawing. Defaults to ["--idleShutdownTimeoutSecs=60"].
    ///
    /// - cryptSharedLibPath - Set a filepath string referring to a crypt_shared library file. Unset
    ///   by default. If not set (the default), libmongocrypt will attempt to load crypt_shared
    ///   using the host system’s default dynamic-library-search system.
    ///
    ///   If set, the given path should identify the crypt_shared dynamic library file itself, not
    ///   the directory that contains it.
    ///
    ///   If the given path is a relative path and the first path component is $ORIGIN, the $ORIGIN
    ///   component will be replaced with the absolute path to the directory containing the
    ///   libmongocrypt library in use by the application.
    ///
    ///   Note No other RPATH/RUNPATH-style substitutions are available.
    ///   If the given path is a relative path, the path will be resolved relative to the working
    ///   directory of the operating system process.
    ///
    ///   If this option is set and libmongocrypt fails to load crypt_shared from the given
    ///   filepath, libmongocrypt will fail to initialize and will not attempt to search for
    ///   crypt_shared in any other locations.
    ///
    /// - cryptSharedLibRequired - If set to true, and libmongocrypt fails to load a crypt_shared
    ///   library, initialization of auto-encryption will fail immediately and will not attempt to
    ///   spawn mongocryptd.
    ///
    ///   If set to false (the default), cryptSharedLibPath is not set, and libmongocrypt fails to
    ///   load crypt_shared, then libmongocrypt will proceed without crypt_shared and fall back to
    ///   using mongocryptd.
    ///
    /// @param extra
    ///   The extra options to set.
    ///
    /// @return
    ///   A reference to this object to facilitate method chaining.
    ///
    /// @see https://www.mongodb.com/docs/manual/core/security-client-side-encryption/
    ///
    auto_encryption& extra_options(bsoncxx::document::view_or_value extra);

    ///
    /// Gets extra options related to the mongocryptd process.
    ///
    /// @return
    ///   An optional document containing the extra options.
    ///
    const stdx::optional<bsoncxx::document::view_or_value>& extra_options() const;

   private:
    friend class mongocxx::client;
    friend class mongocxx::pool;

    MONGOCXX_PRIVATE void* convert() const;

    bool _bypass;
    bool _bypass_query_analysis;
    stdx::optional<mongocxx::client*> _key_vault_client;
    stdx::optional<mongocxx::pool*> _key_vault_pool;
    stdx::optional<ns_pair> _key_vault_namespace;
    stdx::optional<bsoncxx::document::view_or_value> _kms_providers;
    stdx::optional<bsoncxx::document::view_or_value> _tls_opts;
    stdx::optional<bsoncxx::document::view_or_value> _schema_map;
    stdx::optional<bsoncxx::document::view_or_value> _encrypted_fields_map;
    stdx::optional<bsoncxx::document::view_or_value> _extra_options;
};

}  // namespace options
<<<<<<< HEAD
MONGOCXX_INLINE_NAMESPACE_END
}  // namespace mongocxx

#include <mongocxx/config/postlude.hpp>
=======
}  // namespace v_noabi
}  // namespace mongocxx
>>>>>>> 2e00223a
<|MERGE_RESOLUTION|>--- conflicted
+++ resolved
@@ -389,12 +389,7 @@
 };
 
 }  // namespace options
-<<<<<<< HEAD
-MONGOCXX_INLINE_NAMESPACE_END
-}  // namespace mongocxx
-
-#include <mongocxx/config/postlude.hpp>
-=======
 }  // namespace v_noabi
 }  // namespace mongocxx
->>>>>>> 2e00223a
+
+#include <mongocxx/config/postlude.hpp>