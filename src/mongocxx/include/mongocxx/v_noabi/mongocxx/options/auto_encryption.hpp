--- conflicted
+++ resolved
@@ -22,11 +22,6 @@
 
 #include <bsoncxx/document/view_or_value.hpp>
 #include <bsoncxx/stdx/optional.hpp>
-<<<<<<< HEAD
-
-#include <mongocxx/stdx.hpp>
-=======
->>>>>>> 7402d3d8
 
 #include <mongocxx/config/prelude.hpp>
 
@@ -69,11 +64,7 @@
     /// @return
     ///   An optional pointer to the key vault client.
     ///
-<<<<<<< HEAD
-    MONGOCXX_ABI_EXPORT_CDECL(const stdx::optional<mongocxx::v_noabi::client*>&)
-=======
     MONGOCXX_ABI_EXPORT_CDECL(const bsoncxx::v_noabi::stdx::optional<mongocxx::v_noabi::client*>&)
->>>>>>> 7402d3d8
     key_vault_client() const;
 
     ///
@@ -105,11 +96,7 @@
     /// @return
     ///   An optional pointer to the key vault pool.
     ///
-<<<<<<< HEAD
-    MONGOCXX_ABI_EXPORT_CDECL(const stdx::optional<mongocxx::v_noabi::pool*>&)
-=======
     MONGOCXX_ABI_EXPORT_CDECL(const bsoncxx::v_noabi::stdx::optional<mongocxx::v_noabi::pool*>&)
->>>>>>> 7402d3d8
     key_vault_pool() const;
 
     ///
@@ -143,12 +130,8 @@
     ///   An optional pair of strings representing the namespace of the
     ///   key vault collection.
     ///
-<<<<<<< HEAD
-    MONGOCXX_ABI_EXPORT_CDECL(const stdx::optional<ns_pair>&) key_vault_namespace() const;
-=======
     MONGOCXX_ABI_EXPORT_CDECL(const bsoncxx::v_noabi::stdx::optional<ns_pair>&)
     key_vault_namespace() const;
->>>>>>> 7402d3d8
 
     ///
     /// Sets the KMS providers to use for client side encryption.
@@ -203,12 +186,8 @@
     /// @return
     ///   An optional document containing the KMS providers.
     ///
-<<<<<<< HEAD
-    MONGOCXX_ABI_EXPORT_CDECL(const stdx::optional<bsoncxx::v_noabi::document::view_or_value>&)
-=======
     MONGOCXX_ABI_EXPORT_CDECL(
         const bsoncxx::v_noabi::stdx::optional<bsoncxx::v_noabi::document::view_or_value>&)
->>>>>>> 7402d3d8
     kms_providers() const;
 
     ///
@@ -243,12 +222,8 @@
     /// @return
     ///   An optional document containing the TLS options.
     ///
-<<<<<<< HEAD
-    MONGOCXX_ABI_EXPORT_CDECL(const stdx::optional<bsoncxx::v_noabi::document::view_or_value>&)
-=======
     MONGOCXX_ABI_EXPORT_CDECL(
         const bsoncxx::v_noabi::stdx::optional<bsoncxx::v_noabi::document::view_or_value>&)
->>>>>>> 7402d3d8
     tls_opts() const;
 
     ///
@@ -283,12 +258,8 @@
     /// @return
     ///   An optional document containing the schema map.
     ///
-<<<<<<< HEAD
-    MONGOCXX_ABI_EXPORT_CDECL(const stdx::optional<bsoncxx::v_noabi::document::view_or_value>&)
-=======
     MONGOCXX_ABI_EXPORT_CDECL(
         const bsoncxx::v_noabi::stdx::optional<bsoncxx::v_noabi::document::view_or_value>&)
->>>>>>> 7402d3d8
     schema_map() const;
 
     ///
@@ -319,12 +290,8 @@
     /// @return
     ///   An optional document containing the encrypted fields map
     ///
-<<<<<<< HEAD
-    MONGOCXX_ABI_EXPORT_CDECL(const stdx::optional<bsoncxx::v_noabi::document::view_or_value>&)
-=======
     MONGOCXX_ABI_EXPORT_CDECL(
         const bsoncxx::v_noabi::stdx::optional<bsoncxx::v_noabi::document::view_or_value>&)
->>>>>>> 7402d3d8
     encrypted_fields_map() const;
 
     ///
@@ -432,12 +399,8 @@
     /// @return
     ///   An optional document containing the extra options.
     ///
-<<<<<<< HEAD
-    MONGOCXX_ABI_EXPORT_CDECL(const stdx::optional<bsoncxx::v_noabi::document::view_or_value>&)
-=======
     MONGOCXX_ABI_EXPORT_CDECL(
         const bsoncxx::v_noabi::stdx::optional<bsoncxx::v_noabi::document::view_or_value>&)
->>>>>>> 7402d3d8
     extra_options() const;
 
    private:
@@ -464,10 +427,6 @@
 }  // namespace mongocxx
 
 #include <mongocxx/config/postlude.hpp>
-<<<<<<< HEAD
-#endif
-=======
->>>>>>> 7402d3d8
 
 ///
 /// @file
