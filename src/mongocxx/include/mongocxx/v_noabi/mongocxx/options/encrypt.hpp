// Copyright 2009-present MongoDB, Inc.
//
// Licensed under the Apache License, Version 2.0 (the "License");
// you may not use this file except in compliance with the License.
// You may obtain a copy of the License at
//
// http://www.apache.org/licenses/LICENSE-2.0
//
// Unless required by applicable law or agreed to in writing, software
// distributed under the License is distributed on an "AS IS" BASIS,
// WITHOUT WARRANTIES OR CONDITIONS OF ANY KIND, either express or implied.
// See the License for the specific language governing permissions and
// limitations under the License.

#pragma once

#include <string>

#include <mongocxx/client_encryption-fwd.hpp>
#include <mongocxx/options/encrypt-fwd.hpp>

#include <bsoncxx/stdx/optional.hpp>
#include <bsoncxx/types.hpp>
#include <bsoncxx/types/bson_value/view_or_value.hpp>

#include <mongocxx/options/range.hpp>

#include <mongocxx/config/prelude.hpp>

namespace mongocxx {
namespace v_noabi {
namespace options {

///
/// Class representing options for explicit client-side encryption.
///
class encrypt {
   public:
    ///
    /// Sets the key to use for this encryption operation. A key id can be used instead
    /// of a key alt name.
    ///
    /// If a non-owning bson_value::view is passed in as the key_id, the object that owns
    /// key_id's memory must outlive this object.
    ///
    /// @param key_id
    ///   The id of the key to use for encryption, as a bson_value containing a
    ///   UUID (BSON binary subtype 4).
    ///
    /// @return
    ///   A reference to this object to facilitate method chaining.
    ///
    /// @see
    /// - https://www.mongodb.com/docs/manual/core/security-client-side-encryption/
    ///
    MONGOCXX_ABI_EXPORT_CDECL(encrypt&)
    key_id(bsoncxx::v_noabi::types::bson_value::view_or_value key_id);

    ///
    /// Gets the key_id.
    ///
    /// @return
    ///   An optional owning bson_value containing the key_id.
    ///
    MONGOCXX_ABI_EXPORT_CDECL(
<<<<<<< HEAD
        const stdx::optional<bsoncxx::v_noabi::types::bson_value::view_or_value>&)
=======
        const bsoncxx::v_noabi::stdx::optional<bsoncxx::v_noabi::types::bson_value::view_or_value>&)
>>>>>>> 7402d3d8
    key_id() const;

    ///
    /// Sets a name by which to lookup a key from the key vault collection to use
    /// for this encryption operation. A key alt name can be used instead of a key id.
    ///
    /// @param name
    ///   The name of the key to use for encryption.
    ///
    /// @return
    ///   A reference to this obejct to facilitate method chaining.
    ///
    /// @see
    /// - https://www.mongodb.com/docs/manual/reference/method/getClientEncryption/
    ///
    MONGOCXX_ABI_EXPORT_CDECL(encrypt&) key_alt_name(std::string name);

    ///
    /// Gets the current key alt name.
    ///
    /// @return
    ///   An optional key name.
    ///
<<<<<<< HEAD
    MONGOCXX_ABI_EXPORT_CDECL(const stdx::optional<std::string>&) key_alt_name() const;
=======
    MONGOCXX_ABI_EXPORT_CDECL(const bsoncxx::v_noabi::stdx::optional<std::string>&)
    key_alt_name() const;
>>>>>>> 7402d3d8

    ///
    /// Determines which AEAD_AES_256_CBC algorithm to use with HMAC_SHA_512 when
    /// encrypting data.
    ///
    enum class encryption_algorithm : std::uint8_t {
        ///
        /// Use deterministic encryption.
        ///
        k_deterministic,

        ///
        /// Use randomized encryption.
        ///
        k_random,

        ///
        /// Use indexed encryption.
        ///
        k_indexed,

        ///
        /// Use unindexed encryption.
        ///
        k_unindexed,

        ///
        /// Use range encryption.
        ///
        k_range,
    };

    ///
    /// queryType only applies when algorithm is "indexed" or "range".
    /// It is an error to set queryType when algorithm is not "indexed" or "range".
    ///
    enum class encryption_query_type : std::uint8_t {
        /// @brief Use query type "equality".
        k_equality,

        /// @brief Use query type "range".
        k_range,
    };

    ///
    /// Sets the algorithm to use for encryption.
    ///
    /// Indexed and Unindexed are used for Queryable Encryption.
    ///
    /// @param algorithm
    ///   An algorithm, either deterministic, random, indexed, or unindexed to use for encryption.
    ///
    /// @note To insert or query with an indexed encrypted payload, use a mongocxx::v_noabi::client
    /// configured with mongocxx::v_noabi::options::auto_encryption.
    /// mongocxx::v_noabi::options::auto_encryption::bypass_query_analysis may be true.
    /// mongocxx::v_noabi::options::auto_encryption::bypass_auto_encryption must be false.
    ///
    /// @see
    /// - https://www.mongodb.com/docs/manual/core/security-client-side-encryption/#encryption-algorithms
    ///
    MONGOCXX_ABI_EXPORT_CDECL(encrypt&) algorithm(encryption_algorithm algorithm);

    ///
    /// Gets the current algorithm.
    ///
    /// Indexed and Unindexed are used for Queryable Encryption.
    ///
    /// @return
    ///   An optional algorithm.
    ///
<<<<<<< HEAD
    MONGOCXX_ABI_EXPORT_CDECL(const stdx::optional<encryption_algorithm>&) algorithm() const;
=======
    MONGOCXX_ABI_EXPORT_CDECL(const bsoncxx::v_noabi::stdx::optional<encryption_algorithm>&)
    algorithm() const;
>>>>>>> 7402d3d8

    ///
    /// Sets the contention factor to use for encryption.
    /// contentionFactor only applies when algorithm is "Indexed" or "Range".
    /// It is an error to set contentionFactor when algorithm is not "Indexed".
    ///
    /// @param contention_factor
    ///   An integer specifiying the desired contention factor.
    ///
    MONGOCXX_ABI_EXPORT_CDECL(encrypt&) contention_factor(int64_t contention_factor);

    ///
    /// Gets the current contention factor.
    ///
    /// @return
    ///   An optional contention factor.
    ///
<<<<<<< HEAD
    MONGOCXX_ABI_EXPORT_CDECL(const stdx::optional<int64_t>&) contention_factor() const;
=======
    MONGOCXX_ABI_EXPORT_CDECL(const bsoncxx::v_noabi::stdx::optional<int64_t>&)
    contention_factor() const;
>>>>>>> 7402d3d8

    ///
    /// Sets the query type to use for encryption.
    ///
    /// @param query_type
    /// One of the following: - equality
    /// query_type only applies when algorithm is "Indexed" or "Range".
    /// It is an error to set query_type when algorithm is not "Indexed" or "Range".
    ///
    MONGOCXX_ABI_EXPORT_CDECL(encrypt&) query_type(encryption_query_type query_type);

    ///
    /// Gets the current query type.
    ///
    /// @return
    ///   A query type.
    ///
<<<<<<< HEAD
    MONGOCXX_ABI_EXPORT_CDECL(const stdx::optional<encryption_query_type>&) query_type() const;
=======
    MONGOCXX_ABI_EXPORT_CDECL(const bsoncxx::v_noabi::stdx::optional<encryption_query_type>&)
    query_type() const;
>>>>>>> 7402d3d8

    ///
    /// Sets the range options to use for encryption.
    ///
    MONGOCXX_ABI_EXPORT_CDECL(encrypt&) range_opts(options::range opts);

    ///
    /// Gets the current range options.
    ///
    /// @return
    ///   An optional range options.
    ///
<<<<<<< HEAD
    MONGOCXX_ABI_EXPORT_CDECL(const stdx::optional<options::range>&) range_opts() const;
=======
    MONGOCXX_ABI_EXPORT_CDECL(const bsoncxx::v_noabi::stdx::optional<options::range>&)
    range_opts() const;
>>>>>>> 7402d3d8

   private:
    friend ::mongocxx::v_noabi::client_encryption;

    void* convert() const;

    bsoncxx::v_noabi::stdx::optional<bsoncxx::v_noabi::types::bson_value::view_or_value> _key_id;
    bsoncxx::v_noabi::stdx::optional<std::string> _key_alt_name;
    bsoncxx::v_noabi::stdx::optional<encryption_algorithm> _algorithm;
    bsoncxx::v_noabi::stdx::optional<int64_t> _contention_factor;
    bsoncxx::v_noabi::stdx::optional<encryption_query_type> _query_type;
    bsoncxx::v_noabi::stdx::optional<options::range> _range_opts;
};

}  // namespace options
}  // namespace v_noabi
}  // namespace mongocxx

#include <mongocxx/config/postlude.hpp>

///
/// @file
/// Provides @ref mongocxx::v_noabi::options::encrypt.
///<|MERGE_RESOLUTION|>--- conflicted
+++ resolved
@@ -63,11 +63,7 @@
     ///   An optional owning bson_value containing the key_id.
     ///
     MONGOCXX_ABI_EXPORT_CDECL(
-<<<<<<< HEAD
-        const stdx::optional<bsoncxx::v_noabi::types::bson_value::view_or_value>&)
-=======
         const bsoncxx::v_noabi::stdx::optional<bsoncxx::v_noabi::types::bson_value::view_or_value>&)
->>>>>>> 7402d3d8
     key_id() const;
 
     ///
@@ -91,12 +87,8 @@
     /// @return
     ///   An optional key name.
     ///
-<<<<<<< HEAD
-    MONGOCXX_ABI_EXPORT_CDECL(const stdx::optional<std::string>&) key_alt_name() const;
-=======
     MONGOCXX_ABI_EXPORT_CDECL(const bsoncxx::v_noabi::stdx::optional<std::string>&)
     key_alt_name() const;
->>>>>>> 7402d3d8
 
     ///
     /// Determines which AEAD_AES_256_CBC algorithm to use with HMAC_SHA_512 when
@@ -167,12 +159,8 @@
     /// @return
     ///   An optional algorithm.
     ///
-<<<<<<< HEAD
-    MONGOCXX_ABI_EXPORT_CDECL(const stdx::optional<encryption_algorithm>&) algorithm() const;
-=======
     MONGOCXX_ABI_EXPORT_CDECL(const bsoncxx::v_noabi::stdx::optional<encryption_algorithm>&)
     algorithm() const;
->>>>>>> 7402d3d8
 
     ///
     /// Sets the contention factor to use for encryption.
@@ -190,12 +178,8 @@
     /// @return
     ///   An optional contention factor.
     ///
-<<<<<<< HEAD
-    MONGOCXX_ABI_EXPORT_CDECL(const stdx::optional<int64_t>&) contention_factor() const;
-=======
     MONGOCXX_ABI_EXPORT_CDECL(const bsoncxx::v_noabi::stdx::optional<int64_t>&)
     contention_factor() const;
->>>>>>> 7402d3d8
 
     ///
     /// Sets the query type to use for encryption.
@@ -213,12 +197,8 @@
     /// @return
     ///   A query type.
     ///
-<<<<<<< HEAD
-    MONGOCXX_ABI_EXPORT_CDECL(const stdx::optional<encryption_query_type>&) query_type() const;
-=======
     MONGOCXX_ABI_EXPORT_CDECL(const bsoncxx::v_noabi::stdx::optional<encryption_query_type>&)
     query_type() const;
->>>>>>> 7402d3d8
 
     ///
     /// Sets the range options to use for encryption.
@@ -231,12 +211,8 @@
     /// @return
     ///   An optional range options.
     ///
-<<<<<<< HEAD
-    MONGOCXX_ABI_EXPORT_CDECL(const stdx::optional<options::range>&) range_opts() const;
-=======
     MONGOCXX_ABI_EXPORT_CDECL(const bsoncxx::v_noabi::stdx::optional<options::range>&)
     range_opts() const;
->>>>>>> 7402d3d8
 
    private:
     friend ::mongocxx::v_noabi::client_encryption;
