--- conflicted
+++ resolved
@@ -203,13 +203,7 @@
     /// @warning Queryable Encryption is in Public Technical Preview. Queryable Encryption should
     /// not be used in production and is subject to backwards breaking changes.
     ///
-<<<<<<< HEAD
-    encrypt& range_opts(options::range opts);
-=======
-    /// @warning The Range algorithm is experimental only. It is not intended for public use. It
-    /// is subject to breaking changes.
     MONGOCXX_ABI_EXPORT_CDECL(encrypt&) range_opts(options::range opts);
->>>>>>> 87fe3eb5
 
     ///
     /// Gets the current range options.
@@ -220,13 +214,7 @@
     /// @warning Queryable Encryption is in Public Technical Preview. Queryable Encryption should
     /// not be used in production and is subject to backwards breaking changes.
     ///
-<<<<<<< HEAD
-    const stdx::optional<options::range>& range_opts() const;
-=======
-    /// @warning The Range algorithm is experimental only. It is not intended for public use. It
-    /// is subject to breaking changes.
     MONGOCXX_ABI_EXPORT_CDECL(const stdx::optional<options::range>&) range_opts() const;
->>>>>>> 87fe3eb5
 
    private:
     friend ::mongocxx::v_noabi::client_encryption;
