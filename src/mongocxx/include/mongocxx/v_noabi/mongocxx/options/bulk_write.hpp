--- conflicted
+++ resolved
@@ -88,12 +88,8 @@
     /// @see
     /// - https://www.mongodb.com/docs/manual/core/write-concern/
     ///
-<<<<<<< HEAD
-    MONGOCXX_ABI_EXPORT_CDECL(const stdx::optional<mongocxx::v_noabi::write_concern>&)
-=======
     MONGOCXX_ABI_EXPORT_CDECL(
         const bsoncxx::v_noabi::stdx::optional<mongocxx::v_noabi::write_concern>&)
->>>>>>> 7402d3d8
     write_concern() const;
 
     ///
@@ -115,12 +111,8 @@
     /// @return
     ///  The current document validation bypass setting.
     ///
-<<<<<<< HEAD
-    MONGOCXX_ABI_EXPORT_CDECL(const stdx::optional<bool>) bypass_document_validation() const;
-=======
     MONGOCXX_ABI_EXPORT_CDECL(const bsoncxx::v_noabi::stdx::optional<bool>)
     bypass_document_validation() const;
->>>>>>> 7402d3d8
 
     ///
     /// Set the value of the let option.
@@ -140,12 +132,8 @@
     /// @return
     ///  The current let option.
     ///
-<<<<<<< HEAD
-    MONGOCXX_ABI_EXPORT_CDECL(const stdx::optional<bsoncxx::v_noabi::document::view_or_value>)
-=======
     MONGOCXX_ABI_EXPORT_CDECL(
         const bsoncxx::v_noabi::stdx::optional<bsoncxx::v_noabi::document::view_or_value>)
->>>>>>> 7402d3d8
     let() const;
 
     ///
@@ -168,11 +156,7 @@
     ///  The current comment option.
     ///
     MONGOCXX_ABI_EXPORT_CDECL(
-<<<<<<< HEAD
-        const stdx::optional<bsoncxx::v_noabi::types::bson_value::view_or_value>)
-=======
         const bsoncxx::v_noabi::stdx::optional<bsoncxx::v_noabi::types::bson_value::view_or_value>)
->>>>>>> 7402d3d8
     comment() const;
 
    private:
