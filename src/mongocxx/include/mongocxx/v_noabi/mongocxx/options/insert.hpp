--- conflicted
+++ resolved
@@ -20,10 +20,6 @@
 #include <bsoncxx/stdx/optional.hpp>
 #include <bsoncxx/types/bson_value/view_or_value.hpp>
 
-<<<<<<< HEAD
-#include <mongocxx/stdx.hpp>
-=======
->>>>>>> 7402d3d8
 #include <mongocxx/write_concern.hpp>
 
 #include <mongocxx/config/prelude.hpp>
@@ -59,12 +55,8 @@
     ///
     /// @return The optional value of the bypass_document_validation option.
     ///
-<<<<<<< HEAD
-    MONGOCXX_ABI_EXPORT_CDECL(const stdx::optional<bool>&) bypass_document_validation() const;
-=======
     MONGOCXX_ABI_EXPORT_CDECL(const bsoncxx::v_noabi::stdx::optional<bool>&)
     bypass_document_validation() const;
->>>>>>> 7402d3d8
 
     ///
     /// Sets the write_concern for this operation.
@@ -89,12 +81,8 @@
     /// @see
     /// - https://www.mongodb.com/docs/manual/core/write-concern/
     ///
-<<<<<<< HEAD
-    MONGOCXX_ABI_EXPORT_CDECL(const stdx::optional<mongocxx::v_noabi::write_concern>&)
-=======
     MONGOCXX_ABI_EXPORT_CDECL(
         const bsoncxx::v_noabi::stdx::optional<mongocxx::v_noabi::write_concern>&)
->>>>>>> 7402d3d8
     write_concern() const;
 
     ///
@@ -125,11 +113,7 @@
     /// @see
     /// - https://www.mongodb.com/docs/manual/reference/command/insert/
     ///
-<<<<<<< HEAD
-    MONGOCXX_ABI_EXPORT_CDECL(const stdx::optional<bool>&) ordered() const;
-=======
     MONGOCXX_ABI_EXPORT_CDECL(const bsoncxx::v_noabi::stdx::optional<bool>&) ordered() const;
->>>>>>> 7402d3d8
 
     ///
     /// Sets the comment for this operation.
@@ -156,11 +140,7 @@
     /// - https://www.mongodb.com/docs/manual/reference/command/insert/
     ///
     MONGOCXX_ABI_EXPORT_CDECL(
-<<<<<<< HEAD
-        const stdx::optional<bsoncxx::v_noabi::types::bson_value::view_or_value>&)
-=======
         const bsoncxx::v_noabi::stdx::optional<bsoncxx::v_noabi::types::bson_value::view_or_value>&)
->>>>>>> 7402d3d8
     comment() const;
 
    private:
