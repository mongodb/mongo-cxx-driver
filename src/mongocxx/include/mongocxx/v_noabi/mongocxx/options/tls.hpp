--- conflicted
+++ resolved
@@ -20,11 +20,6 @@
 
 #include <bsoncxx/stdx/optional.hpp>
 #include <bsoncxx/string/view_or_value.hpp>
-<<<<<<< HEAD
-
-#include <mongocxx/stdx.hpp>
-=======
->>>>>>> 7402d3d8
 
 #include <mongocxx/config/prelude.hpp>
 
@@ -55,12 +50,8 @@
     ///
     /// @return The path to the .pem file.
     ///
-<<<<<<< HEAD
-    MONGOCXX_ABI_EXPORT_CDECL(const stdx::optional<bsoncxx::v_noabi::string::view_or_value>&)
-=======
     MONGOCXX_ABI_EXPORT_CDECL(
         const bsoncxx::v_noabi::stdx::optional<bsoncxx::v_noabi::string::view_or_value>&)
->>>>>>> 7402d3d8
     pem_file() const;
 
     ///
@@ -81,12 +72,8 @@
     ///
     /// @return The pass phrase.
     ///
-<<<<<<< HEAD
-    MONGOCXX_ABI_EXPORT_CDECL(const stdx::optional<bsoncxx::v_noabi::string::view_or_value>&)
-=======
     MONGOCXX_ABI_EXPORT_CDECL(
         const bsoncxx::v_noabi::stdx::optional<bsoncxx::v_noabi::string::view_or_value>&)
->>>>>>> 7402d3d8
     pem_password() const;
 
     ///
@@ -107,12 +94,8 @@
     ///
     /// @return The path to the CA file.
     ///
-<<<<<<< HEAD
-    MONGOCXX_ABI_EXPORT_CDECL(const stdx::optional<bsoncxx::v_noabi::string::view_or_value>&)
-=======
     MONGOCXX_ABI_EXPORT_CDECL(
         const bsoncxx::v_noabi::stdx::optional<bsoncxx::v_noabi::string::view_or_value>&)
->>>>>>> 7402d3d8
     ca_file() const;
 
     ///
@@ -132,12 +115,8 @@
     ///
     /// @return The path to the CA directory.
     ///
-<<<<<<< HEAD
-    MONGOCXX_ABI_EXPORT_CDECL(const stdx::optional<bsoncxx::v_noabi::string::view_or_value>&)
-=======
     MONGOCXX_ABI_EXPORT_CDECL(
         const bsoncxx::v_noabi::stdx::optional<bsoncxx::v_noabi::string::view_or_value>&)
->>>>>>> 7402d3d8
     ca_dir() const;
 
     ///
@@ -157,12 +136,8 @@
     ///
     /// @return The path to the revoked certificates file.
     ///
-<<<<<<< HEAD
-    MONGOCXX_ABI_EXPORT_CDECL(const stdx::optional<bsoncxx::v_noabi::string::view_or_value>&)
-=======
     MONGOCXX_ABI_EXPORT_CDECL(
         const bsoncxx::v_noabi::stdx::optional<bsoncxx::v_noabi::string::view_or_value>&)
->>>>>>> 7402d3d8
     crl_file() const;
 
     ///
@@ -182,12 +157,8 @@
     ///
     /// @return Whether or not the driver will check the server's CA file.
     ///
-<<<<<<< HEAD
-    MONGOCXX_ABI_EXPORT_CDECL(const stdx::optional<bool>&) allow_invalid_certificates() const;
-=======
     MONGOCXX_ABI_EXPORT_CDECL(const bsoncxx::v_noabi::stdx::optional<bool>&)
     allow_invalid_certificates() const;
->>>>>>> 7402d3d8
 
    private:
     bsoncxx::v_noabi::stdx::optional<bsoncxx::v_noabi::string::view_or_value> _pem_file;
