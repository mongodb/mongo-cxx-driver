--- conflicted
+++ resolved
@@ -35,19 +35,4 @@
 ///
 /// @file
 /// Declares @ref mongocxx::v_noabi::search_index_model.
-<<<<<<< HEAD
-///
-
-#if defined(MONGOCXX_PRIVATE_DOXYGEN_PREPROCESSOR)
-
-namespace mongocxx {
-
-/// @ref mongocxx::v_noabi::search_index_model
-class search_index_model {};
-
-} // namespace mongocxx
-
-#endif // defined(MONGOCXX_PRIVATE_DOXYGEN_PREPROCESSOR)
-=======
-///
->>>>>>> 91b9d759
+///