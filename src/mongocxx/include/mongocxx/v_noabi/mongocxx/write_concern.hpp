--- conflicted
+++ resolved
@@ -178,11 +178,7 @@
     /// @param tag
     ///   The string representing on of the "getLastErrorModes" in the replica set configuration.
     ///
-<<<<<<< HEAD
-    MONGOCXX_ABI_EXPORT_CDECL(void) tag(stdx::string_view tag);
-=======
     MONGOCXX_ABI_EXPORT_CDECL(void) tag(bsoncxx::v_noabi::stdx::string_view tag);
->>>>>>> 7402d3d8
 
     ///
     /// Sets an upper bound on the time a write concern can take to be satisfied. If the write
@@ -214,11 +210,7 @@
     ///
     /// @return The number of required nodes.
     ///
-<<<<<<< HEAD
-    MONGOCXX_ABI_EXPORT_CDECL(stdx::optional<std::int32_t>) nodes() const;
-=======
     MONGOCXX_ABI_EXPORT_CDECL(bsoncxx::v_noabi::stdx::optional<std::int32_t>) nodes() const;
->>>>>>> 7402d3d8
 
     ///
     /// Gets the current acknowledgment level.
@@ -235,11 +227,7 @@
     ///
     /// @return The current getLastErrorMode.
     ///
-<<<<<<< HEAD
-    MONGOCXX_ABI_EXPORT_CDECL(stdx::optional<std::string>) tag() const;
-=======
     MONGOCXX_ABI_EXPORT_CDECL(bsoncxx::v_noabi::stdx::optional<std::string>) tag() const;
->>>>>>> 7402d3d8
 
     ///
     /// Gets whether the majority of nodes is currently required by this write_concern.
