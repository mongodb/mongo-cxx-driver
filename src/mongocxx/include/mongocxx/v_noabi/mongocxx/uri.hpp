// Copyright 2009-present MongoDB, Inc.
//
// Licensed under the Apache License, Version 2.0 (the "License");
// you may not use this file except in compliance with the License.
// You may obtain a copy of the License at
//
// http://www.apache.org/licenses/LICENSE-2.0
//
// Unless required by applicable law or agreed to in writing, software
// distributed under the License is distributed on an "AS IS" BASIS,
// WITHOUT WARRANTIES OR CONDITIONS OF ANY KIND, either express or implied.
// See the License for the specific language governing permissions and
// limitations under the License.

#pragma once

#include <memory>
#include <string>
#include <vector>

#include <mongocxx/client-fwd.hpp>
#include <mongocxx/pool-fwd.hpp>
#include <mongocxx/uri-fwd.hpp>

#include <bsoncxx/document/view.hpp>
#include <bsoncxx/string/view_or_value.hpp>

#include <mongocxx/read_concern.hpp>
#include <mongocxx/read_preference.hpp>
#include <mongocxx/write_concern.hpp>

#include <mongocxx/config/prelude.hpp>

namespace mongocxx {
namespace v_noabi {

///
/// Class representing a MongoDB connection string URI.
///
/// @see
/// - https://www.mongodb.com/docs/manual/reference/connection-string/
///
class uri {
   public:
    /// A host.
    struct host {
        std::string name;
        std::uint16_t port;
        std::int32_t family;
    };

<<<<<<< HEAD
=======
    ///
    /// The default URI string: `"mongodb://localhost:27017"`.
    ///
>>>>>>> 7402d3d8
    static MONGOCXX_ABI_EXPORT const std::string k_default_uri;

    ///
    /// Constructs a uri from an optional MongoDB URI string. If no URI string is specified,
    /// uses the default URI string: `"mongodb://localhost:27017"`.
    ///
    /// @see
    /// - https://mongoc.org/libmongoc/current/mongoc_uri_t.html
    ///
    /// @param uri_string
    ///   String representing a MongoDB connection string URI, defaults to k_default_uri.
    ///
    MONGOCXX_ABI_EXPORT_CDECL()
    uri(bsoncxx::v_noabi::string::view_or_value uri_string = k_default_uri);

    ///
    /// Move constructs a uri.
    ///
    MONGOCXX_ABI_EXPORT_CDECL() uri(uri&&) noexcept;

    ///
    /// Move assigns a uri.
    ///
    MONGOCXX_ABI_EXPORT_CDECL(uri&) operator=(uri&&) noexcept;

    ///
    /// Destroys a uri.
    ///
    MONGOCXX_ABI_EXPORT_CDECL() ~uri();

    uri(const uri&) = delete;
    uri& operator=(const uri&) = delete;

    ///
    /// Returns the authentication mechanism from the uri.
    ///
    /// @return A string representing the authentication mechanism.
    ///
    MONGOCXX_ABI_EXPORT_CDECL(std::string) auth_mechanism() const;

    ///
    /// Returns the authentication source from the uri.
    ///
    /// @return A string representing the authentication source.
    ///
    MONGOCXX_ABI_EXPORT_CDECL(std::string) auth_source() const;

    ///
    /// Returns the hosts from the uri.
    ///
    /// @return A vector of hosts.
    ///
    MONGOCXX_ABI_EXPORT_CDECL(std::vector<host>) hosts() const;

    ///
    /// Returns the database from the uri.
    ///
    /// @return A string with the name of the database.
    ///
    MONGOCXX_ABI_EXPORT_CDECL(std::string) database() const;

    ///
    /// Returns other uri options.
    ///
    /// Note, options are returned in the case they were presented.
    /// The URI mongodb://localhost/?appName=abc will return { "appName": "abc" }
    /// The URI mongodb://localhost/?appname=abc will return { "appname": "abc" }
    ///
    /// @return A document view containing other options.
    ///
    MONGOCXX_ABI_EXPORT_CDECL(bsoncxx::v_noabi::document::view) options() const;

    ///
    /// Returns the password from the uri.
    ///
    /// @return A string containing the supplied password.
    ///
    MONGOCXX_ABI_EXPORT_CDECL(std::string) password() const;

    ///
    /// Returns the read concern from the uri.
    ///
    /// @return A read_concern that represents what was specified in the uri.
    ///
    MONGOCXX_ABI_EXPORT_CDECL(mongocxx::v_noabi::read_concern) read_concern() const;

    ///
    /// Returns the read preference from the uri.
    ///
    /// @return A read_preference that represents what was specified in the uri.
    ///
    MONGOCXX_ABI_EXPORT_CDECL(mongocxx::v_noabi::read_preference) read_preference() const;

    ///
    /// Returns the replica set specified in the uri.
    ///
    /// @return A string representing the supplied replica set name.
    ///
    MONGOCXX_ABI_EXPORT_CDECL(std::string) replica_set() const;

    ///
    /// Returns the ssl parameter from the uri.
    ///
    /// @return Boolean that is @c true if ssl is enabled and @c false if not.
    ///
    /// @deprecated The tls() method should be used instead of this method.
    ///
    MONGOCXX_DEPRECATED MONGOCXX_ABI_EXPORT_CDECL(bool) ssl() const;

    ///
    /// Returns the tls parameter from the uri.
    ///
    /// @return Boolean that is @c true if tls is enabled and @c false if not.
    ///
    MONGOCXX_ABI_EXPORT_CDECL(bool) tls() const;

    ///
    /// Returns the uri in a string format.
    ///
    /// @return A string with the uri.
    ///
    MONGOCXX_ABI_EXPORT_CDECL(std::string) to_string() const;

    ///
    /// Returns the supplied username from the uri.
    ///
    /// @return A string with the username specified in the uri.
    ///
    MONGOCXX_ABI_EXPORT_CDECL(std::string) username() const;

    ///
    /// Returns the write concern specified in the uri.
    ///
    /// @return A write_concern that represents what was specified in the uri.
    ///
    MONGOCXX_ABI_EXPORT_CDECL(mongocxx::v_noabi::write_concern) write_concern() const;

    ///
    /// Returns the value of the option "appname" if present in the uri.
    ///
    /// @return An optional bsoncxx::v_noabi::stdx::string_view
    ///
<<<<<<< HEAD
    MONGOCXX_ABI_EXPORT_CDECL(stdx::optional<stdx::string_view>) appname() const;
=======
    MONGOCXX_ABI_EXPORT_CDECL(bsoncxx::v_noabi::stdx::optional<bsoncxx::v_noabi::stdx::string_view>)
    appname() const;
>>>>>>> 7402d3d8

    ///
    /// Returns the value of the option "authMechanismProperties" if present in the uri.
    ///
    /// @return An optional bsoncxx::v_noabi::document::view
    ///
<<<<<<< HEAD
    MONGOCXX_ABI_EXPORT_CDECL(stdx::optional<bsoncxx::v_noabi::document::view>)
=======
    MONGOCXX_ABI_EXPORT_CDECL(bsoncxx::v_noabi::stdx::optional<bsoncxx::v_noabi::document::view>)
>>>>>>> 7402d3d8
    auth_mechanism_properties() const;

    ///
    /// Returns the value of the option credentials if present in the uri.
    ///
    /// @return An optional bsoncxx::v_noabi::document::view
    ///
<<<<<<< HEAD
    MONGOCXX_ABI_EXPORT_CDECL(stdx::optional<bsoncxx::v_noabi::document::view>) credentials();
=======
    MONGOCXX_ABI_EXPORT_CDECL(bsoncxx::v_noabi::stdx::optional<bsoncxx::v_noabi::document::view>)
    credentials();
>>>>>>> 7402d3d8

    ///
    /// Returns the value of the option "srvMaxHosts" if present in the uri.
    ///
    /// @return An optional std::int32_t
    ///
<<<<<<< HEAD
    MONGOCXX_ABI_EXPORT_CDECL(stdx::optional<std::int32_t>) srv_max_hosts() const;
=======
    MONGOCXX_ABI_EXPORT_CDECL(bsoncxx::v_noabi::stdx::optional<std::int32_t>) srv_max_hosts() const;
>>>>>>> 7402d3d8

    ///
    /// Returns the list of compressors present in the uri or an empty list if "compressors" was not
    /// present or contained no valid compressors.
    ///
    /// @return A std::vector of bsoncxx::v_noabi::stdx::string_view.
    ///
<<<<<<< HEAD
    MONGOCXX_ABI_EXPORT_CDECL(std::vector<stdx::string_view>) compressors() const;
=======
    MONGOCXX_ABI_EXPORT_CDECL(std::vector<bsoncxx::v_noabi::stdx::string_view>) compressors() const;
>>>>>>> 7402d3d8

    ///
    /// Returns the value of the option "connectTimeoutMS" if present in the uri.
    ///
    /// @return An optional std::int32_t
    ///
<<<<<<< HEAD
    MONGOCXX_ABI_EXPORT_CDECL(stdx::optional<std::int32_t>) connect_timeout_ms() const;
=======
    MONGOCXX_ABI_EXPORT_CDECL(bsoncxx::v_noabi::stdx::optional<std::int32_t>)
    connect_timeout_ms() const;
>>>>>>> 7402d3d8

    ///
    /// Returns the value of the option "directConnection" if present in the uri.
    ///
    /// @return An optional bool
    ///
<<<<<<< HEAD
    MONGOCXX_ABI_EXPORT_CDECL(stdx::optional<bool>) direct_connection() const;
=======
    MONGOCXX_ABI_EXPORT_CDECL(bsoncxx::v_noabi::stdx::optional<bool>) direct_connection() const;
>>>>>>> 7402d3d8

    ///
    /// Returns the value of the option "heartbeatFrequencyMS" if present in the uri.
    ///
    /// @return An optional std::int32_t
    ///
<<<<<<< HEAD
    MONGOCXX_ABI_EXPORT_CDECL(stdx::optional<std::int32_t>) heartbeat_frequency_ms() const;
=======
    MONGOCXX_ABI_EXPORT_CDECL(bsoncxx::v_noabi::stdx::optional<std::int32_t>)
    heartbeat_frequency_ms() const;
>>>>>>> 7402d3d8

    ///
    /// Returns the value of the option "localThresholdMS" if present in the uri.
    ///
    /// @return An optional std::int32_t
    ///
<<<<<<< HEAD
    MONGOCXX_ABI_EXPORT_CDECL(stdx::optional<std::int32_t>) local_threshold_ms() const;
=======
    MONGOCXX_ABI_EXPORT_CDECL(bsoncxx::v_noabi::stdx::optional<std::int32_t>)
    local_threshold_ms() const;
>>>>>>> 7402d3d8

    ///
    /// Returns the value of the option "maxPoolSize" if present in the uri.
    ///
    /// @return An optional std::int32_t
    ///
<<<<<<< HEAD
    MONGOCXX_ABI_EXPORT_CDECL(stdx::optional<std::int32_t>) max_pool_size() const;
=======
    MONGOCXX_ABI_EXPORT_CDECL(bsoncxx::v_noabi::stdx::optional<std::int32_t>) max_pool_size() const;
>>>>>>> 7402d3d8

    ///
    /// Returns the value of the option "retryReads" if present in the uri.
    ///
    /// @return An optional bool
    ///
<<<<<<< HEAD
    MONGOCXX_ABI_EXPORT_CDECL(stdx::optional<bool>) retry_reads() const;
=======
    MONGOCXX_ABI_EXPORT_CDECL(bsoncxx::v_noabi::stdx::optional<bool>) retry_reads() const;
>>>>>>> 7402d3d8

    ///
    /// Returns the value of the option "retryWrites" if present in the uri.
    ///
    /// @return An optional bool
    ///
<<<<<<< HEAD
    MONGOCXX_ABI_EXPORT_CDECL(stdx::optional<bool>) retry_writes() const;
=======
    MONGOCXX_ABI_EXPORT_CDECL(bsoncxx::v_noabi::stdx::optional<bool>) retry_writes() const;
>>>>>>> 7402d3d8

    ///
    /// Returns the value of the option "serverSelectionTimeoutMS" if present in the uri.
    ///
    /// @return An optional std::int32_t
    ///
<<<<<<< HEAD
    MONGOCXX_ABI_EXPORT_CDECL(stdx::optional<std::int32_t>) server_selection_timeout_ms() const;
=======
    MONGOCXX_ABI_EXPORT_CDECL(bsoncxx::v_noabi::stdx::optional<std::int32_t>)
    server_selection_timeout_ms() const;
>>>>>>> 7402d3d8

    ///
    /// Returns the value of the option "serverSelectionTryOnce" if present in the uri.
    ///
    /// @return An optional bool
    ///
<<<<<<< HEAD
    MONGOCXX_ABI_EXPORT_CDECL(stdx::optional<bool>) server_selection_try_once() const;
=======
    MONGOCXX_ABI_EXPORT_CDECL(bsoncxx::v_noabi::stdx::optional<bool>)
    server_selection_try_once() const;
>>>>>>> 7402d3d8

    ///
    /// Returns the value of the option "socketTimeoutMS" if present in the uri.
    ///
    /// @return An optional std::int32_t
    ///
<<<<<<< HEAD
    MONGOCXX_ABI_EXPORT_CDECL(stdx::optional<std::int32_t>) socket_timeout_ms() const;
=======
    MONGOCXX_ABI_EXPORT_CDECL(bsoncxx::v_noabi::stdx::optional<std::int32_t>)
    socket_timeout_ms() const;
>>>>>>> 7402d3d8

    ///
    /// Returns the value of the option "tlsAllowInvalidCertificates" if present in the uri.
    ///
    /// @return An optional bool
    ///
<<<<<<< HEAD
    MONGOCXX_ABI_EXPORT_CDECL(stdx::optional<bool>) tls_allow_invalid_certificates() const;
=======
    MONGOCXX_ABI_EXPORT_CDECL(bsoncxx::v_noabi::stdx::optional<bool>)
    tls_allow_invalid_certificates() const;
>>>>>>> 7402d3d8

    ///
    /// Returns the value of the option "tlsAllowInvalidHostnames" if present in the uri.
    ///
    /// @return An optional bool
    ///
<<<<<<< HEAD
    MONGOCXX_ABI_EXPORT_CDECL(stdx::optional<bool>) tls_allow_invalid_hostnames() const;
=======
    MONGOCXX_ABI_EXPORT_CDECL(bsoncxx::v_noabi::stdx::optional<bool>)
    tls_allow_invalid_hostnames() const;
>>>>>>> 7402d3d8

    ///
    /// Returns the value of the option "tlsCAFile" if present in the uri.
    ///
    /// @return An optional bsoncxx::v_noabi::stdx::string_view
    ///
<<<<<<< HEAD
    MONGOCXX_ABI_EXPORT_CDECL(stdx::optional<stdx::string_view>) tls_ca_file() const;
=======
    MONGOCXX_ABI_EXPORT_CDECL(bsoncxx::v_noabi::stdx::optional<bsoncxx::v_noabi::stdx::string_view>)
    tls_ca_file() const;
>>>>>>> 7402d3d8

    ///
    /// Returns the value of the option "tlsCertificateKeyFile" if present in the uri.
    ///
    /// @return An optional bsoncxx::v_noabi::stdx::string_view
    ///
<<<<<<< HEAD
    MONGOCXX_ABI_EXPORT_CDECL(stdx::optional<stdx::string_view>) tls_certificate_key_file() const;
=======
    MONGOCXX_ABI_EXPORT_CDECL(bsoncxx::v_noabi::stdx::optional<bsoncxx::v_noabi::stdx::string_view>)
    tls_certificate_key_file() const;
>>>>>>> 7402d3d8

    ///
    /// Returns the value of the option "tlsCertificateKeyFilePassword" if present in the uri.
    ///
    /// @return An optional bsoncxx::v_noabi::stdx::string_view
    ///
<<<<<<< HEAD
    MONGOCXX_ABI_EXPORT_CDECL(stdx::optional<stdx::string_view>)
=======
    MONGOCXX_ABI_EXPORT_CDECL(bsoncxx::v_noabi::stdx::optional<bsoncxx::v_noabi::stdx::string_view>)
>>>>>>> 7402d3d8
    tls_certificate_key_file_password() const;

    ///
    /// Returns the value of the option "tlsDisableCertificateRevocationCheck" if present in the
    /// uri.
    ///
    /// @return An optional bool
    ///
<<<<<<< HEAD
    MONGOCXX_ABI_EXPORT_CDECL(stdx::optional<bool>)
=======
    MONGOCXX_ABI_EXPORT_CDECL(bsoncxx::v_noabi::stdx::optional<bool>)
>>>>>>> 7402d3d8
    tls_disable_certificate_revocation_check() const;

    ///
    /// Returns the value of the option "tlsDisableOCSPEndpointCheck" if present in the uri.
    ///
    /// @return An optional bool
    ///
<<<<<<< HEAD
    MONGOCXX_ABI_EXPORT_CDECL(stdx::optional<bool>) tls_disable_ocsp_endpoint_check() const;
=======
    MONGOCXX_ABI_EXPORT_CDECL(bsoncxx::v_noabi::stdx::optional<bool>)
    tls_disable_ocsp_endpoint_check() const;
>>>>>>> 7402d3d8

    ///
    /// Returns the value of the option "tlsInsecure" if present in the uri.
    ///
    /// @return An optional bool
    ///
<<<<<<< HEAD
    MONGOCXX_ABI_EXPORT_CDECL(stdx::optional<bool>) tls_insecure() const;
=======
    MONGOCXX_ABI_EXPORT_CDECL(bsoncxx::v_noabi::stdx::optional<bool>) tls_insecure() const;
>>>>>>> 7402d3d8

    ///
    /// Returns the value of the option "waitQueueTimeoutMS" if present in the uri.
    ///
    /// @return An optional std::int32_t
    ///
<<<<<<< HEAD
    MONGOCXX_ABI_EXPORT_CDECL(stdx::optional<std::int32_t>) wait_queue_timeout_ms() const;
=======
    MONGOCXX_ABI_EXPORT_CDECL(bsoncxx::v_noabi::stdx::optional<std::int32_t>)
    wait_queue_timeout_ms() const;
>>>>>>> 7402d3d8

    ///
    /// Returns the value of the option "zlibCompressionLevel" if present in the uri.
    ///
    /// @return An optional std::int32_t
    ///
<<<<<<< HEAD
    MONGOCXX_ABI_EXPORT_CDECL(stdx::optional<std::int32_t>) zlib_compression_level() const;
=======
    MONGOCXX_ABI_EXPORT_CDECL(bsoncxx::v_noabi::stdx::optional<std::int32_t>)
    zlib_compression_level() const;
>>>>>>> 7402d3d8

   private:
    friend ::mongocxx::v_noabi::client;
    friend ::mongocxx::v_noabi::pool;

    class impl;

    uri(std::unique_ptr<impl>&& implementation);

    std::unique_ptr<impl> _impl;
};

}  // namespace v_noabi
}  // namespace mongocxx

#include <mongocxx/config/postlude.hpp>

///
/// @file
/// Provides @ref mongocxx::v_noabi::uri.
///<|MERGE_RESOLUTION|>--- conflicted
+++ resolved
@@ -49,12 +49,9 @@
         std::int32_t family;
     };
 
-<<<<<<< HEAD
-=======
     ///
     /// The default URI string: `"mongodb://localhost:27017"`.
     ///
->>>>>>> 7402d3d8
     static MONGOCXX_ABI_EXPORT const std::string k_default_uri;
 
     ///
@@ -197,23 +194,15 @@
     ///
     /// @return An optional bsoncxx::v_noabi::stdx::string_view
     ///
-<<<<<<< HEAD
-    MONGOCXX_ABI_EXPORT_CDECL(stdx::optional<stdx::string_view>) appname() const;
-=======
     MONGOCXX_ABI_EXPORT_CDECL(bsoncxx::v_noabi::stdx::optional<bsoncxx::v_noabi::stdx::string_view>)
     appname() const;
->>>>>>> 7402d3d8
 
     ///
     /// Returns the value of the option "authMechanismProperties" if present in the uri.
     ///
     /// @return An optional bsoncxx::v_noabi::document::view
     ///
-<<<<<<< HEAD
-    MONGOCXX_ABI_EXPORT_CDECL(stdx::optional<bsoncxx::v_noabi::document::view>)
-=======
     MONGOCXX_ABI_EXPORT_CDECL(bsoncxx::v_noabi::stdx::optional<bsoncxx::v_noabi::document::view>)
->>>>>>> 7402d3d8
     auth_mechanism_properties() const;
 
     ///
@@ -221,23 +210,15 @@
     ///
     /// @return An optional bsoncxx::v_noabi::document::view
     ///
-<<<<<<< HEAD
-    MONGOCXX_ABI_EXPORT_CDECL(stdx::optional<bsoncxx::v_noabi::document::view>) credentials();
-=======
     MONGOCXX_ABI_EXPORT_CDECL(bsoncxx::v_noabi::stdx::optional<bsoncxx::v_noabi::document::view>)
     credentials();
->>>>>>> 7402d3d8
 
     ///
     /// Returns the value of the option "srvMaxHosts" if present in the uri.
     ///
     /// @return An optional std::int32_t
     ///
-<<<<<<< HEAD
-    MONGOCXX_ABI_EXPORT_CDECL(stdx::optional<std::int32_t>) srv_max_hosts() const;
-=======
     MONGOCXX_ABI_EXPORT_CDECL(bsoncxx::v_noabi::stdx::optional<std::int32_t>) srv_max_hosts() const;
->>>>>>> 7402d3d8
 
     ///
     /// Returns the list of compressors present in the uri or an empty list if "compressors" was not
@@ -245,186 +226,122 @@
     ///
     /// @return A std::vector of bsoncxx::v_noabi::stdx::string_view.
     ///
-<<<<<<< HEAD
-    MONGOCXX_ABI_EXPORT_CDECL(std::vector<stdx::string_view>) compressors() const;
-=======
     MONGOCXX_ABI_EXPORT_CDECL(std::vector<bsoncxx::v_noabi::stdx::string_view>) compressors() const;
->>>>>>> 7402d3d8
 
     ///
     /// Returns the value of the option "connectTimeoutMS" if present in the uri.
     ///
     /// @return An optional std::int32_t
     ///
-<<<<<<< HEAD
-    MONGOCXX_ABI_EXPORT_CDECL(stdx::optional<std::int32_t>) connect_timeout_ms() const;
-=======
     MONGOCXX_ABI_EXPORT_CDECL(bsoncxx::v_noabi::stdx::optional<std::int32_t>)
     connect_timeout_ms() const;
->>>>>>> 7402d3d8
 
     ///
     /// Returns the value of the option "directConnection" if present in the uri.
     ///
     /// @return An optional bool
     ///
-<<<<<<< HEAD
-    MONGOCXX_ABI_EXPORT_CDECL(stdx::optional<bool>) direct_connection() const;
-=======
     MONGOCXX_ABI_EXPORT_CDECL(bsoncxx::v_noabi::stdx::optional<bool>) direct_connection() const;
->>>>>>> 7402d3d8
 
     ///
     /// Returns the value of the option "heartbeatFrequencyMS" if present in the uri.
     ///
     /// @return An optional std::int32_t
     ///
-<<<<<<< HEAD
-    MONGOCXX_ABI_EXPORT_CDECL(stdx::optional<std::int32_t>) heartbeat_frequency_ms() const;
-=======
     MONGOCXX_ABI_EXPORT_CDECL(bsoncxx::v_noabi::stdx::optional<std::int32_t>)
     heartbeat_frequency_ms() const;
->>>>>>> 7402d3d8
 
     ///
     /// Returns the value of the option "localThresholdMS" if present in the uri.
     ///
     /// @return An optional std::int32_t
     ///
-<<<<<<< HEAD
-    MONGOCXX_ABI_EXPORT_CDECL(stdx::optional<std::int32_t>) local_threshold_ms() const;
-=======
     MONGOCXX_ABI_EXPORT_CDECL(bsoncxx::v_noabi::stdx::optional<std::int32_t>)
     local_threshold_ms() const;
->>>>>>> 7402d3d8
 
     ///
     /// Returns the value of the option "maxPoolSize" if present in the uri.
     ///
     /// @return An optional std::int32_t
     ///
-<<<<<<< HEAD
-    MONGOCXX_ABI_EXPORT_CDECL(stdx::optional<std::int32_t>) max_pool_size() const;
-=======
     MONGOCXX_ABI_EXPORT_CDECL(bsoncxx::v_noabi::stdx::optional<std::int32_t>) max_pool_size() const;
->>>>>>> 7402d3d8
 
     ///
     /// Returns the value of the option "retryReads" if present in the uri.
     ///
     /// @return An optional bool
     ///
-<<<<<<< HEAD
-    MONGOCXX_ABI_EXPORT_CDECL(stdx::optional<bool>) retry_reads() const;
-=======
     MONGOCXX_ABI_EXPORT_CDECL(bsoncxx::v_noabi::stdx::optional<bool>) retry_reads() const;
->>>>>>> 7402d3d8
 
     ///
     /// Returns the value of the option "retryWrites" if present in the uri.
     ///
     /// @return An optional bool
     ///
-<<<<<<< HEAD
-    MONGOCXX_ABI_EXPORT_CDECL(stdx::optional<bool>) retry_writes() const;
-=======
     MONGOCXX_ABI_EXPORT_CDECL(bsoncxx::v_noabi::stdx::optional<bool>) retry_writes() const;
->>>>>>> 7402d3d8
 
     ///
     /// Returns the value of the option "serverSelectionTimeoutMS" if present in the uri.
     ///
     /// @return An optional std::int32_t
     ///
-<<<<<<< HEAD
-    MONGOCXX_ABI_EXPORT_CDECL(stdx::optional<std::int32_t>) server_selection_timeout_ms() const;
-=======
     MONGOCXX_ABI_EXPORT_CDECL(bsoncxx::v_noabi::stdx::optional<std::int32_t>)
     server_selection_timeout_ms() const;
->>>>>>> 7402d3d8
 
     ///
     /// Returns the value of the option "serverSelectionTryOnce" if present in the uri.
     ///
     /// @return An optional bool
     ///
-<<<<<<< HEAD
-    MONGOCXX_ABI_EXPORT_CDECL(stdx::optional<bool>) server_selection_try_once() const;
-=======
     MONGOCXX_ABI_EXPORT_CDECL(bsoncxx::v_noabi::stdx::optional<bool>)
     server_selection_try_once() const;
->>>>>>> 7402d3d8
 
     ///
     /// Returns the value of the option "socketTimeoutMS" if present in the uri.
     ///
     /// @return An optional std::int32_t
     ///
-<<<<<<< HEAD
-    MONGOCXX_ABI_EXPORT_CDECL(stdx::optional<std::int32_t>) socket_timeout_ms() const;
-=======
     MONGOCXX_ABI_EXPORT_CDECL(bsoncxx::v_noabi::stdx::optional<std::int32_t>)
     socket_timeout_ms() const;
->>>>>>> 7402d3d8
 
     ///
     /// Returns the value of the option "tlsAllowInvalidCertificates" if present in the uri.
     ///
     /// @return An optional bool
     ///
-<<<<<<< HEAD
-    MONGOCXX_ABI_EXPORT_CDECL(stdx::optional<bool>) tls_allow_invalid_certificates() const;
-=======
     MONGOCXX_ABI_EXPORT_CDECL(bsoncxx::v_noabi::stdx::optional<bool>)
     tls_allow_invalid_certificates() const;
->>>>>>> 7402d3d8
 
     ///
     /// Returns the value of the option "tlsAllowInvalidHostnames" if present in the uri.
     ///
     /// @return An optional bool
     ///
-<<<<<<< HEAD
-    MONGOCXX_ABI_EXPORT_CDECL(stdx::optional<bool>) tls_allow_invalid_hostnames() const;
-=======
     MONGOCXX_ABI_EXPORT_CDECL(bsoncxx::v_noabi::stdx::optional<bool>)
     tls_allow_invalid_hostnames() const;
->>>>>>> 7402d3d8
 
     ///
     /// Returns the value of the option "tlsCAFile" if present in the uri.
     ///
     /// @return An optional bsoncxx::v_noabi::stdx::string_view
     ///
-<<<<<<< HEAD
-    MONGOCXX_ABI_EXPORT_CDECL(stdx::optional<stdx::string_view>) tls_ca_file() const;
-=======
     MONGOCXX_ABI_EXPORT_CDECL(bsoncxx::v_noabi::stdx::optional<bsoncxx::v_noabi::stdx::string_view>)
     tls_ca_file() const;
->>>>>>> 7402d3d8
 
     ///
     /// Returns the value of the option "tlsCertificateKeyFile" if present in the uri.
     ///
     /// @return An optional bsoncxx::v_noabi::stdx::string_view
     ///
-<<<<<<< HEAD
-    MONGOCXX_ABI_EXPORT_CDECL(stdx::optional<stdx::string_view>) tls_certificate_key_file() const;
-=======
     MONGOCXX_ABI_EXPORT_CDECL(bsoncxx::v_noabi::stdx::optional<bsoncxx::v_noabi::stdx::string_view>)
     tls_certificate_key_file() const;
->>>>>>> 7402d3d8
 
     ///
     /// Returns the value of the option "tlsCertificateKeyFilePassword" if present in the uri.
     ///
     /// @return An optional bsoncxx::v_noabi::stdx::string_view
     ///
-<<<<<<< HEAD
-    MONGOCXX_ABI_EXPORT_CDECL(stdx::optional<stdx::string_view>)
-=======
     MONGOCXX_ABI_EXPORT_CDECL(bsoncxx::v_noabi::stdx::optional<bsoncxx::v_noabi::stdx::string_view>)
->>>>>>> 7402d3d8
     tls_certificate_key_file_password() const;
 
     ///
@@ -433,11 +350,7 @@
     ///
     /// @return An optional bool
     ///
-<<<<<<< HEAD
-    MONGOCXX_ABI_EXPORT_CDECL(stdx::optional<bool>)
-=======
     MONGOCXX_ABI_EXPORT_CDECL(bsoncxx::v_noabi::stdx::optional<bool>)
->>>>>>> 7402d3d8
     tls_disable_certificate_revocation_check() const;
 
     ///
@@ -445,47 +358,31 @@
     ///
     /// @return An optional bool
     ///
-<<<<<<< HEAD
-    MONGOCXX_ABI_EXPORT_CDECL(stdx::optional<bool>) tls_disable_ocsp_endpoint_check() const;
-=======
     MONGOCXX_ABI_EXPORT_CDECL(bsoncxx::v_noabi::stdx::optional<bool>)
     tls_disable_ocsp_endpoint_check() const;
->>>>>>> 7402d3d8
 
     ///
     /// Returns the value of the option "tlsInsecure" if present in the uri.
     ///
     /// @return An optional bool
     ///
-<<<<<<< HEAD
-    MONGOCXX_ABI_EXPORT_CDECL(stdx::optional<bool>) tls_insecure() const;
-=======
     MONGOCXX_ABI_EXPORT_CDECL(bsoncxx::v_noabi::stdx::optional<bool>) tls_insecure() const;
->>>>>>> 7402d3d8
 
     ///
     /// Returns the value of the option "waitQueueTimeoutMS" if present in the uri.
     ///
     /// @return An optional std::int32_t
     ///
-<<<<<<< HEAD
-    MONGOCXX_ABI_EXPORT_CDECL(stdx::optional<std::int32_t>) wait_queue_timeout_ms() const;
-=======
     MONGOCXX_ABI_EXPORT_CDECL(bsoncxx::v_noabi::stdx::optional<std::int32_t>)
     wait_queue_timeout_ms() const;
->>>>>>> 7402d3d8
 
     ///
     /// Returns the value of the option "zlibCompressionLevel" if present in the uri.
     ///
     /// @return An optional std::int32_t
     ///
-<<<<<<< HEAD
-    MONGOCXX_ABI_EXPORT_CDECL(stdx::optional<std::int32_t>) zlib_compression_level() const;
-=======
     MONGOCXX_ABI_EXPORT_CDECL(bsoncxx::v_noabi::stdx::optional<std::int32_t>)
     zlib_compression_level() const;
->>>>>>> 7402d3d8
 
    private:
     friend ::mongocxx::v_noabi::client;
