--- conflicted
+++ resolved
@@ -43,24 +43,4 @@
 ///
 /// @file
 /// Declares utilities to download GridFS files.
-<<<<<<< HEAD
-///
-
-#if defined(MONGOCXX_PRIVATE_DOXYGEN_PREPROCESSOR)
-
-namespace mongocxx {
-namespace gridfs {
-
-/// @ref mongocxx::v_noabi::gridfs::chunks_and_bytes_offset
-struct chunks_and_bytes_offset {};
-
-/// @ref mongocxx::v_noabi::gridfs::downloader
-class downloader {};
-
-} // namespace gridfs
-} // namespace mongocxx
-
-#endif // defined(MONGOCXX_PRIVATE_DOXYGEN_PREPROCESSOR)
-=======
-///
->>>>>>> 91b9d759
+///