// Copyright 2009-present MongoDB, Inc.
//
// Licensed under the Apache License, Version 2.0 (the "License");
// you may not use this file except in compliance with the License.
// You may obtain a copy of the License at
//
// http://www.apache.org/licenses/LICENSE-2.0
//
// Unless required by applicable law or agreed to in writing, software
// distributed under the License is distributed on an "AS IS" BASIS,
// WITHOUT WARRANTIES OR CONDITIONS OF ANY KIND, either express or implied.
// See the License for the specific language governing permissions and
// limitations under the License.

#pragma once

#include <mongocxx/config/prelude.hpp>

namespace mongocxx {
namespace v_noabi {
namespace gridfs {

class uploader;

} // namespace gridfs
} // namespace v_noabi
} // namespace mongocxx

namespace mongocxx {
namespace gridfs {

using ::mongocxx::v_noabi::gridfs::uploader;

} // namespace gridfs
} // namespace mongocxx

#include <mongocxx/config/postlude.hpp>

///
/// @file
/// Declares utilities to upload GridFS files.
<<<<<<< HEAD
///

#if defined(MONGOCXX_PRIVATE_DOXYGEN_PREPROCESSOR)

namespace mongocxx {
namespace gridfs {

/// @ref mongocxx::v_noabi::gridfs::uploader
class uploader {};

} // namespace gridfs
} // namespace mongocxx

#endif // defined(MONGOCXX_PRIVATE_DOXYGEN_PREPROCESSOR)
=======
///
>>>>>>> 91b9d759
<|MERGE_RESOLUTION|>--- conflicted
+++ resolved
@@ -39,21 +39,4 @@
 ///
 /// @file
 /// Declares utilities to upload GridFS files.
-<<<<<<< HEAD
-///
-
-#if defined(MONGOCXX_PRIVATE_DOXYGEN_PREPROCESSOR)
-
-namespace mongocxx {
-namespace gridfs {
-
-/// @ref mongocxx::v_noabi::gridfs::uploader
-class uploader {};
-
-} // namespace gridfs
-} // namespace mongocxx
-
-#endif // defined(MONGOCXX_PRIVATE_DOXYGEN_PREPROCESSOR)
-=======
-///
->>>>>>> 91b9d759
+///