// Copyright 2009-present MongoDB, Inc.
//
// Licensed under the Apache License, Version 2.0 (the "License");
// you may not use this file except in compliance with the License.
// You may obtain a copy of the License at
//
// http://www.apache.org/licenses/LICENSE-2.0
//
// Unless required by applicable law or agreed to in writing, software
// distributed under the License is distributed on an "AS IS" BASIS,
// WITHOUT WARRANTIES OR CONDITIONS OF ANY KIND, either express or implied.
// See the License for the specific language governing permissions and
// limitations under the License.

#pragma once

#include <istream>
#include <memory>
#include <ostream>

#include <mongocxx/database-fwd.hpp>
#include <mongocxx/gridfs/bucket-fwd.hpp>

#include <bsoncxx/document/view_or_value.hpp>
#include <bsoncxx/stdx/optional.hpp>
#include <bsoncxx/stdx/string_view.hpp>
#include <bsoncxx/types/bson_value/view.hpp>

#include <mongocxx/cursor.hpp>
#include <mongocxx/gridfs/downloader.hpp>
#include <mongocxx/gridfs/uploader.hpp>
#include <mongocxx/options/find.hpp>
#include <mongocxx/options/gridfs/bucket.hpp>
#include <mongocxx/options/gridfs/upload.hpp>
#include <mongocxx/result/gridfs/upload.hpp>

#include <mongocxx/config/prelude.hpp>

namespace mongocxx {
namespace v_noabi {
namespace gridfs {

///
/// Class representing a GridFS bucket.
///
/// A GridFS bucket is used to store files that may be too large to store in a single document due
/// to the 16 MB limit. The bucket comprises of two collections, `<bucketname>.files` and
/// `<bucketname>.chunks.` A file written to a GridFS bucket will be serialized into zero or more
/// chunk documents stored in the `<bucketname>.chunks` collection, and one document will be stored
/// in the `<bucketname>.files` collection containing the information about the file. Users should
/// not modify these collections directly.
///
/// @par Example
/// ```cpp
/// mongocxx::v_noabi::client mongo_client{mongocxx::v_noabi::uri{}};
///
/// // Obtain the default GridFS bucket for a given database.
/// auto gridfs_bucket = mongo_client["database"].gridfs_bucket();
/// ```
///
/// See also the method documentation for `mongocxx::v_noabi::database::gridfs_bucket()`.
///
/// @see
/// - https://www.mongodb.com/display/DOCS/GridFS
///
class bucket {
   public:
    ///
    /// Default constructs a bucket object. The bucket is equivalent to the state of a moved from
    /// bucket. The only valid actions to take with a default constructed bucket are to assign to
    /// it, or destroy it.
    ///
    MONGOCXX_ABI_EXPORT_CDECL() bucket() noexcept;

    ///
    /// Move constructs a bucket.
    ///
    MONGOCXX_ABI_EXPORT_CDECL() bucket(bucket&&) noexcept;

    ///
    /// Move assigns a bucket.
    ///
    MONGOCXX_ABI_EXPORT_CDECL(bucket&) operator=(bucket&&) noexcept;

    ///
    /// Copy constructs a bucket.
    ///
    MONGOCXX_ABI_EXPORT_CDECL() bucket(const bucket&);

    ///
    /// Copy assigns a bucket.
    ///
    MONGOCXX_ABI_EXPORT_CDECL(bucket&) operator=(const bucket&);

    ///
    /// Destroys a bucket.
    ///
    MONGOCXX_ABI_EXPORT_CDECL() ~bucket();

    ///
    /// Returns true if the bucket is valid, meaning it was not default constructed or moved from.
    ///
    explicit MONGOCXX_ABI_EXPORT_CDECL() operator bool() const noexcept;

    ///
    /// Opens a gridfs::uploader to create a new GridFS file. The id of the file will be
    /// automatically generated as an ObjectId.
    ///
    /// @param filename
    ///   The name of the file to be uploaded. A bucket can contain multiple files with the same
    ///   name.
    ///
    /// @param options
    ///   Optional arguments; see options::gridfs::upload.
    ///
    /// @return
    ///   A stream for writing to the GridFS file.
    ///
    /// @note
    ///   If this GridFS bucket does not already exist in the database, it will be implicitly
    ///   created and initialized with GridFS indexes.
    ///
    /// @throws mongocxx::v_noabi::logic_error if `options` are invalid.
    ///
    /// @throws mongocxx::v_noabi::query_exception
    ///   if an error occurs when reading from the files collection for this bucket.
    ///
    /// @throws mongocxx::v_noabi::operation_exception if an error occurs when building GridFS
    /// indexes.
    ///
    MONGOCXX_ABI_EXPORT_CDECL(uploader)
<<<<<<< HEAD
    open_upload_stream(stdx::string_view filename, const options::gridfs::upload& options = {});
=======
    open_upload_stream(bsoncxx::v_noabi::stdx::string_view filename,
                       const options::gridfs::upload& options = {});
>>>>>>> 7402d3d8

    ///
    /// Opens a gridfs::uploader to create a new GridFS file. The id of the file will be
    /// automatically generated as an ObjectId.
    ///
    /// @param session
    ///   The mongocxx::v_noabi::client_session with which to perform the upload. The client session
    ///   must remain valid for the lifetime of the uploader.
    ///
    /// @param filename
    ///   The name of the file to be uploaded. A bucket can contain multiple files with the same
    ///   name.
    ///
    /// @param options
    ///   Optional arguments; see options::gridfs::upload.
    ///
    /// @return
    ///   A stream for writing to the GridFS file.
    ///
    /// @note
    ///   If this GridFS bucket does not already exist in the database, it will be implicitly
    ///   created and initialized with GridFS indexes.
    ///
    /// @throws mongocxx::v_noabi::logic_error if `options` are invalid.
    ///
    /// @throws mongocxx::v_noabi::query_exception
    ///   if an error occurs when reading from the files collection for this bucket.
    ///
    /// @throws mongocxx::v_noabi::operation_exception if an error occurs when building GridFS
    /// indexes.
    ///
    MONGOCXX_ABI_EXPORT_CDECL(uploader)
    open_upload_stream(const client_session& session,
<<<<<<< HEAD
                       stdx::string_view filename,
=======
                       bsoncxx::v_noabi::stdx::string_view filename,
>>>>>>> 7402d3d8
                       const options::gridfs::upload& options = {});

    ///
    /// Opens a gridfs::uploader to create a new GridFS file.
    ///
    /// @param id
    ///   The unique id of the file being uploaded.
    ///
    /// @param filename
    ///   The name of the file to be uploaded. A bucket can contain multiple files with the same
    ///   name.
    ///
    /// @param options
    ///   Optional arguments; see options::gridfs::upload.
    ///
    /// @return
    ///   The gridfs::uploader to which the GridFS file should be written.
    ///
    /// @note
    ///   If this GridFS bucket does not already exist in the database, it will be implicitly
    ///   created and initialized with GridFS indexes.
    ///
    /// @throws mongocxx::v_noabi::logic_error if `options` are invalid.
    ///
    /// @throws mongocxx::v_noabi::query_exception
    ///   if an error occurs when reading from the files collection for this bucket.
    ///
    /// @throws mongocxx::v_noabi::operation_exception if an error occurs when building GridFS
    /// indexes.
    ///
    MONGOCXX_ABI_EXPORT_CDECL(uploader)
    open_upload_stream_with_id(bsoncxx::v_noabi::types::bson_value::view id,
<<<<<<< HEAD
                               stdx::string_view filename,
=======
                               bsoncxx::v_noabi::stdx::string_view filename,
>>>>>>> 7402d3d8
                               const options::gridfs::upload& options = {});

    ///
    /// Opens a gridfs::uploader to create a new GridFS file.
    ///
    /// @param session
    ///   The mongocxx::v_noabi::client_session with which to perform the upload. The client session
    ///   must remain valid for the lifetime of the uploader.
    ///
    /// @param id
    ///   The unique id of the file being uploaded.
    ///
    /// @param filename
    ///   The name of the file to be uploaded. A bucket can contain multiple files with the same
    ///   name.
    ///
    /// @param options
    ///   Optional arguments; see options::gridfs::upload.
    ///
    /// @return
    ///   The gridfs::uploader to which the GridFS file should be written.
    ///
    /// @note
    ///   If this GridFS bucket does not already exist in the database, it will be implicitly
    ///   created and initialized with GridFS indexes.
    ///
    /// @throws mongocxx::v_noabi::logic_error if `options` are invalid.
    ///
    /// @throws mongocxx::v_noabi::query_exception
    ///   if an error occurs when reading from the files collection for this bucket.
    ///
    /// @throws mongocxx::v_noabi::operation_exception if an error occurs when building GridFS
    /// indexes.
    ///
    MONGOCXX_ABI_EXPORT_CDECL(uploader)
    open_upload_stream_with_id(const client_session& session,
                               bsoncxx::v_noabi::types::bson_value::view id,
<<<<<<< HEAD
                               stdx::string_view filename,
=======
                               bsoncxx::v_noabi::stdx::string_view filename,
>>>>>>> 7402d3d8
                               const options::gridfs::upload& options = {});

    ///
    /// Creates a new GridFS file by uploading bytes from an input stream. The id of the file will
    /// be automatically generated as an ObjectId.
    ///
    /// @param filename
    ///   The name of the file to be uploaded. A bucket can contain multiple files with the same
    ///   name.
    ///
    /// @param source
    ///    The non-null stream from which the GridFS file should be read. The exception mask on
    ///    `source` will be cleared of `eofbit` and set for `failbit` and `badbit`.
    ///
    /// @param options
    ///   Optional arguments; see options::gridfs::upload.
    ///
    /// @return
    ///   The id of the uploaded file.
    ///
    /// @note
    ///   If this GridFS bucket does not already exist in the database, it will be implicitly
    ///   created and initialized with GridFS indexes.
    ///
    /// @throws mongocxx::v_noabi::logic_error if `options` are invalid.
    ///
    /// @throws mongocxx::v_noabi::bulk_write_exception
    ///   if an error occurs when writing chunk data or file metadata to the database.
    ///
    /// @throws std::ios_base::failure
    ///   if reading from `source` fails. Any exception thrown during the execution of
    ///   `source::read()` will be re-thrown.
    ///
    /// @throws mongocxx::v_noabi::gridfs_exception
    ///   if the uploader requires more than 2^31-1 chunks to store the file at the requested chunk
    ///   size.
    ///
    /// @throws mongocxx::v_noabi::query_exception
    ///   if an error occurs when reading from the files collection for this bucket.
    ///
    /// @throws mongocxx::v_noabi::operation_exception if an error occurs when building GridFS
    /// indexes.
    ///
    MONGOCXX_ABI_EXPORT_CDECL(result::gridfs::upload)
<<<<<<< HEAD
    upload_from_stream(stdx::string_view filename,
=======
    upload_from_stream(bsoncxx::v_noabi::stdx::string_view filename,
>>>>>>> 7402d3d8
                       std::istream* source,
                       const options::gridfs::upload& options = {});

    ///
    /// Creates a new GridFS file by uploading bytes from an input stream. The id of the file will
    /// be automatically generated as an ObjectId.
    ///
    /// @param session
    ///   The mongocxx::v_noabi::client_session with which to perform the upload.
    ///
    /// @param filename
    ///   The name of the file to be uploaded. A bucket can contain multiple files with the same
    ///   name.
    ///
    /// @param source
    ///    The non-null stream from which the GridFS file should be read. The exception mask on
    ///    `source` will be cleared of `eofbit` and set for `failbit` and `badbit`.
    ///
    /// @param options
    ///   Optional arguments; see options::gridfs::upload.
    ///
    /// @return
    ///   The id of the uploaded file.
    ///
    /// @note
    ///   If this GridFS bucket does not already exist in the database, it will be implicitly
    ///   created and initialized with GridFS indexes.
    ///
    /// @throws mongocxx::v_noabi::logic_error if `options` are invalid.
    ///
    /// @throws mongocxx::v_noabi::bulk_write_exception
    ///   if an error occurs when writing chunk data or file metadata to the database.
    ///
    /// @throws std::ios_base::failure
    ///   if reading from `source` fails. Any exception thrown during the execution of
    ///   `source::read()` will be re-thrown.
    ///
    /// @throws mongocxx::v_noabi::gridfs_exception
    ///   if the uploader requires more than 2^31-1 chunks to store the file at the requested chunk
    ///   size.
    ///
    /// @throws mongocxx::v_noabi::query_exception
    ///   if an error occurs when reading from the files collection for this bucket.
    ///
    /// @throws mongocxx::v_noabi::operation_exception if an error occurs when building GridFS
    /// indexes.
    ///
    MONGOCXX_ABI_EXPORT_CDECL(result::gridfs::upload)
    upload_from_stream(const client_session& session,
<<<<<<< HEAD
                       stdx::string_view filename,
=======
                       bsoncxx::v_noabi::stdx::string_view filename,
>>>>>>> 7402d3d8
                       std::istream* source,
                       const options::gridfs::upload& options = {});

    ///
    /// Creates a new GridFS file with a user-supplied unique id by uploading bytes from an input
    /// stream.
    ///
    /// @param id
    ///   A unique id for the file being uploaded.
    ///
    /// @param filename
    ///   The name of the file to be uploaded. A bucket can contain multiple files with the same
    ///   name.
    ///
    /// @param source
    ///    The non-null stream from which the GridFS file should be read. The exception mask on
    ///    `source` will be cleared of `eofbit` and set for `failbit` and `badbit`.
    ///
    /// @param options
    ///   Optional arguments; see options::gridfs::upload.
    ///
    /// @note
    ///   If this GridFS bucket does not already exist in the database, it will be implicitly
    ///   created and initialized with GridFS indexes.
    ///
    /// @throws mongocxx::v_noabi::logic_error if `options` are invalid.
    ///
    /// @throws mongocxx::v_noabi::bulk_write_exception
    ///   if an error occurs when writing chunk data or file metadata to the database.
    ///
    /// @throws std::ios_base::failure
    ///   if reading from `source` fails. Any exception thrown during the execution of
    ///   `source::read()` will be re-thrown.
    ///
    /// @throws mongocxx::v_noabi::gridfs_exception
    ///   if the uploader requires more than 2^31-1 chunks to store the file at the requested chunk
    ///   size.
    ///
    /// @throws mongocxx::v_noabi::query_exception
    ///   if an error occurs when reading from the files collection for this bucket.
    ///
    /// @throws mongocxx::v_noabi::operation_exception if an error occurs when building GridFS
    /// indexes.
    ///
    MONGOCXX_ABI_EXPORT_CDECL(void)
    upload_from_stream_with_id(bsoncxx::v_noabi::types::bson_value::view id,
<<<<<<< HEAD
                               stdx::string_view filename,
=======
                               bsoncxx::v_noabi::stdx::string_view filename,
>>>>>>> 7402d3d8
                               std::istream* source,
                               const options::gridfs::upload& options = {});

    ///
    /// Creates a new GridFS file with a user-supplied unique id by uploading bytes from an input
    /// stream.
    ///
    /// @param session
    ///   The mongocxx::v_noabi::client_session with which to perform the upload.
    ///
    /// @param id
    ///   A unique id for the file being uploaded.
    ///
    /// @param filename
    ///   The name of the file to be uploaded. A bucket can contain multiple files with the same
    ///   name.
    ///
    /// @param source
    ///    The non-null stream from which the GridFS file should be read. The exception mask on
    ///    `source` will be cleared of `eofbit` and set for `failbit` and `badbit`.
    ///
    /// @param options
    ///   Optional arguments; see options::gridfs::upload.
    ///
    /// @note
    ///   If this GridFS bucket does not already exist in the database, it will be implicitly
    ///   created and initialized with GridFS indexes.
    ///
    /// @throws mongocxx::v_noabi::logic_error if `options` are invalid.
    ///
    /// @throws mongocxx::v_noabi::bulk_write_exception
    ///   if an error occurs when writing chunk data or file metadata to the database.
    ///
    /// @throws std::ios_base::failure
    ///   if reading from `source` fails. Any exception thrown during the execution of
    ///   `source::read()` will be re-thrown.
    ///
    /// @throws mongocxx::v_noabi::gridfs_exception
    ///   if the uploader requires more than 2^31-1 chunks to store the file at the requested chunk
    ///   size.
    ///
    /// @throws mongocxx::v_noabi::query_exception
    ///   if an error occurs when reading from the files collection for this bucket.
    ///
    /// @throws mongocxx::v_noabi::operation_exception if an error occurs when building GridFS
    /// indexes.
    ///
    MONGOCXX_ABI_EXPORT_CDECL(void)
    upload_from_stream_with_id(const client_session& session,
                               bsoncxx::v_noabi::types::bson_value::view id,
<<<<<<< HEAD
                               stdx::string_view filename,
=======
                               bsoncxx::v_noabi::stdx::string_view filename,
>>>>>>> 7402d3d8
                               std::istream* source,
                               const options::gridfs::upload& options = {});

    ///
    /// Opens a gridfs::downloader to read a GridFS file.
    ///
    /// @param id
    ///   The id of the file to read.
    ///
    /// @return
    ///   The gridfs::downloader from which the GridFS file should be read.
    ///
    /// @throws mongocxx::v_noabi::gridfs_exception
    ///   if the requested file does not exist, or if the requested file has been corrupted.
    ///
    /// @throws mongocxx::v_noabi::query_exception
    ///   if an error occurs when reading from the files collection for this bucket.
    ///
    MONGOCXX_ABI_EXPORT_CDECL(downloader)
    open_download_stream(bsoncxx::v_noabi::types::bson_value::view id);

    ///
    /// Opens a gridfs::downloader to read a GridFS file.
    ///
    /// @param session
    ///   The mongocxx::v_noabi::client_session with which to perform the download. The client
    ///   session must remain valid for the lifetime of the downloader.
    ///
    /// @param id
    ///   The id of the file to read.
    ///
    /// @return
    ///   The gridfs::downloader from which the GridFS file should be read.
    ///
    /// @throws mongocxx::v_noabi::gridfs_exception
    ///   if the requested file does not exist, or if the requested file has been corrupted.
    ///
    /// @throws mongocxx::v_noabi::query_exception
    ///   if an error occurs when reading from the files collection for this bucket.
    ///
    MONGOCXX_ABI_EXPORT_CDECL(downloader)
    open_download_stream(const client_session& session,
                         bsoncxx::v_noabi::types::bson_value::view id);

    ///
    /// Downloads the contents of a stored GridFS file from the bucket and writes it to a stream.
    ///
    /// @param id
    ///   The id of the file to read.
    ///
    /// @param destination
    ///   The non-null stream to which the GridFS file should be written.
    ///
    /// @throws mongocxx::v_noabi::gridfs_exception
    ///   if the requested file does not exist, or if the requested file has been corrupted.
    ///
    /// @throws mongocxx::v_noabi::query_exception
    ///   if an error occurs when reading from the files or chunks collections for this bucket.
    ///
    /// @throws std::ios_base::failure
    ///   if writing to `destination` fails.  In addition, if `destination::exceptions()` is set for
    ///   `badbit`, any exception thrown during execution of `destination::write()` will be
    ///   re-thrown.
    ///
    MONGOCXX_ABI_EXPORT_CDECL(void)
    download_to_stream(bsoncxx::v_noabi::types::bson_value::view id, std::ostream* destination);

    ///
    /// @copydoc download_to_stream(bsoncxx::v_noabi::types::bson_value::view id, std::ostream* destination)
    ///
    /// @param start The byte offset to the beginning of content to download.
    /// @param end The byte offset to the end of content to download.
    ///
    MONGOCXX_ABI_EXPORT_CDECL(void)
    download_to_stream(bsoncxx::v_noabi::types::bson_value::view id,
                       std::ostream* destination,
                       std::size_t start,
                       std::size_t end);

    ///
    /// Downloads the contents of a stored GridFS file from the bucket and writes it to a stream.
    ///
    /// @param session
    ///   The mongocxx::v_noabi::client_session with which to perform the download.
    ///
    /// @param id
    ///   The id of the file to read.
    ///
    /// @param destination
    ///   The non-null stream to which the GridFS file should be written.
    ///
    /// @throws mongocxx::v_noabi::gridfs_exception
    ///   if the requested file does not exist, or if the requested file has been corrupted.
    ///
    /// @throws mongocxx::v_noabi::query_exception
    ///   if an error occurs when reading from the files or chunks collections for this bucket.
    ///
    /// @throws std::ios_base::failure
    ///   if writing to `destination` fails.  In addition, if `destination::exceptions()` is set for
    ///   `badbit`, any exception thrown during execution of `destination::write()` will be
    ///   re-thrown.
    ///
    MONGOCXX_ABI_EXPORT_CDECL(void)
    download_to_stream(const client_session& session,
                       bsoncxx::v_noabi::types::bson_value::view id,
                       std::ostream* destination);

    ///
    /// @copydoc download_to_stream(const client_session& session, bsoncxx::v_noabi::types::bson_value::view id, std::ostream* destination)
    ///
    /// @param start The byte offset to the beginning of content to download.
    /// @param end The byte offset to the end of content to download.
    ///
    MONGOCXX_ABI_EXPORT_CDECL(void)
    download_to_stream(const client_session& session,
                       bsoncxx::v_noabi::types::bson_value::view id,
                       std::ostream* destination,
                       std::size_t start,
                       std::size_t end);

    ///
    /// Deletes a GridFS file from the bucket.
    ///
    /// @param id
    ///   The id of the file to be deleted.
    ///
    /// @throws mongocxx::v_noabi::gridfs_exception if the requested file does not exist.
    ///
    /// @throws mongocxx::v_noabi::bulk_write_exception
    ///   if an error occurs when removing file data or chunk data from the database.
    ///
    MONGOCXX_ABI_EXPORT_CDECL(void) delete_file(bsoncxx::v_noabi::types::bson_value::view id);

    ///
    /// Deletes a GridFS file from the bucket.
    ///
    /// @param session
    ///   The mongocxx::v_noabi::client_session with which to perform the delete.
    ///
    /// @param id
    ///   The id of the file to be deleted.
    ///
    /// @throws mongocxx::v_noabi::gridfs_exception if the requested file does not exist.
    ///
    /// @throws mongocxx::v_noabi::bulk_write_exception
    ///   if an error occurs when removing file data or chunk data from the database.
    ///
    MONGOCXX_ABI_EXPORT_CDECL(void)
    delete_file(const client_session& session, bsoncxx::v_noabi::types::bson_value::view id);

    ///
    /// Finds the documents in the files collection of the bucket which match the provided filter.
    ///
    /// @param filter
    ///   Document view representing a document that should match the query.
    ///
    /// @param options
    ///   Optional arguments; see options::find.
    ///
    /// @return
    ///   A mongocxx::v_noabi::cursor with the results. If the query fails, the cursor throws
    ///   mongocxx::v_noabi::query_exception when the returned cursor is iterated.
    ///
    /// @throws mongocxx::v_noabi::logic_error if the options are invalid, or if the unsupported
    /// option modifiers "$query" or "$explain" are used.
    ///
    /// @see
    /// - @ref mongocxx::v_noabi::collection::find.
    ///
    MONGOCXX_ABI_EXPORT_CDECL(cursor)
    find(bsoncxx::v_noabi::document::view_or_value filter, const options::find& options = {});

    ///
    /// Finds the documents in the files collection of the bucket which match the provided filter.
    ///
    /// @param session
    ///   The mongocxx::v_noabi::client_session with which to perform the query. The client session
    ///   must remain valid for the lifetime of the cursor.
    ///
    /// @param filter
    ///   Document view representing a document that should match the query.
    ///
    /// @param options
    ///   Optional arguments; see options::find.
    ///
    /// @return
    ///   A mongocxx::v_noabi::cursor with the results. If the query fails, the cursor throws
    ///   mongocxx::v_noabi::query_exception when the returned cursor is iterated.
    ///
    /// @throws mongocxx::v_noabi::logic_error if the options are invalid, or if the unsupported
    /// option modifiers "$query" or "$explain" are used.
    ///
    /// @see
    /// - @ref mongocxx::v_noabi::collection::find.
    ///
    MONGOCXX_ABI_EXPORT_CDECL(cursor)
    find(const client_session& session,
         bsoncxx::v_noabi::document::view_or_value filter,
         const options::find& options = {});

    ///
    /// Gets the name of the GridFS bucket.
    ///
    /// @return
    ///   The name of the GridFS bucket.
    ///
<<<<<<< HEAD
    MONGOCXX_ABI_EXPORT_CDECL(stdx::string_view) bucket_name() const;
=======
    MONGOCXX_ABI_EXPORT_CDECL(bsoncxx::v_noabi::stdx::string_view) bucket_name() const;
>>>>>>> 7402d3d8

   private:
    friend ::mongocxx::v_noabi::database;

    // Constructs a new GridFS bucket.  Throws if options are invalid.
    bucket(const database& db, const options::gridfs::bucket& options);

    void create_indexes_if_nonexistent(const client_session* session);

    uploader _open_upload_stream_with_id(const client_session* session,
                                         bsoncxx::v_noabi::types::bson_value::view id,
<<<<<<< HEAD
                                         stdx::string_view filename,
=======
                                         bsoncxx::v_noabi::stdx::string_view filename,
>>>>>>> 7402d3d8
                                         const options::gridfs::upload& options);

    void _upload_from_stream_with_id(const client_session* session,
                                     bsoncxx::v_noabi::types::bson_value::view id,
<<<<<<< HEAD
                                     stdx::string_view filename,
=======
                                     bsoncxx::v_noabi::stdx::string_view filename,
>>>>>>> 7402d3d8
                                     std::istream* source,
                                     const options::gridfs::upload& options);

    downloader _open_download_stream(const client_session* session,
                                     bsoncxx::v_noabi::types::bson_value::view id,
<<<<<<< HEAD
                                     stdx::optional<std::size_t> start,
                                     stdx::optional<std::size_t> end);
=======
                                     bsoncxx::v_noabi::stdx::optional<std::size_t> start,
                                     bsoncxx::v_noabi::stdx::optional<std::size_t> end);
>>>>>>> 7402d3d8

    void _download_to_stream(const client_session* session,
                             bsoncxx::v_noabi::types::bson_value::view id,
                             std::ostream* destination,
<<<<<<< HEAD
                             stdx::optional<std::size_t> start,
                             stdx::optional<std::size_t> end);
=======
                             bsoncxx::v_noabi::stdx::optional<std::size_t> start,
                             bsoncxx::v_noabi::stdx::optional<std::size_t> end);
>>>>>>> 7402d3d8

    void _delete_file(const client_session* session, bsoncxx::v_noabi::types::bson_value::view id);

    class impl;

    impl& _get_impl();
    const impl& _get_impl() const;

    std::unique_ptr<impl> _impl;
};

}  // namespace gridfs
}  // namespace v_noabi
}  // namespace mongocxx

#include <mongocxx/config/postlude.hpp>

///
/// @file
/// Provides @ref mongocxx::v_noabi::gridfs::bucket.
///<|MERGE_RESOLUTION|>--- conflicted
+++ resolved
@@ -129,12 +129,8 @@
     /// indexes.
     ///
     MONGOCXX_ABI_EXPORT_CDECL(uploader)
-<<<<<<< HEAD
-    open_upload_stream(stdx::string_view filename, const options::gridfs::upload& options = {});
-=======
     open_upload_stream(bsoncxx::v_noabi::stdx::string_view filename,
                        const options::gridfs::upload& options = {});
->>>>>>> 7402d3d8
 
     ///
     /// Opens a gridfs::uploader to create a new GridFS file. The id of the file will be
@@ -168,11 +164,7 @@
     ///
     MONGOCXX_ABI_EXPORT_CDECL(uploader)
     open_upload_stream(const client_session& session,
-<<<<<<< HEAD
-                       stdx::string_view filename,
-=======
                        bsoncxx::v_noabi::stdx::string_view filename,
->>>>>>> 7402d3d8
                        const options::gridfs::upload& options = {});
 
     ///
@@ -205,11 +197,7 @@
     ///
     MONGOCXX_ABI_EXPORT_CDECL(uploader)
     open_upload_stream_with_id(bsoncxx::v_noabi::types::bson_value::view id,
-<<<<<<< HEAD
-                               stdx::string_view filename,
-=======
                                bsoncxx::v_noabi::stdx::string_view filename,
->>>>>>> 7402d3d8
                                const options::gridfs::upload& options = {});
 
     ///
@@ -247,11 +235,7 @@
     MONGOCXX_ABI_EXPORT_CDECL(uploader)
     open_upload_stream_with_id(const client_session& session,
                                bsoncxx::v_noabi::types::bson_value::view id,
-<<<<<<< HEAD
-                               stdx::string_view filename,
-=======
                                bsoncxx::v_noabi::stdx::string_view filename,
->>>>>>> 7402d3d8
                                const options::gridfs::upload& options = {});
 
     ///
@@ -296,11 +280,7 @@
     /// indexes.
     ///
     MONGOCXX_ABI_EXPORT_CDECL(result::gridfs::upload)
-<<<<<<< HEAD
-    upload_from_stream(stdx::string_view filename,
-=======
     upload_from_stream(bsoncxx::v_noabi::stdx::string_view filename,
->>>>>>> 7402d3d8
                        std::istream* source,
                        const options::gridfs::upload& options = {});
 
@@ -350,11 +330,7 @@
     ///
     MONGOCXX_ABI_EXPORT_CDECL(result::gridfs::upload)
     upload_from_stream(const client_session& session,
-<<<<<<< HEAD
-                       stdx::string_view filename,
-=======
                        bsoncxx::v_noabi::stdx::string_view filename,
->>>>>>> 7402d3d8
                        std::istream* source,
                        const options::gridfs::upload& options = {});
 
@@ -401,11 +377,7 @@
     ///
     MONGOCXX_ABI_EXPORT_CDECL(void)
     upload_from_stream_with_id(bsoncxx::v_noabi::types::bson_value::view id,
-<<<<<<< HEAD
-                               stdx::string_view filename,
-=======
                                bsoncxx::v_noabi::stdx::string_view filename,
->>>>>>> 7402d3d8
                                std::istream* source,
                                const options::gridfs::upload& options = {});
 
@@ -456,11 +428,7 @@
     MONGOCXX_ABI_EXPORT_CDECL(void)
     upload_from_stream_with_id(const client_session& session,
                                bsoncxx::v_noabi::types::bson_value::view id,
-<<<<<<< HEAD
-                               stdx::string_view filename,
-=======
                                bsoncxx::v_noabi::stdx::string_view filename,
->>>>>>> 7402d3d8
                                std::istream* source,
                                const options::gridfs::upload& options = {});
 
@@ -667,11 +635,7 @@
     /// @return
     ///   The name of the GridFS bucket.
     ///
-<<<<<<< HEAD
-    MONGOCXX_ABI_EXPORT_CDECL(stdx::string_view) bucket_name() const;
-=======
     MONGOCXX_ABI_EXPORT_CDECL(bsoncxx::v_noabi::stdx::string_view) bucket_name() const;
->>>>>>> 7402d3d8
 
    private:
     friend ::mongocxx::v_noabi::database;
@@ -683,43 +647,25 @@
 
     uploader _open_upload_stream_with_id(const client_session* session,
                                          bsoncxx::v_noabi::types::bson_value::view id,
-<<<<<<< HEAD
-                                         stdx::string_view filename,
-=======
                                          bsoncxx::v_noabi::stdx::string_view filename,
->>>>>>> 7402d3d8
                                          const options::gridfs::upload& options);
 
     void _upload_from_stream_with_id(const client_session* session,
                                      bsoncxx::v_noabi::types::bson_value::view id,
-<<<<<<< HEAD
-                                     stdx::string_view filename,
-=======
                                      bsoncxx::v_noabi::stdx::string_view filename,
->>>>>>> 7402d3d8
                                      std::istream* source,
                                      const options::gridfs::upload& options);
 
     downloader _open_download_stream(const client_session* session,
                                      bsoncxx::v_noabi::types::bson_value::view id,
-<<<<<<< HEAD
-                                     stdx::optional<std::size_t> start,
-                                     stdx::optional<std::size_t> end);
-=======
                                      bsoncxx::v_noabi::stdx::optional<std::size_t> start,
                                      bsoncxx::v_noabi::stdx::optional<std::size_t> end);
->>>>>>> 7402d3d8
 
     void _download_to_stream(const client_session* session,
                              bsoncxx::v_noabi::types::bson_value::view id,
                              std::ostream* destination,
-<<<<<<< HEAD
-                             stdx::optional<std::size_t> start,
-                             stdx::optional<std::size_t> end);
-=======
                              bsoncxx::v_noabi::stdx::optional<std::size_t> start,
                              bsoncxx::v_noabi::stdx::optional<std::size_t> end);
->>>>>>> 7402d3d8
 
     void _delete_file(const client_session* session, bsoncxx::v_noabi::types::bson_value::view id);
 
