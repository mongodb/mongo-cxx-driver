--- conflicted
+++ resolved
@@ -39,21 +39,4 @@
 ///
 /// @file
 /// Declares @ref mongocxx::v_noabi::events::server_description.
-<<<<<<< HEAD
-///
-
-#if defined(MONGOCXX_PRIVATE_DOXYGEN_PREPROCESSOR)
-
-namespace mongocxx {
-namespace events {
-
-/// @ref mongocxx::v_noabi::events::server_description
-class server_description {};
-
-} // namespace events
-} // namespace mongocxx
-
-#endif // defined(MONGOCXX_PRIVATE_DOXYGEN_PREPROCESSOR)
-=======
-///
->>>>>>> 91b9d759
+///