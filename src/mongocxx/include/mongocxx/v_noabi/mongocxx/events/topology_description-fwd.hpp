// Copyright 2009-present MongoDB, Inc.
//
// Licensed under the Apache License, Version 2.0 (the "License");
// you may not use this file except in compliance with the License.
// You may obtain a copy of the License at
//
// http://www.apache.org/licenses/LICENSE-2.0
//
// Unless required by applicable law or agreed to in writing, software
// distributed under the License is distributed on an "AS IS" BASIS,
// WITHOUT WARRANTIES OR CONDITIONS OF ANY KIND, either express or implied.
// See the License for the specific language governing permissions and
// limitations under the License.

#pragma once

#include <mongocxx/config/prelude.hpp>

namespace mongocxx {
namespace v_noabi {
namespace events {

class topology_description;

} // namespace events
} // namespace v_noabi
} // namespace mongocxx

namespace mongocxx {
namespace events {

using ::mongocxx::v_noabi::events::topology_description;

} // namespace events
} // namespace mongocxx

#include <mongocxx/config/postlude.hpp>

///
/// @file
/// Declares @ref mongocxx::v_noabi::events::topology_description.
<<<<<<< HEAD
///

#if defined(MONGOCXX_PRIVATE_DOXYGEN_PREPROCESSOR)

namespace mongocxx {
namespace events {

/// @ref mongocxx::v_noabi::events::topology_description
class topology_description {};

} // namespace events
} // namespace mongocxx

#endif // defined(MONGOCXX_PRIVATE_DOXYGEN_PREPROCESSOR)
=======
///
>>>>>>> 91b9d759
<|MERGE_RESOLUTION|>--- conflicted
+++ resolved
@@ -39,21 +39,4 @@
 ///
 /// @file
 /// Declares @ref mongocxx::v_noabi::events::topology_description.
-<<<<<<< HEAD
-///
-
-#if defined(MONGOCXX_PRIVATE_DOXYGEN_PREPROCESSOR)
-
-namespace mongocxx {
-namespace events {
-
-/// @ref mongocxx::v_noabi::events::topology_description
-class topology_description {};
-
-} // namespace events
-} // namespace mongocxx
-
-#endif // defined(MONGOCXX_PRIVATE_DOXYGEN_PREPROCESSOR)
-=======
-///
->>>>>>> 91b9d759
+///