// Copyright 2009-present MongoDB, Inc.
//
// Licensed under the Apache License, Version 2.0 (the "License");
// you may not use this file except in compliance with the License.
// You may obtain a copy of the License at
//
// http://www.apache.org/licenses/LICENSE-2.0
//
// Unless required by applicable law or agreed to in writing, software
// distributed under the License is distributed on an "AS IS" BASIS,
// WITHOUT WARRANTIES OR CONDITIONS OF ANY KIND, either express or implied.
// See the License for the specific language governing permissions and
// limitations under the License.

#pragma once

#include <mongocxx/model/update_many-fwd.hpp>

#include <bsoncxx/array/view_or_value.hpp>
#include <bsoncxx/document/view_or_value.hpp>
#include <bsoncxx/stdx/optional.hpp>

#include <mongocxx/hint.hpp>
#include <mongocxx/pipeline.hpp>

#include <mongocxx/config/prelude.hpp>

namespace mongocxx {
namespace v_noabi {
namespace model {

///
/// Class representing a MongoDB update operation that modifies multiple documents.
///
class update_many {
    //
    // Utility class supporting the convenience of {} meaning an empty bsoncxx::v_noabi::document.
    //
    // Users may not use this class directly.
    //
    // In places where driver methods take this class as a parameter, passing {} will
    // translate to a default-constructed bsoncxx::v_noabi::document::view_or_value,
    // regardless of other overloads taking other default-constructible types
    // for that parameter. This class avoids compiler ambiguity with such overloads.
    //
    // See update_many() for an example of such overloads.
    //
    class _empty_doc_tag {};

   public:
    ///
    /// Constructs an update operation that will modify all documents matching the filter.
    ///
    /// @param filter
    ///   Document representing the criteria for applying the update.
    /// @param update
    ///   Document representing the modifications to be applied to matching documents.
    ///
    MONGOCXX_ABI_EXPORT_CDECL()
    update_many(bsoncxx::v_noabi::document::view_or_value filter,
                bsoncxx::v_noabi::document::view_or_value update);

    ///
    /// Constructs an update operation that will modify all documents matching the filter.
    ///
    /// @param filter
    ///   Document representing the criteria for applying the update.
    /// @param update
    ///   Pipeline representing the modifications to be applied to matching documents.
    ///
    MONGOCXX_ABI_EXPORT_CDECL()
    update_many(bsoncxx::v_noabi::document::view_or_value filter, const pipeline& update);

    ///
    /// Constructs an update operation that will modify all documents matching the filter.
    ///
    /// @param filter
    ///   Document representing the criteria for applying the update.
    /// @param update
    ///   Supports the empty update {}.
    ///
    MONGOCXX_ABI_EXPORT_CDECL()
    update_many(bsoncxx::v_noabi::document::view_or_value filter,
                std::initializer_list<_empty_doc_tag> update);

    ///
    /// Gets the filter.
    ///
    /// @return The filter to be used for the update operation.
    ///
    MONGOCXX_ABI_EXPORT_CDECL(const bsoncxx::v_noabi::document::view_or_value&) filter() const;

    ///
    /// Gets the update document.
    ///
    /// @return The modifications to be applied as part of the update.
    ///
    MONGOCXX_ABI_EXPORT_CDECL(const bsoncxx::v_noabi::document::view_or_value&) update() const;

    ///
    /// Sets the collation for this update operation.
    ///
    /// @param collation
    ///   The new collation.
    ///
    /// @see
    /// - https://www.mongodb.com/docs/manual/reference/collation/
    ///
    MONGOCXX_ABI_EXPORT_CDECL(update_many&)
    collation(bsoncxx::v_noabi::document::view_or_value collation);

    ///
    /// Gets the collation option for this update operation.
    ///
    /// @return
    ///   The optional value of the collation option.
    ///
    /// @see
    /// - https://www.mongodb.com/docs/manual/reference/collation/
    ///
<<<<<<< HEAD
    MONGOCXX_ABI_EXPORT_CDECL(const stdx::optional<bsoncxx::v_noabi::document::view_or_value>&)
=======
    MONGOCXX_ABI_EXPORT_CDECL(
        const bsoncxx::v_noabi::stdx::optional<bsoncxx::v_noabi::document::view_or_value>&)
>>>>>>> 7402d3d8
    collation() const;

    /// Sets the index to use for this operation.
    ///
    /// @note if the server already has a cached shape for this query, it may
    /// ignore a hint.
    ///
    /// @param index_hint
    ///   Object representing the index to use.
    ///
    /// @return
    ///   A reference to the object on which this member function is being called.  This facilitates
    ///   method chaining.
    ///
    MONGOCXX_ABI_EXPORT_CDECL(update_many&) hint(mongocxx::v_noabi::hint index_hint);

    ///
    /// Gets the current hint.
    ///
    /// @return The current hint, if one is set.
    ///
<<<<<<< HEAD
    MONGOCXX_ABI_EXPORT_CDECL(const stdx::optional<mongocxx::v_noabi::hint>&) hint() const;
=======
    MONGOCXX_ABI_EXPORT_CDECL(const bsoncxx::v_noabi::stdx::optional<mongocxx::v_noabi::hint>&)
    hint() const;
>>>>>>> 7402d3d8

    ///
    /// Sets the upsert option.
    ///
    /// When upsert is @c false, update does nothing when no documents match the filter.
    /// However, by specifying upsert as @c true, this operation either updates matching documents
    /// or inserts a new document using the update specification if no matching document exists.
    /// By default, upsert is unset by the driver, and the server-side default, @c false, is used.
    ///
    /// @param upsert
    ///   If set to @c true, creates a new document when no document matches the query criteria.
    ///   The server side default is @c false, which does not insert a new document if a match
    ///   is not found.
    ///
    MONGOCXX_ABI_EXPORT_CDECL(update_many&) upsert(bool upsert);

    ///
    /// Gets the current value of the upsert option.
    ///
    /// @return The optional value of the upsert option.
    ///
<<<<<<< HEAD
    MONGOCXX_ABI_EXPORT_CDECL(const stdx::optional<bool>&) upsert() const;
=======
    MONGOCXX_ABI_EXPORT_CDECL(const bsoncxx::v_noabi::stdx::optional<bool>&) upsert() const;
>>>>>>> 7402d3d8

    ///
    /// Set array filters for this update operation.
    ///
    /// @param array_filters
    ///   Array representing filters determining which array elements to modify.
    ///
    /// @see
    /// - https://www.mongodb.com/docs/manual/reference/command/update/
    ///
    MONGOCXX_ABI_EXPORT_CDECL(update_many&)
    array_filters(bsoncxx::v_noabi::array::view_or_value array_filters);

    ///
    /// Get array filters for this operation.
    ///
    /// @return
    ///   The current array filters.
    ///
    /// @see
    /// - https://www.mongodb.com/docs/manual/reference/command/update/
    ///
<<<<<<< HEAD
    MONGOCXX_ABI_EXPORT_CDECL(const stdx::optional<bsoncxx::v_noabi::array::view_or_value>&)
=======
    MONGOCXX_ABI_EXPORT_CDECL(
        const bsoncxx::v_noabi::stdx::optional<bsoncxx::v_noabi::array::view_or_value>&)
>>>>>>> 7402d3d8
    array_filters() const;

   private:
    bsoncxx::v_noabi::document::view_or_value _filter;
    bsoncxx::v_noabi::document::view_or_value _update;

    bsoncxx::v_noabi::stdx::optional<bsoncxx::v_noabi::document::view_or_value> _collation;
    bsoncxx::v_noabi::stdx::optional<bsoncxx::v_noabi::array::view_or_value> _array_filters;
    bsoncxx::v_noabi::stdx::optional<bool> _upsert;
    bsoncxx::v_noabi::stdx::optional<mongocxx::v_noabi::hint> _hint;
};

}  // namespace model
}  // namespace v_noabi
}  // namespace mongocxx

#include <mongocxx/config/postlude.hpp>

///
/// @file
/// Provides @ref mongocxx::v_noabi::model::update_many.
///<|MERGE_RESOLUTION|>--- conflicted
+++ resolved
@@ -118,12 +118,8 @@
     /// @see
     /// - https://www.mongodb.com/docs/manual/reference/collation/
     ///
-<<<<<<< HEAD
-    MONGOCXX_ABI_EXPORT_CDECL(const stdx::optional<bsoncxx::v_noabi::document::view_or_value>&)
-=======
     MONGOCXX_ABI_EXPORT_CDECL(
         const bsoncxx::v_noabi::stdx::optional<bsoncxx::v_noabi::document::view_or_value>&)
->>>>>>> 7402d3d8
     collation() const;
 
     /// Sets the index to use for this operation.
@@ -145,12 +141,8 @@
     ///
     /// @return The current hint, if one is set.
     ///
-<<<<<<< HEAD
-    MONGOCXX_ABI_EXPORT_CDECL(const stdx::optional<mongocxx::v_noabi::hint>&) hint() const;
-=======
     MONGOCXX_ABI_EXPORT_CDECL(const bsoncxx::v_noabi::stdx::optional<mongocxx::v_noabi::hint>&)
     hint() const;
->>>>>>> 7402d3d8
 
     ///
     /// Sets the upsert option.
@@ -172,11 +164,7 @@
     ///
     /// @return The optional value of the upsert option.
     ///
-<<<<<<< HEAD
-    MONGOCXX_ABI_EXPORT_CDECL(const stdx::optional<bool>&) upsert() const;
-=======
     MONGOCXX_ABI_EXPORT_CDECL(const bsoncxx::v_noabi::stdx::optional<bool>&) upsert() const;
->>>>>>> 7402d3d8
 
     ///
     /// Set array filters for this update operation.
@@ -199,12 +187,8 @@
     /// @see
     /// - https://www.mongodb.com/docs/manual/reference/command/update/
     ///
-<<<<<<< HEAD
-    MONGOCXX_ABI_EXPORT_CDECL(const stdx::optional<bsoncxx::v_noabi::array::view_or_value>&)
-=======
     MONGOCXX_ABI_EXPORT_CDECL(
         const bsoncxx::v_noabi::stdx::optional<bsoncxx::v_noabi::array::view_or_value>&)
->>>>>>> 7402d3d8
     array_filters() const;
 
    private:
