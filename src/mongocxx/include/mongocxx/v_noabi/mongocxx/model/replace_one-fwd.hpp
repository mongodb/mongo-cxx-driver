// Copyright 2009-present MongoDB, Inc.
//
// Licensed under the Apache License, Version 2.0 (the "License");
// you may not use this file except in compliance with the License.
// You may obtain a copy of the License at
//
// http://www.apache.org/licenses/LICENSE-2.0
//
// Unless required by applicable law or agreed to in writing, software
// distributed under the License is distributed on an "AS IS" BASIS,
// WITHOUT WARRANTIES OR CONDITIONS OF ANY KIND, either express or implied.
// See the License for the specific language governing permissions and
// limitations under the License.

#pragma once

#include <mongocxx/config/prelude.hpp>

namespace mongocxx {
namespace v_noabi {
namespace model {

class replace_one;

} // namespace model
} // namespace v_noabi
} // namespace mongocxx

namespace mongocxx {
namespace model {

using ::mongocxx::v_noabi::model::replace_one;

} // namespace model
} // namespace mongocxx

#include <mongocxx/config/postlude.hpp>

///
/// @file
/// Declares @ref mongocxx::v_noabi::model::replace_one.
<<<<<<< HEAD
///

#if defined(MONGOCXX_PRIVATE_DOXYGEN_PREPROCESSOR)

namespace mongocxx {
namespace model {

/// @ref mongocxx::v_noabi::model::replace_one
class replace_one {};

} // namespace model
} // namespace mongocxx

#endif // defined(MONGOCXX_PRIVATE_DOXYGEN_PREPROCESSOR)
=======
///
>>>>>>> 91b9d759
<|MERGE_RESOLUTION|>--- conflicted
+++ resolved
@@ -39,21 +39,4 @@
 ///
 /// @file
 /// Declares @ref mongocxx::v_noabi::model::replace_one.
-<<<<<<< HEAD
-///
-
-#if defined(MONGOCXX_PRIVATE_DOXYGEN_PREPROCESSOR)
-
-namespace mongocxx {
-namespace model {
-
-/// @ref mongocxx::v_noabi::model::replace_one
-class replace_one {};
-
-} // namespace model
-} // namespace mongocxx
-
-#endif // defined(MONGOCXX_PRIVATE_DOXYGEN_PREPROCESSOR)
-=======
-///
->>>>>>> 91b9d759
+///