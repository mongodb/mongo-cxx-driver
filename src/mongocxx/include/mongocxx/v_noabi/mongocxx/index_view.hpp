--- conflicted
+++ resolved
@@ -81,11 +81,7 @@
     /// @see
     /// - https://www.mongodb.com/docs/manual/reference/method/db.collection.createIndex/
     ///
-<<<<<<< HEAD
-    MONGOCXX_ABI_EXPORT_CDECL(stdx::optional<std::string>)
-=======
     MONGOCXX_ABI_EXPORT_CDECL(bsoncxx::v_noabi::stdx::optional<std::string>)
->>>>>>> 7402d3d8
     create_one(const bsoncxx::v_noabi::document::view_or_value& keys,
                const bsoncxx::v_noabi::document::view_or_value& index_options = {},
                const options::index_view& options = options::index_view{});
@@ -114,11 +110,7 @@
     /// @see
     /// - https://www.mongodb.com/docs/manual/reference/method/db.collection.createIndex/
     ///
-<<<<<<< HEAD
-    MONGOCXX_ABI_EXPORT_CDECL(stdx::optional<std::string>)
-=======
     MONGOCXX_ABI_EXPORT_CDECL(bsoncxx::v_noabi::stdx::optional<std::string>)
->>>>>>> 7402d3d8
     create_one(const client_session& session,
                const bsoncxx::v_noabi::document::view_or_value& keys,
                const bsoncxx::v_noabi::document::view_or_value& index_options = {},
@@ -143,11 +135,7 @@
     /// @see
     /// - https://www.mongodb.com/docs/manual/reference/method/cursor.maxTimeMS/
     ///
-<<<<<<< HEAD
-    MONGOCXX_ABI_EXPORT_CDECL(stdx::optional<std::string>)
-=======
     MONGOCXX_ABI_EXPORT_CDECL(bsoncxx::v_noabi::stdx::optional<std::string>)
->>>>>>> 7402d3d8
     create_one(const index_model& index,
                const options::index_view& options = options::index_view{});
 
@@ -172,11 +160,7 @@
     /// @see
     /// - https://www.mongodb.com/docs/manual/reference/method/cursor.maxTimeMS/
     ///
-<<<<<<< HEAD
-    MONGOCXX_ABI_EXPORT_CDECL(stdx::optional<std::string>)
-=======
     MONGOCXX_ABI_EXPORT_CDECL(bsoncxx::v_noabi::stdx::optional<std::string>)
->>>>>>> 7402d3d8
     create_one(const client_session& session,
                const index_model& index,
                const options::index_view& options = options::index_view{});
@@ -248,12 +232,8 @@
     /// - https://www.mongodb.com/docs/manual/reference/method/cursor.maxTimeMS/
     ///
     MONGOCXX_ABI_EXPORT_CDECL(void)
-<<<<<<< HEAD
-    drop_one(stdx::string_view name, const options::index_view& options = options::index_view{});
-=======
     drop_one(bsoncxx::v_noabi::stdx::string_view name,
              const options::index_view& options = options::index_view{});
->>>>>>> 7402d3d8
 
     ///
     /// Drops a single index by name.
@@ -276,11 +256,7 @@
     ///
     MONGOCXX_ABI_EXPORT_CDECL(void)
     drop_one(const client_session& session,
-<<<<<<< HEAD
-             stdx::string_view name,
-=======
              bsoncxx::v_noabi::stdx::string_view name,
->>>>>>> 7402d3d8
              const options::index_view& options = options::index_view{});
 
     ///
