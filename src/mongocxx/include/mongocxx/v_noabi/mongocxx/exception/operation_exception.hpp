--- conflicted
+++ resolved
@@ -22,8 +22,6 @@
 #include <bsoncxx/stdx/optional.hpp>
 
 #include <mongocxx/exception/exception.hpp>
-
-#include <bsoncxx/config/prelude.hpp>
 
 #include <bsoncxx/config/prelude.hpp>
 
@@ -74,14 +72,9 @@
     /// @returns The raw server error, if it is available.
     ///
     /// @{
-<<<<<<< HEAD
-    const stdx::optional<bsoncxx::v_noabi::document::value>& raw_server_error() const;
-    stdx::optional<bsoncxx::v_noabi::document::value>& raw_server_error();
-=======
     const bsoncxx::v_noabi::stdx::optional<bsoncxx::v_noabi::document::value>& raw_server_error()
         const;
     bsoncxx::v_noabi::stdx::optional<bsoncxx::v_noabi::document::value>& raw_server_error();
->>>>>>> 7402d3d8
     /// @}
     ///
 
