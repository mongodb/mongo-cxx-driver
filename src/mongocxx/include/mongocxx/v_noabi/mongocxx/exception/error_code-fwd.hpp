// Copyright 2009-present MongoDB, Inc.
//
// Licensed under the Apache License, Version 2.0 (the "License");
// you may not use this file except in compliance with the License.
// You may obtain a copy of the License at
//
// http://www.apache.org/licenses/LICENSE-2.0
//
// Unless required by applicable law or agreed to in writing, software
// distributed under the License is distributed on an "AS IS" BASIS,
// WITHOUT WARRANTIES OR CONDITIONS OF ANY KIND, either express or implied.
// See the License for the specific language governing permissions and
// limitations under the License.

#pragma once

#include <cstdint>
#include <system_error>

namespace mongocxx {
namespace v_noabi {

enum class error_code : std::int32_t;

} // namespace v_noabi
} // namespace mongocxx

namespace mongocxx {

using ::mongocxx::v_noabi::error_code;

} // namespace mongocxx

namespace std {

template <>
struct is_error_code_enum<::mongocxx::v_noabi::error_code>;

} // namespace std

///
/// @file
/// Declares @ref mongocxx::v_noabi::error_code.
<<<<<<< HEAD
///

#if defined(MONGOCXX_PRIVATE_DOXYGEN_PREPROCESSOR)

namespace mongocxx {

/// @ref mongocxx::v_noabi::error_code
class error_code {};

} // namespace mongocxx

#endif // defined(MONGOCXX_PRIVATE_DOXYGEN_PREPROCESSOR)
=======
///
>>>>>>> 91b9d759
<|MERGE_RESOLUTION|>--- conflicted
+++ resolved
@@ -41,19 +41,4 @@
 ///
 /// @file
 /// Declares @ref mongocxx::v_noabi::error_code.
-<<<<<<< HEAD
-///
-
-#if defined(MONGOCXX_PRIVATE_DOXYGEN_PREPROCESSOR)
-
-namespace mongocxx {
-
-/// @ref mongocxx::v_noabi::error_code
-class error_code {};
-
-} // namespace mongocxx
-
-#endif // defined(MONGOCXX_PRIVATE_DOXYGEN_PREPROCESSOR)
-=======
-///
->>>>>>> 91b9d759
+///