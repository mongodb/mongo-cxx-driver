// Copyright 2009-present MongoDB, Inc.
//
// Licensed under the Apache License, Version 2.0 (the "License");
// you may not use this file except in compliance with the License.
// You may obtain a copy of the License at
//
// http://www.apache.org/licenses/LICENSE-2.0
//
// Unless required by applicable law or agreed to in writing, software
// distributed under the License is distributed on an "AS IS" BASIS,
// WITHOUT WARRANTIES OR CONDITIONS OF ANY KIND, either express or implied.
// See the License for the specific language governing permissions and
// limitations under the License.

#pragma once

#include <mongocxx/config/prelude.hpp>

namespace mongocxx {
namespace v_noabi {

class MONGOCXX_ABI_EXPORT logic_error;

} // namespace v_noabi
} // namespace mongocxx

namespace mongocxx {

using ::mongocxx::v_noabi::logic_error;

} // namespace mongocxx

#include <mongocxx/config/postlude.hpp>

///
/// @file
/// Declares @ref mongocxx::v_noabi::logic_error.
<<<<<<< HEAD
///

#if defined(MONGOCXX_PRIVATE_DOXYGEN_PREPROCESSOR)

namespace mongocxx {

/// @ref mongocxx::v_noabi::logic_error
class logic_error {};

} // namespace mongocxx

#endif // defined(MONGOCXX_PRIVATE_DOXYGEN_PREPROCESSOR)
=======
///
>>>>>>> 91b9d759
<|MERGE_RESOLUTION|>--- conflicted
+++ resolved
@@ -35,19 +35,4 @@
 ///
 /// @file
 /// Declares @ref mongocxx::v_noabi::logic_error.
-<<<<<<< HEAD
-///
-
-#if defined(MONGOCXX_PRIVATE_DOXYGEN_PREPROCESSOR)
-
-namespace mongocxx {
-
-/// @ref mongocxx::v_noabi::logic_error
-class logic_error {};
-
-} // namespace mongocxx
-
-#endif // defined(MONGOCXX_PRIVATE_DOXYGEN_PREPROCESSOR)
-=======
-///
->>>>>>> 91b9d759
+///