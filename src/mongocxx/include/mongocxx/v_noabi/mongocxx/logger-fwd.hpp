--- conflicted
+++ resolved
@@ -39,22 +39,4 @@
 ///
 /// @file
 /// Declares utilities related to mongocxx logging.
-<<<<<<< HEAD
-///
-
-#if defined(MONGOCXX_PRIVATE_DOXYGEN_PREPROCESSOR)
-
-namespace mongocxx {
-
-/// @ref mongocxx::v_noabi::log_level
-enum class log_level {};
-
-/// @ref mongocxx::v_noabi::logger
-class logger {};
-
-} // namespace mongocxx
-
-#endif // defined(MONGOCXX_PRIVATE_DOXYGEN_PREPROCESSOR)
-=======
-///
->>>>>>> 91b9d759
+///