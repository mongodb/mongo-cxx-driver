// Copyright 2009-present MongoDB, Inc.
//
// Licensed under the Apache License, Version 2.0 (the "License");
// you may not use this file except in compliance with the License.
// You may obtain a copy of the License at
//
// http://www.apache.org/licenses/LICENSE-2.0
//
// Unless required by applicable law or agreed to in writing, software
// distributed under the License is distributed on an "AS IS" BASIS,
// WITHOUT WARRANTIES OR CONDITIONS OF ANY KIND, either express or implied.
// See the License for the specific language governing permissions and
// limitations under the License.

#pragma once

#include <mongocxx/config/prelude.hpp>

namespace mongocxx {
namespace v_noabi {
namespace result {

class bulk_write;

} // namespace result
} // namespace v_noabi
} // namespace mongocxx

namespace mongocxx {
namespace result {

using ::mongocxx::v_noabi::result::bulk_write;

} // namespace result
} // namespace mongocxx

#include <mongocxx/config/postlude.hpp>

///
/// @file
/// Declares @ref mongocxx::v_noabi::result::bulk_write.
<<<<<<< HEAD
///

#if defined(MONGOCXX_PRIVATE_DOXYGEN_PREPROCESSOR)

namespace mongocxx {
namespace result {

/// @ref mongocxx::v_noabi::result::bulk_write
class bulk_write {};

} // namespace result
} // namespace mongocxx

#endif // defined(MONGOCXX_PRIVATE_DOXYGEN_PREPROCESSOR)
=======
///
>>>>>>> 91b9d759
<|MERGE_RESOLUTION|>--- conflicted
+++ resolved
@@ -39,21 +39,4 @@
 ///
 /// @file
 /// Declares @ref mongocxx::v_noabi::result::bulk_write.
-<<<<<<< HEAD
-///
-
-#if defined(MONGOCXX_PRIVATE_DOXYGEN_PREPROCESSOR)
-
-namespace mongocxx {
-namespace result {
-
-/// @ref mongocxx::v_noabi::result::bulk_write
-class bulk_write {};
-
-} // namespace result
-} // namespace mongocxx
-
-#endif // defined(MONGOCXX_PRIVATE_DOXYGEN_PREPROCESSOR)
-=======
-///
->>>>>>> 91b9d759
+///