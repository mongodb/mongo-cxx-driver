--- conflicted
+++ resolved
@@ -61,11 +61,7 @@
     ///
     /// @return The value of the _id field for upserted document.
     ///
-<<<<<<< HEAD
-    MONGOCXX_ABI_EXPORT_CDECL(stdx::optional<bsoncxx::v_noabi::document::element>)
-=======
     MONGOCXX_ABI_EXPORT_CDECL(bsoncxx::v_noabi::stdx::optional<bsoncxx::v_noabi::document::element>)
->>>>>>> 7402d3d8
     upserted_id() const;
 
     friend MONGOCXX_ABI_EXPORT_CDECL(bool) operator==(const replace_one&, const replace_one&);
