--- conflicted
+++ resolved
@@ -39,21 +39,4 @@
 ///
 /// @file
 /// Declares @ref mongocxx::v_noabi::result::delete_result.
-<<<<<<< HEAD
-///
-
-#if defined(MONGOCXX_PRIVATE_DOXYGEN_PREPROCESSOR)
-
-namespace mongocxx {
-namespace result {
-
-/// @ref mongocxx::v_noabi::result::delete_result
-class delete_result {};
-
-} // namespace result
-} // namespace mongocxx
-
-#endif // defined(MONGOCXX_PRIVATE_DOXYGEN_PREPROCESSOR)
-=======
-///
->>>>>>> 91b9d759
+///