--- conflicted
+++ resolved
@@ -100,11 +100,7 @@
     /// @see
     /// - https://www.mongodb.com/docs/manual/core/bulk-write-operations/
     ///
-<<<<<<< HEAD
-    MONGOCXX_ABI_EXPORT_CDECL(stdx::optional<result::bulk_write>) execute() const;
-=======
     MONGOCXX_ABI_EXPORT_CDECL(bsoncxx::v_noabi::stdx::optional<result::bulk_write>) execute() const;
->>>>>>> 7402d3d8
 
    private:
     friend ::mongocxx::v_noabi::collection;
