// Copyright 2009-present MongoDB, Inc.
//
// Licensed under the Apache License, Version 2.0 (the "License");
// you may not use this file except in compliance with the License.
// You may obtain a copy of the License at
//
// http://www.apache.org/licenses/LICENSE-2.0
//
// Unless required by applicable law or agreed to in writing, software
// distributed under the License is distributed on an "AS IS" BASIS,
// WITHOUT WARRANTIES OR CONDITIONS OF ANY KIND, either express or implied.
// See the License for the specific language governing permissions and
// limitations under the License.

#pragma once

#include <chrono>
#include <cstdint>
#include <memory>
#include <string>

#include <mongocxx/client-fwd.hpp>
#include <mongocxx/collection-fwd.hpp>
#include <mongocxx/database-fwd.hpp>
#include <mongocxx/events/topology_description-fwd.hpp>
#include <mongocxx/options/transaction-fwd.hpp>
#include <mongocxx/read_preference-fwd.hpp>
#include <mongocxx/search_index_view-fwd.hpp>
#include <mongocxx/uri-fwd.hpp>

#include <bsoncxx/array/view_or_value.hpp>
#include <bsoncxx/document/view_or_value.hpp>
#include <bsoncxx/stdx/optional.hpp>

#include <mongocxx/options/transaction.hpp>

#include <mongocxx/config/prelude.hpp>

namespace mongocxx {
namespace v_noabi {

///
/// Class representing a preference for how the driver routes read operations to members of a
/// replica set or to a sharded cluster.
///
/// By default read operations are directed to the primary member in a replica set. Reading from the
/// primary guarantees that read operations reflect the latest version of a document. However, by
/// distributing some or all reads to secondary members of the replica set, you can improve read
/// throughput or reduce latency for an application that does not require fully up-to-date data.
///
/// Read preference can be broadly specified by setting a mode. It is also possible to
/// set tags in the read preference for more granular control, and to target specific members of a
/// replica set via attributes other than their current state as a primary or secondary node.
/// Furthermore, it is also possible to set a staleness threshold, such that the read is limited to
/// targeting secondaries whose staleness is less than or equal to the given threshold.
///
/// Read preferences are ignored for direct connections to a single mongod instance. However,
/// in order to perform read operations on a direct connection to a secondary member of a replica
/// set, you must set a read preference that allows reading from secondaries.
///
/// @see
/// - https://www.mongodb.com/docs/manual/core/read-preference/
///
class read_preference {
   public:
    ///
    /// Determines which members in a replica set are acceptable to read from.
    ///
    /// @warning Read preference tags are not respected when the mode is set to primary.
    ///
    /// @warning All read preference modes except primary may return stale data because secondaries
    /// replicate operations from the primary with some delay. Ensure that your application
    /// can tolerate stale data if you choose to use a non-primary mode.
    ///
    /// @see
    /// - https://www.mongodb.com/docs/manual/core/read-preference/#read-preference-modes
    ///
    enum class read_mode : std::uint8_t {
        ///
        /// Only read from a primary node.
        ///
        k_primary,

        ///
        /// Prefer to read from a primary node.
        ///
        k_primary_preferred,

        ///
        /// Only read from secondary nodes.
        ///
        k_secondary,

        ///
        /// Prefer to read from secondary nodes.
        ///
        k_secondary_preferred,

        ///
        /// Read from the node with the lowest latency irrespective of state.
        ///
        k_nearest
    };

    ///
    /// Constructs a new read_preference with read_mode set to k_primary.
    ///
    MONGOCXX_ABI_EXPORT_CDECL() read_preference();

    struct deprecated_tag {};

    ///
    /// Constructs a new read_preference.
    ///
    /// @param mode
    ///   Specifies the read_mode.
    ///
    /// @deprecated The constructor with no arguments and the method mode() should be used.
    ///
    MONGOCXX_DEPRECATED MONGOCXX_ABI_EXPORT_CDECL() read_preference(read_mode mode);

    MONGOCXX_ABI_EXPORT_CDECL() read_preference(read_mode mode, deprecated_tag);

    ///
    /// Constructs a new read_preference with tags.
    ///
    /// @param mode
    ///   A read_preference read_mode.
    /// @param tags
    ///   A document representing tags to use for the read_preference.
    ///
    /// @see
    /// - https://www.mongodb.com/docs/manual/core/read-preference/#tag-sets
    ///
    /// @deprecated The tags() method should be used instead.
    ///
    MONGOCXX_DEPRECATED MONGOCXX_ABI_EXPORT_CDECL()
        read_preference(read_mode mode, bsoncxx::v_noabi::document::view_or_value tags);

    MONGOCXX_ABI_EXPORT_CDECL()
    read_preference(read_mode mode, bsoncxx::v_noabi::document::view_or_value tags, deprecated_tag);

    ///
    /// Copy constructs a read_preference.
    ///
    MONGOCXX_ABI_EXPORT_CDECL() read_preference(const read_preference&);

    ///
    /// Copy assigns a read_preference.
    ///
    MONGOCXX_ABI_EXPORT_CDECL(read_preference&) operator=(const read_preference&);

    ///
    /// Move constructs a read_preference.
    ///
    MONGOCXX_ABI_EXPORT_CDECL() read_preference(read_preference&&) noexcept;

    ///
    /// Move assigns a read_preference.
    ///
    MONGOCXX_ABI_EXPORT_CDECL(read_preference&) operator=(read_preference&&) noexcept;

    ///
    /// Destroys a read_preference.
    ///
    MONGOCXX_ABI_EXPORT_CDECL() ~read_preference();

    ///
    /// Sets a new mode for this read_preference.
    ///
    /// @param mode
    ///   The new read preference mode.
    ///
    /// @return
    ///   A reference to the object on which this member function is being called.  This facilitates
    ///   method chaining.
    ///
    MONGOCXX_ABI_EXPORT_CDECL(read_preference&) mode(read_mode mode);

    ///
    /// Returns the current read_mode for this read_preference.
    ///
    /// @return The current read_mode.
    ///
    MONGOCXX_ABI_EXPORT_CDECL(read_mode) mode() const;

    ///
    /// Sets or updates the tag set list for this read_preference.
    ///
    /// @param tag_set_list
    ///   Document representing the tag set list.
    ///
    /// @see
    /// - https://www.mongodb.com/docs/manual/core/read-preference-tags/
    ///
    /// @return
    ///   A reference to the object on which this member function is being called.  This facilitates
    ///   method chaining.
    ///
    MONGOCXX_ABI_EXPORT_CDECL(read_preference&)
    tags(bsoncxx::v_noabi::document::view_or_value tag_set_list);

    ///
    /// Sets or updates the tag set list for this read_preference.
    ///
    /// @param tag_set_list
    ///   Array of tag sets.
    ///
    /// @see
    /// - https://www.mongodb.com/docs/manual/core/read-preference-tags/
    ///
    /// @return
    ///   A reference to the object on which this member function is being called.  This facilitates
    ///   method chaining.
    ///
    MONGOCXX_ABI_EXPORT_CDECL(read_preference&)
    tags(bsoncxx::v_noabi::array::view_or_value tag_set_list);

    ///
    /// Sets or updates the tag set list for this read_preference.
    ///
    /// @return The optionally set current tag set list.
    ///
    /// @see
    /// - https://www.mongodb.com/docs/manual/core/read-preference-tags/
    ///
<<<<<<< HEAD
    MONGOCXX_ABI_EXPORT_CDECL(stdx::optional<bsoncxx::v_noabi::document::view>) tags() const;
=======
    MONGOCXX_ABI_EXPORT_CDECL(bsoncxx::v_noabi::stdx::optional<bsoncxx::v_noabi::document::view>)
    tags() const;
>>>>>>> 7402d3d8

    ///
    /// Sets the max staleness setting for this read_preference.  Secondary
    /// servers with an estimated lag greater than this value will be excluded
    /// from selection under modes that allow secondaries.
    ///
    /// Max staleness must be at least 90 seconds, and also at least
    /// the sum (in seconds) of the client's heartbeatFrequencyMS and the
    /// server's idle write period, which is 10 seconds.  For general use,
    /// 90 seconds is the effective minimum.  If less, an exception will be
    /// thrown when an operation is attempted.
    ///
    /// Max staleness may only be used with MongoDB version 3.4 or later.
    /// If used with an earlier version, an exception will be thrown when an
    /// operation is attempted.
    ///
    /// @note
    ///     The max-staleness feature is designed to prevent badly-lagging
    ///     servers from being selected.  The staleness estimate is
    ///     imprecise and shouldn't be used to try to select "up-to-date"
    ///     secondaries.
    ///
    /// @param max_staleness
    ///    The new max staleness setting.  It must be positive.
    ///
    /// @return
    ///   A reference to the object on which this member function is being called.  This facilitates
    ///   method chaining.
    ///
    /// @throws mongocxx::v_noabi::logic_error if the argument is invalid.
    ///
    MONGOCXX_ABI_EXPORT_CDECL(read_preference&) max_staleness(std::chrono::seconds max_staleness);

    ///
    /// Returns the current max staleness setting for this read_preference.
    ///
    /// @return The optionally current max staleness setting.
    ///
<<<<<<< HEAD
    MONGOCXX_ABI_EXPORT_CDECL(stdx::optional<std::chrono::seconds>) max_staleness() const;
=======
    MONGOCXX_ABI_EXPORT_CDECL(bsoncxx::v_noabi::stdx::optional<std::chrono::seconds>)
    max_staleness() const;
>>>>>>> 7402d3d8

    ///
    /// Sets the hedge document to be used for the read preference. Sharded clusters running MongoDB
    /// 4.4 or later can dispatch read operations in parallel, returning the result from the fastest
    /// host and cancelling the unfinished operations.
    ///
    /// This may be an empty document or a document of the form { enabled: &lt;boolean&gt; }.
    ///
    /// Hedged reads are automatically enabled in MongoDB 4.4+ when using a ``nearest`` read
    /// preference. To explicitly enable or disable hedging, the ``hedge`` document must be
    /// passed. An empty document uses server defaults to control hedging, but the ``enabled`` key
    /// may be set to ``true`` or ``false`` to explicitly enable or disable hedged reads.
    ///
    /// @param hedge
    ///   The hedge document to set. For example, the document { enabled: true }.
    ///
    /// @return A reference to the object on which this member function is being called. This
    /// facilitates method chaining.
    ///
    MONGOCXX_ABI_EXPORT_CDECL(read_preference&)
    hedge(bsoncxx::v_noabi::document::view_or_value hedge);

    ///
    /// Gets the current hedge document to be used for the read preference.
    ///
    /// @return A hedge document if one was set.
    ///
<<<<<<< HEAD
    MONGOCXX_ABI_EXPORT_CDECL(const stdx::optional<bsoncxx::v_noabi::document::view>) hedge() const;
=======
    MONGOCXX_ABI_EXPORT_CDECL(
        const bsoncxx::v_noabi::stdx::optional<bsoncxx::v_noabi::document::view>)
    hedge() const;
>>>>>>> 7402d3d8

    ///
    /// @relates mongocxx::v_noabi::read_preference
    ///
    /// Compares two read_preference objects for (in)-equality.
    ///
    /// @{
    friend MONGOCXX_ABI_EXPORT_CDECL(bool) operator==(const read_preference&,
                                                      const read_preference&);
    friend MONGOCXX_ABI_EXPORT_CDECL(bool) operator!=(const read_preference&,
                                                      const read_preference&);
    /// @}
    ///

   private:
    friend ::mongocxx::v_noabi::client;
    friend ::mongocxx::v_noabi::collection;
    friend ::mongocxx::v_noabi::database;
    friend ::mongocxx::v_noabi::events::topology_description;
    friend ::mongocxx::v_noabi::options::transaction;
    friend ::mongocxx::v_noabi::search_index_view;
    friend ::mongocxx::v_noabi::uri;

    class impl;

    read_preference(std::unique_ptr<impl>&& implementation);

    std::unique_ptr<impl> _impl;
};

}  // namespace v_noabi
}  // namespace mongocxx

#include <mongocxx/config/postlude.hpp>

///
/// @file
/// Provides @ref mongocxx::v_noabi::read_preference.
///<|MERGE_RESOLUTION|>--- conflicted
+++ resolved
@@ -224,12 +224,8 @@
     /// @see
     /// - https://www.mongodb.com/docs/manual/core/read-preference-tags/
     ///
-<<<<<<< HEAD
-    MONGOCXX_ABI_EXPORT_CDECL(stdx::optional<bsoncxx::v_noabi::document::view>) tags() const;
-=======
     MONGOCXX_ABI_EXPORT_CDECL(bsoncxx::v_noabi::stdx::optional<bsoncxx::v_noabi::document::view>)
     tags() const;
->>>>>>> 7402d3d8
 
     ///
     /// Sets the max staleness setting for this read_preference.  Secondary
@@ -268,12 +264,8 @@
     ///
     /// @return The optionally current max staleness setting.
     ///
-<<<<<<< HEAD
-    MONGOCXX_ABI_EXPORT_CDECL(stdx::optional<std::chrono::seconds>) max_staleness() const;
-=======
     MONGOCXX_ABI_EXPORT_CDECL(bsoncxx::v_noabi::stdx::optional<std::chrono::seconds>)
     max_staleness() const;
->>>>>>> 7402d3d8
 
     ///
     /// Sets the hedge document to be used for the read preference. Sharded clusters running MongoDB
@@ -301,13 +293,9 @@
     ///
     /// @return A hedge document if one was set.
     ///
-<<<<<<< HEAD
-    MONGOCXX_ABI_EXPORT_CDECL(const stdx::optional<bsoncxx::v_noabi::document::view>) hedge() const;
-=======
     MONGOCXX_ABI_EXPORT_CDECL(
         const bsoncxx::v_noabi::stdx::optional<bsoncxx::v_noabi::document::view>)
     hedge() const;
->>>>>>> 7402d3d8
 
     ///
     /// @relates mongocxx::v_noabi::read_preference
