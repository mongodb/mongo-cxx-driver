// Copyright 2009-present MongoDB, Inc.
//
// Licensed under the Apache License, Version 2.0 (the "License");
// you may not use this file except in compliance with the License.
// You may obtain a copy of the License at
//
// http://www.apache.org/licenses/LICENSE-2.0
//
// Unless required by applicable law or agreed to in writing, software
// distributed under the License is distributed on an "AS IS" BASIS,
// WITHOUT WARRANTIES OR CONDITIONS OF ANY KIND, either express or implied.
// See the License for the specific language governing permissions and
// limitations under the License.

#pragma once

#include <mongocxx/pipeline-fwd.hpp> // IWYU pragma: export

//

#include <mongocxx/v1/pipeline.hpp> // IWYU pragma: export

#include <cstdint>
#include <memory> // IWYU pragma: keep: backward compatibility, to be removed.
#include <string>
#include <utility>

#include <mongocxx/client-fwd.hpp>     // IWYU pragma: keep: backward compatibility, to be removed.
#include <mongocxx/collection-fwd.hpp> // IWYU pragma: keep: backward compatibility, to be removed.
#include <mongocxx/database-fwd.hpp>   // IWYU pragma: keep: backward compatibility, to be removed.

#include <bsoncxx/array/view.hpp>
#include <bsoncxx/array/view_or_value.hpp>
#include <bsoncxx/document/view.hpp>
#include <bsoncxx/document/view_or_value.hpp>

#include <mongocxx/config/prelude.hpp>

namespace mongocxx {
namespace v_noabi {

///
/// A MongoDB aggregation pipeline.
///
class pipeline {
   private:
    v1::pipeline _pipeline;

   public:
    ///
    /// Creates a new aggregation pipeline.
    ///
    /// @see
    /// - https://www.mongodb.com/docs/manual/core/aggregation-pipeline/
    ///
    pipeline() = default;

    ///
    /// Move constructs a pipeline.
    ///
    pipeline(pipeline&& other) noexcept = default;

    ///
    /// Move assigns a pipeline.
    ///
    pipeline& operator=(pipeline&& other) noexcept = default;

    ///
    /// Destroys a pipeline.
    ///
    ~pipeline() = default;

    pipeline(pipeline const& other) = delete;
    pipeline& operator=(pipeline const& other) = delete;

<<<<<<< HEAD
    pipeline(pipeline const&) = delete;
    pipeline& operator=(pipeline const&) = delete;
=======
    ///
    /// Construct with the @ref mongocxx::v1 equivalent.
    ///
    /* explicit(false) */ pipeline(v1::pipeline pipeline) : _pipeline{std::move(pipeline)} {}

    ///
    /// Convert to the @ref mongocxx::v1 equivalent.
    ///
    /// @par Postconditions:
    /// - `other` is in an assign-or-destroy-only state.
    ///
    /// @warning Invalidates all associated iterators and views.
    ///
    explicit operator v1::pipeline() && {
        return std::move(_pipeline);
    }

    ///
    /// Convert to the @ref mongocxx::v1 equivalent.
    ///
    explicit operator v1::pipeline() const& {
        return _pipeline;
    }
>>>>>>> a480bd9c

    ///
    /// Adds new fields to documents.
    ///
    /// @see
    /// - https://www.mongodb.com/docs/manual/reference/operator/aggregation/addFields/
    ///
    /// @param fields_to_add
    ///   A document specifying the fields to add.  For each field specified in this parameter, a
    ///   corresponding field will be added to the documents, where the value of the added field is
    ///   the result of evaluating the specified expression.
    ///
    /// @return
    ///   A reference to the object on which this member function is being called.  This facilitates
    ///   method chaining.
    ///
    pipeline& add_fields(bsoncxx::v_noabi::document::view_or_value fields_to_add) {
        _pipeline.add_fields(bsoncxx::v_noabi::to_v1(fields_to_add.view()));
        return *this;
    }

    ///
    /// Categorizes documents into groups, called buckets, based on a specified expression and
    /// bucket boundaries.
    ///
    /// @see
    /// - https://www.mongodb.com/docs/manual/reference/operator/aggregation/bucket/
    ///
    /// @param bucket_args
    ///   The specification for the bucket operation.  The required fields `groupBy` and
    ///   `boundaries` must be included.
    ///
    /// @return
    ///   A reference to the object on which this member function is being called.  This facilitates
    ///   method chaining.
    ///
    pipeline& bucket(bsoncxx::v_noabi::document::view_or_value bucket_args) {
        _pipeline.bucket(bsoncxx::v_noabi::to_v1(bucket_args.view()));
        return *this;
    }

    ///
    /// Categorizes documents into a specific number of groups, called buckets, based on a
    /// specified expression.  Bucket boundaries are automatically determined in an attempt to
    /// evenly distribute the documents into the specified number of buckets.
    ///
    /// @see
    /// - https://www.mongodb.com/docs/manual/reference/operator/aggregation/bucketAuto/
    ///
    /// @param bucket_auto_args
    ///   The specification for the bucket_auto operation.  This required fields `groupBy` and
    ///   `buckets` must be included.
    ///
    /// @return
    ///   A reference to the object on which this member function is being called.  This facilitates
    ///   method chaining.
    ///
    pipeline& bucket_auto(bsoncxx::v_noabi::document::view_or_value bucket_auto_args) {
        _pipeline.bucket_auto(bsoncxx::v_noabi::to_v1(bucket_auto_args.view()));
        return *this;
    }

    ///
    /// Returns statistics regarding a collection or view.
    ///
    /// @see
    /// - https://www.mongodb.com/docs/manual/reference/operator/aggregation/collStats/
    ///
    /// @param coll_stats_args
    ///   The specification for the coll_stats operation.  See link above for a list of valid
    ///   options.
    ///
    /// @return
    ///   A reference to the object on which this member function is being called.  This facilitates
    ///   method chaining.
    ///
    pipeline& coll_stats(
        bsoncxx::v_noabi::document::view_or_value coll_stats_args = bsoncxx::v_noabi::document::view{}) {
        _pipeline.coll_stats(bsoncxx::v_noabi::to_v1(coll_stats_args.view()));
        return *this;
    }

    ///
    /// Returns a document containing a count of the number of documents input to the stage.
    ///
    /// @see
    /// - https://www.mongodb.com/docs/manual/reference/operator/aggregation/count/
    ///
    /// @param field
    ///   Name of the field for the count to be written to.
    ///
    /// @return
    ///   A reference to the object on which this member function is being called.  This facilitates
    ///   method chaining.
    ///
    pipeline& count(std::string field) {
        _pipeline.count(field);
        return *this;
    }

    ///
    /// Returns a stream of documents containing information on active and/or dormant
    /// operations as well as inactive sessions that are holding locks as part of a
    /// transaction. The stage returns a document for each operation or session.
    ///
    /// This stage must be used with database aggregate on the 'admin' database.
    ///
    /// @see
    /// - https://www.mongodb.com/docs/manual/reference/operator/aggregation/currentOp/
    ///
    /// @param current_op_args
    ///   A document containing the arguments for the current_op operation.
    ///
    /// @return
    ///   A reference to the object on which this method is being called.
    ///
    pipeline& current_op(bsoncxx::v_noabi::document::view_or_value current_op_args) {
        _pipeline.current_op(bsoncxx::v_noabi::to_v1(current_op_args.view()));
        return *this;
    }

    ///
    /// Processes multiple aggregation pipelines within a single stage on the same set of input
    /// documents.
    ///
    /// @see
    /// - https://www.mongodb.com/docs/manual/reference/operator/aggregation/facet/
    ///
    /// @param facet_args
    ///   The specification for the facet operation.  Each field in the the provided document should
    ///   specify an aggregation pipeline, as an array.
    ///
    /// @return
    ///   A reference to the object on which this member function is being called.  This facilitates
    ///   method chaining.
    ///
    pipeline& facet(bsoncxx::v_noabi::document::view_or_value facet_args) {
        _pipeline.facet(bsoncxx::v_noabi::to_v1(facet_args.view()));
        return *this;
    }

    ///
    /// Appends a stage to this pipeline object.
    ///
    /// Use this method to run new pipeline stages that are not yet offered as
    /// explicit methods on this class. Pass in a document describing a
    /// pipeline stage:
    ///
    ///    { "$addFields" : { "field" : 0 }}
    ///
    /// @param stage
    ///   A bson document view or value describing a pipeline stage.
    ///
    /// @return
    ///   A reference to this object on which this member function is being called.
    ///
    pipeline& append_stage(bsoncxx::v_noabi::document::view_or_value stage) {
        _pipeline.append_stage(bsoncxx::v_noabi::to_v1(stage.view()));
        return *this;
    }

    ///
    /// Appends stages to this pipeline object from the given bson array.
    ///
    /// Use this method to run new pipeline stages that are not yet offered as
    /// explicit methods on this class. Pass in an array of documents, where each
    /// document in the array describes a pipeline stage:
    ///
    ///    [ { "$addFields" : { "field" : 0 } }, { "$newStage" : ... }, ... ]
    ///
    /// @param stages
    ///   A bson array containing documents describing pipeline stages.
    ///
    /// @return
    ///   A reference to the object on which this member function is being called.
    ///
    pipeline& append_stages(bsoncxx::v_noabi::array::view_or_value stages) {
        _pipeline.append_stages(bsoncxx::v_noabi::to_v1(stages.view()));
        return *this;
    }

    ///
    /// Outputs documents in order of nearest to farthest from a specified point.
    ///
    /// @see
    /// - https://www.mongodb.com/docs/manual/reference/operator/aggregation/geoNear/
    ///
    /// @param geo_near_args
    ///   The specification for the geo_near operation.  The required fields `near` and
    ///   `distanceField` must be included.
    ///
    /// @return
    ///   A reference to the object on which this member function is being called.  This facilitates
    ///   method chaining.
    ///
    pipeline& geo_near(bsoncxx::v_noabi::document::view_or_value geo_near_args) {
        _pipeline.geo_near(bsoncxx::v_noabi::to_v1(geo_near_args.view()));
        return *this;
    }

    ///
    /// Performs a recursive search on a collection.
    ///
    /// @see
    /// - https://www.mongodb.com/docs/manual/reference/operator/aggregation/graphLookup/
    ///
    /// @param graph_lookup_args
    ///   The specification for the graph_lookup operation.  The required fields `from`,
    ///   `connectFromField`, `startWith`, `connectToField`, and `as` must be included.
    ///
    /// @return
    ///   A reference to the object on which this member function is being called.  This facilitates
    ///   method chaining.
    ///
    pipeline& graph_lookup(bsoncxx::v_noabi::document::view_or_value graph_lookup_args) {
        _pipeline.graph_lookup(bsoncxx::v_noabi::to_v1(graph_lookup_args.view()));
        return *this;
    }

    ///
    /// Groups documents by some specified expression and outputs to the next stage a
    /// document for each distinct grouping. The output documents contain an `_id` field
    /// which contains the the distinct key for that group. The output documents can also
    /// contain computed fields that hold the values of some accumulator expression grouped
    /// by the group's `_id` field.
    ///
    /// @note group does not order output documents.
    ///
    /// @see
    /// - https://www.mongodb.com/docs/manual/reference/operator/aggregation/group/
    ///
    /// @param group_args
    ///   The specification for the group operation.  The required field `_id` must be included.
    ///
    /// @return
    ///   A reference to the object on which this member function is being called.  This facilitates
    ///   method chaining.
    ///
    pipeline& group(bsoncxx::v_noabi::document::view_or_value group_args) {
        _pipeline.group(bsoncxx::v_noabi::to_v1(group_args.view()));
        return *this;
    }

    ///
    /// Returns statistics regarding the use of each index for the collection.
    ///
    /// @return
    ///   A reference to the object on which this member function is being called.  This facilitates
    ///   method chaining.
    ///
    /// @see
    /// - https://www.mongodb.com/docs/manual/reference/operator/aggregation/indexStats/
    ///
    pipeline& index_stats() {
        _pipeline.index_stats();
        return *this;
    }

    ///
    /// Limits the number of documents passed to the next stage in the pipeline.
    ///
    /// @see
    /// - https://www.mongodb.com/docs/manual/reference/operator/aggregation/limit/
    ///
    /// @param limit
    ///   The number of documents to which output should be limited.
    ///
    /// @return
    ///   A reference to the object on which this member function is being called.  This facilitates
    ///   method chaining.
    ///
    pipeline& limit(std::int32_t limit) {
        _pipeline.limit(limit);
        return *this;
    }

    ///
    /// Lists the sessions cached in memory by the mongod or mongos instance.
    ///
    /// This option must be used with database aggregate.
    ///
    /// @see
    /// - https://www.mongodb.com/docs/manual/reference/operator/aggregation/listLocalSessions/
    ///
    /// @param list_local_sessions_args
    ///   A document containing the arguments for list_local_sessions.
    ///
    /// @return
    ///   A reference to the object on which this method is being called.
    ///
    pipeline& list_local_sessions(bsoncxx::v_noabi::document::view_or_value list_local_sessions_args) {
        _pipeline.list_local_sessions(bsoncxx::v_noabi::to_v1(list_local_sessions_args.view()));
        return *this;
    }

    ///
    /// Lists all sessions stored in the system.sessions collection in the config database.
    /// These sessions are visible to all members of the MongoDB deployment.
    ///
    /// @see
    /// - https://www.mongodb.com/docs/manual/reference/operator/aggregation/listSessions/
    ///
    /// @param list_sessions_args
    ///   A document containing the arguments for list_sessions.
    ///
    /// @return
    ///   A reference to the object on which this method is being called.
    ///
    pipeline& list_sessions(bsoncxx::v_noabi::document::view_or_value list_sessions_args) {
        _pipeline.list_sessions(bsoncxx::v_noabi::to_v1(list_sessions_args.view()));
        return *this;
    }

    ///
    /// Performs a left outer join to an unsharded collection in the same database to filter in
    /// documents from the "joined" collection for processing.
    ///
    /// @see
    /// - https://www.mongodb.com/docs/manual/reference/operator/aggregation/lookup/
    ///
    /// @param lookup_args
    ///   The specification for the lookup operation.  The required fields `from`, `localField`,
    ///   `foreignField`, and `as` must be included.
    ///
    /// @return
    ///   A reference to the object on which this member function is being called.  This facilitates
    ///   method chaining.
    ///
    pipeline& lookup(bsoncxx::v_noabi::document::view_or_value lookup_args) {
        _pipeline.lookup(bsoncxx::v_noabi::to_v1(lookup_args.view()));
        return *this;
    }

    ///
    /// Filters the documents. Only the documents that match the condition(s) specified by the
    /// `filter` will continue to the next pipeline stage.
    ///
    /// @see
    /// - https://www.mongodb.com/docs/manual/reference/operator/aggregation/match/
    ///
    /// @param filter
    ///   The filter.
    ///
    /// @return
    ///   A reference to the object on which this member function is being called.  This facilitates
    ///   method chaining.
    ///
    pipeline& match(bsoncxx::v_noabi::document::view_or_value filter) {
        _pipeline.match(bsoncxx::v_noabi::to_v1(filter.view()));
        return *this;
    }

    ///
    /// Outputs the aggregation results to a collection.
    ///
    /// @see
    /// - https://www.mongodb.com/docs/manual/reference/operator/aggregation/merge/
    ///
    /// @param merge_args
    ///   The specification for the merge options. Must include an `into` field that
    ///   is either a collection name or a subdocument of the form:
    ///   { `db` : &lt;db name&gt;, `coll` : &lt;collection name&gt; }.
    ///
    /// @return
    ///   A reference to the object on which this member function is being called.
    ///
    pipeline& merge(bsoncxx::v_noabi::document::view_or_value merge_args) {
        _pipeline.merge(bsoncxx::v_noabi::to_v1(merge_args.view()));
        return *this;
    }

    ///
    /// Takes documents returned by the aggregation pipeline and writes them to a specified
    /// collection. This stage must be the last stage in the pipeline. The out operator lets the
    /// aggregation framework return result sets of any size.
    ///
    /// @see
    /// - https://www.mongodb.com/docs/manual/reference/operator/aggregation/out/
    ///
    /// @param collection_name
    ///   The name of the collection where the output documents should go.
    ///
    /// @return
    ///   A reference to the object on which this member function is being called.  This facilitates
    ///   method chaining.
    ///
    pipeline& out(std::string collection_name) {
        _pipeline.out(collection_name);
        return *this;
    }

    ///
    /// Projects a subset of the fields in the documents to the next stage of the pipeline.
    ///
    /// @see
    /// - https://www.mongodb.com/docs/manual/reference/operator/aggregation/project/
    ///
    /// @param projection
    ///   The projection specification.
    ///
    /// @return
    ///   A reference to the object on which this member function is being called.  This facilitates
    ///   method chaining.
    ///
    pipeline& project(bsoncxx::v_noabi::document::view_or_value projection) {
        _pipeline.project(bsoncxx::v_noabi::to_v1(projection.view()));
        return *this;
    }

    ///
    /// Restricts the contents of the documents based on information stored in the documents
    /// themselves.
    ///
    /// @see
    /// - https://www.mongodb.com/docs/manual/reference/operator/aggregation/redact/
    ///
    /// @param restrictions
    ///   The document restrictions.
    ///
    /// @return
    ///   A reference to the object on which this member function is being called.  This facilitates
    ///   method chaining.
    ///
    pipeline& redact(bsoncxx::v_noabi::document::view_or_value restrictions) {
        _pipeline.redact(bsoncxx::v_noabi::to_v1(restrictions.view()));
        return *this;
    }

    ///
    /// Promotes a specified document to the top level and replaces all other fields.
    ///
    /// @see
    /// - https://www.mongodb.com/docs/manual/reference/operator/aggregation/replaceRoot/
    ///
    /// @param replace_root_args
    ///   The specification for the replace_root operation.  The required field `newRoot` must be
    ///   included.
    ///
    /// @return
    ///   A reference to the object on which this member function is being called.  This facilitates
    ///   method chaining.
    ///
    pipeline& replace_root(bsoncxx::v_noabi::document::view_or_value replace_root_args) {
        _pipeline.replace_root(bsoncxx::v_noabi::to_v1(replace_root_args.view()));
        return *this;
    }

    ///
    /// Randomly selects the specified number of documents that pass into the stage and passes the
    /// remaining documents to the next stage in the pipeline.
    ///
    /// @see
    /// - https://www.mongodb.com/docs/manual/reference/operator/aggregation/sample/
    ///
    /// @param size
    ///   The number of input documents to select.
    ///
    /// @return
    ///   A reference to the object on which this member function is being called.  This facilitates
    ///   method chaining.
    ///
    pipeline& sample(std::int32_t size) {
        _pipeline.sample(size);
        return *this;
    }

    ///
    /// Skips over the specified number of documents that pass into the stage and passes the
    /// remaining documents to the next stage in the pipeline.
    ///
    /// @see
    /// - https://www.mongodb.com/docs/manual/reference/operator/aggregation/skip/
    ///
    /// @param docs_to_skip
    ///   The number of input documents to skip.
    ///
    /// @return
    ///   A reference to the object on which this member function is being called.  This facilitates
    ///   method chaining.
    ///
    pipeline& skip(std::int32_t docs_to_skip) {
        _pipeline.skip(docs_to_skip);
        return *this;
    }

    ///
    /// Sorts all input documents and returns them to the pipeline in sorted order.
    ///
    /// @see
    /// - https://www.mongodb.com/docs/manual/reference/operator/aggregation/sort/
    ///
    /// @param ordering
    ///   Document specifying the ordering by which the documents are sorted.
    ///
    /// @return
    ///   A reference to the object on which this member function is being called.  This facilitates
    ///   method chaining.
    ///
    pipeline& sort(bsoncxx::v_noabi::document::view_or_value ordering) {
        _pipeline.sort(bsoncxx::v_noabi::to_v1(ordering.view()));
        return *this;
    }

    ///
    /// Groups incoming documents based on the value of a specified expression, then computes the
    /// count of documents in each distinct group.
    ///
    /// @see
    /// - https://www.mongodb.com/docs/manual/reference/operator/aggregation/sortByCount/
    ///
    /// @param field_expression
    ///   The expression to group by, as an object.  The expression can not evaluate to an object.
    ///
    /// @return
    ///   A reference to the object on which this member function is being called.  This facilitates
    ///   method chaining.
    ///
    /// @note
    ///   This overload of sort_by_count() is intended to be used when the desired sort is over a
    ///   grouping of the result of a complex expression computed from the input documents.
    ///
    pipeline& sort_by_count(bsoncxx::v_noabi::document::view_or_value field_expression) {
        _pipeline.sort_by_count(bsoncxx::v_noabi::to_v1(field_expression.view()));
        return *this;
    }

    ///
    /// Groups incoming documents based on the value of a specified expression, then computes the
    /// count of documents in each distinct group.
    ///
    /// @see
    /// - https://www.mongodb.com/docs/manual/reference/operator/aggregation/sortByCount/
    ///
    /// @param field_expression
    ///   The expression to group by, as a string.  To specify a field path, prefix the field path
    ///   with a dollar sign (`$`).
    ///
    /// @return
    ///   A reference to the object on which this member function is being called.  This facilitates
    ///   method chaining.
    ///
    /// @note
    ///   This overload of sort_by_count() is intended to be used when the desired sort is over a
    ///   grouping of the value of a particular element in the input documents.
    ///
    pipeline& sort_by_count(std::string field_expression) {
        _pipeline.sort_by_count(field_expression);
        return *this;
    }

    ///
    /// Deconstructs an array field from the input documents to output a document for each element.
    /// Each output document is an input document with the value of its array field replaced by
    /// an element from the unwound array.
    ///
    /// @see
    /// - https://www.mongodb.com/docs/manual/reference/operator/aggregation/unwind/
    ///
    /// @param unwind_args
    ///   The specification for the unwind operation.  The required field path must be included.
    ///
    /// @return
    ///   A reference to the object on which this member function is being called.  This facilitates
    ///   method chaining.
    ///
    /// @note
    ///   This overload of unwind() is intended to be used when additional options other than the
    ///   field name need to be specified.
    ///
    pipeline& unwind(bsoncxx::v_noabi::document::view_or_value unwind_args) {
        _pipeline.unwind(bsoncxx::v_noabi::to_v1(unwind_args.view()));
        return *this;
    }

    ///
    /// Deconstructs an array field from the input documents to output a document for each element.
    /// Each output document is an input document with the value of its array field replaced by
    /// an element from the unwound array.
    ///
    /// @see
    /// - https://www.mongodb.com/docs/manual/reference/operator/aggregation/unwind/
    ///
    /// @param field_name
    ///   The name of the field to unwind.
    ///
    /// @return
    ///   A reference to the object on which this member function is being called.  This facilitates
    ///   method chaining.
    ///
    /// @note
    ///   This overload of unwind() is intended to be used when no options other than the field name
    ///   need to be specified.
    ///
    pipeline& unwind(std::string field_name) {
        _pipeline.unwind(field_name);
        return *this;
    }

    ///
    /// @return A view of the underlying BSON array this pipeline represents.
    ///
    bsoncxx::v_noabi::array::view view_array() const {
        return _pipeline.view_array();
    }

    class internal;
};

} // namespace v_noabi
} // namespace mongocxx

#include <mongocxx/config/postlude.hpp>

///
/// @file
/// Provides @ref mongocxx::v_noabi::pipeline.
///<|MERGE_RESOLUTION|>--- conflicted
+++ resolved
@@ -73,10 +73,6 @@
     pipeline(pipeline const& other) = delete;
     pipeline& operator=(pipeline const& other) = delete;
 
-<<<<<<< HEAD
-    pipeline(pipeline const&) = delete;
-    pipeline& operator=(pipeline const&) = delete;
-=======
     ///
     /// Construct with the @ref mongocxx::v1 equivalent.
     ///
@@ -100,7 +96,6 @@
     explicit operator v1::pipeline() const& {
         return _pipeline;
     }
->>>>>>> a480bd9c
 
     ///
     /// Adds new fields to documents.
