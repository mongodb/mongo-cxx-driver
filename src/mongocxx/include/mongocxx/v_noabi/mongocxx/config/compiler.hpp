--- conflicted
+++ resolved
@@ -12,15 +12,6 @@
 // See the License for the specific language governing permissions and
 // limitations under the License.
 
-<<<<<<< HEAD
-// For backward compatibility. Use `inline` instead.
-#define MONGOCXX_INLINE inline MONGOCXX_ABI_NO_EXPORT
-
-// For backward compatibility. Use MONGOCXX_ABI_EXPORT_CDECL instead.
-#define MONGOCXX_CALL MONGOCXX_ABI_CDECL
-
-=======
->>>>>>> 7402d3d8
 ///
 /// @file
 /// Provides macros for internal use.
