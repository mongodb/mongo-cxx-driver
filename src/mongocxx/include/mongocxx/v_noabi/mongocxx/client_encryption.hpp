// Copyright 2009-present MongoDB, Inc.
//
// Licensed under the Apache License, Version 2.0 (the "License");
// you may not use this file except in compliance with the License.
// You may obtain a copy of the License at
//
// http://www.apache.org/licenses/LICENSE-2.0
//
// Unless required by applicable law or agreed to in writing, software
// distributed under the License is distributed on an "AS IS" BASIS,
// WITHOUT WARRANTIES OR CONDITIONS OF ANY KIND, either express or implied.
// See the License for the specific language governing permissions and
// limitations under the License.

#pragma once

#include <string>

#include <mongocxx/client_encryption-fwd.hpp>
#include <mongocxx/collection-fwd.hpp>
#include <mongocxx/database-fwd.hpp>

#include <bsoncxx/types/bson_value/value.hpp>
#include <bsoncxx/types/bson_value/view.hpp>

#include <mongocxx/cursor.hpp>
#include <mongocxx/options/client_encryption.hpp>
#include <mongocxx/options/data_key.hpp>
#include <mongocxx/options/encrypt.hpp>
#include <mongocxx/options/rewrap_many_datakey.hpp>
#include <mongocxx/result/delete.hpp>
#include <mongocxx/result/rewrap_many_datakey.hpp>
#include <mongocxx/stdx.hpp>

#include <mongocxx/config/prelude.hpp>

namespace mongocxx {
namespace v_noabi {

///
/// Class supporting operations for MongoDB Client-Side Field Level Encryption.
///
class client_encryption {
   public:
    ///
    /// Creates a client_encryption object.
    ///
    /// @param opts
    ///   An object representing encryption options.
    ///
    /// @see
    /// - https://www.mongodb.com/docs/ecosystem/use-cases/client-side-field-level-encryption-guide
    ///
    MONGOCXX_ABI_EXPORT_CDECL() client_encryption(options::client_encryption opts);

    ///
    /// Destroys a client_encryption.
    ///
    MONGOCXX_ABI_EXPORT_CDECL() ~client_encryption();

    ///
    /// Move-constructs a client_encryption object.
    ///
    MONGOCXX_ABI_EXPORT_CDECL() client_encryption(client_encryption&&) noexcept;

    ///
    /// Move-assigns a client_encryption object.
    ///
    MONGOCXX_ABI_EXPORT_CDECL(client_encryption&) operator=(client_encryption&&) noexcept;

    client_encryption(const client_encryption&) = delete;
    client_encryption& operator=(const client_encryption&) = delete;

    ///
    /// Creates a new key document and inserts into the key vault collection.
    ///
    /// @param kms_provider
    ///   A string identifying the KMS service to use to encrypt the datakey.
    ///   Must be one of "aws", "azure", "gcp", "kmip", or "local".
    /// @param opts
    ///   Optional arguments, see options::data_key.
    ///
    /// @return The id of the created document as a bson_value::value containing
    ///   a UUID (BSON binary subtype 4).
    ///
    /// @throws mongocxx::v_noabi::exception if there is an error creating the key.
    ///
    /// @see
    /// - https://www.mongodb.com/docs/ecosystem/use-cases/client-side-field-level-encryption-guide/#b-create-a-data-encryption-key
    ///
    MONGOCXX_ABI_EXPORT_CDECL(bsoncxx::v_noabi::types::bson_value::value)
    create_data_key(std::string kms_provider, const options::data_key& opts = {});

    /**
     * @brief Create a collection with client-side-encryption enabled, automatically filling any
     * datakeys for encrypted fields.
     *
     * @param db The database in which the collection will be created
     * @param coll_name The name of the new collection
     * @param options The options for creating the collection. See @ref database::create_collection.
     * @param out_options Output parameter to receive the generated collection options.
     * @param kms_provider The KMS provider to use when creating data encryption keys for the
     * collection's encrypted fields
     * @param masterkey If non-null, specify the masterkey to be used when creating data keys in the
     * collection.
     * @return collection A handle to the newly created collection
     */
    MONGOCXX_ABI_EXPORT_CDECL(collection)
    create_encrypted_collection(
        const database& db,
        const std::string& coll_name,
        const bsoncxx::v_noabi::document::view& options,
        bsoncxx::v_noabi::document::value& out_options,
        const std::string& kms_provider,
        const stdx::optional<bsoncxx::v_noabi::document::view>& masterkey = stdx::nullopt);

    ///
    /// Encrypts a BSON value with a given key and algorithm.
    ///
    /// @param value
    ///   The BSON value to encrypt.
    /// @param opts
    ///   Options must be given in order to specify an encryption algorithm
    ///   and a key_id or key_alt_name. See options::encrypt.
    ///
    /// @return The encrypted value (BSON binary subtype 6).
    ///
    /// @throws mongocxx::v_noabi::exception if there is an error encrypting the value.
    ///
    /// @see
    /// https://www.mongodb.com/docs/manual/reference/method/ClientEncryption.encrypt/#ClientEncryption.encrypt
    ///
    MONGOCXX_ABI_EXPORT_CDECL(bsoncxx::v_noabi::types::bson_value::value)
    encrypt(bsoncxx::v_noabi::types::bson_value::view value, const options::encrypt& opts);

    ///
    /// Encrypts a Match Expression or Aggregate Expression to query a range index.
    ///
    /// @note Only supported when queryType is "range" and algorithm is "Range".
    ///
    /// @param expr A BSON document corresponding to either a Match Expression or an Aggregate
    /// Expression.
    /// @param opts Options must be given in order to specify queryType and algorithm.
    ///
    /// @returns The encrypted expression.
    ///
<<<<<<< HEAD
    bsoncxx::v_noabi::document::value encrypt_expression(
        bsoncxx::v_noabi::document::view_or_value expr, const options::encrypt& opts);
=======
    /// @warning The Range algorithm is experimental only. It is not intended for public use. It is
    /// subject to breaking changes.
    MONGOCXX_ABI_EXPORT_CDECL(bsoncxx::v_noabi::document::value)
    encrypt_expression(bsoncxx::v_noabi::document::view_or_value expr,
                       const options::encrypt& opts);
>>>>>>> 87fe3eb5

    ///
    /// Decrypts an encrypted value (BSON binary of subtype 6).
    ///
    /// @param value
    ///   The encrypted value.
    ///
    /// @return The original BSON value.
    ///
    /// @throws mongocxx::v_noabi::exception if there is an error decrypting the value.
    ///
    /// @see
    /// https://www.mongodb.com/docs/manual/reference/method/ClientEncryption.decrypt/#ClientEncryption.decrypt
    ///
    MONGOCXX_ABI_EXPORT_CDECL(bsoncxx::v_noabi::types::bson_value::value)
    decrypt(bsoncxx::v_noabi::types::bson_value::view value);

    ///
    /// Decrypts multiple data keys and (re-)encrypts them with a new masterKey,
    /// or with their current masterKey if a new one is not given. The updated
    /// fields of each rewrapped data key is updated in the key vault collection
    /// as part of a single bulk write operation. If no data key matches the
    /// given filter, no bulk write operation is executed.
    ///
    /// @param filter
    ///   Document to filter which keys get re-wrapped.
    ///
    /// @param opts
    ///   Options to specify which provider to encrypt the data keys and an optional
    ///   master key document.
    ///
    /// @return a RewrapManyDataKeyResult.
    ///
    /// @throws mongocxx::v_noabi::exception if there is an error rewrapping the key.
    ///
    /// @see
    /// - https://www.mongodb.com/docs/manual/reference/method/KeyVault.rewrapManyDataKey/
    ///
    MONGOCXX_ABI_EXPORT_CDECL(result::rewrap_many_datakey)
    rewrap_many_datakey(bsoncxx::v_noabi::document::view_or_value filter,
                        const options::rewrap_many_datakey& opts);

    ///
    /// Removes the key document with the given UUID (BSON binary subtype 0x04)
    /// from the key vault collection.
    ///
    /// @param id Binary id of which key to delete
    ///
    /// @throws mongocxx::v_noabi::exception if there is an error deleting the key.
    ///
    /// @return the result of the internal deleteOne() operation on the key vault collection.
    ///
    /// @see
    /// - https://www.mongodb.com/docs/manual/reference/method/KeyVault.deleteKey/
    ///
    MONGOCXX_ABI_EXPORT_CDECL(result::delete_result)
    delete_key(bsoncxx::v_noabi::types::bson_value::view_or_value id);

    ///
    /// Finds a single key document with the given UUID (BSON binary subtype 0x04).
    ///
    /// @param id Binary id of which key to delete
    ///
    /// @throws mongocxx::v_noabi::exception if there is an error getting the key.
    ///
    /// @return The result of the internal find() operation on the key vault collection.
    ///
    /// @see
    /// - https://www.mongodb.com/docs/manual/reference/method/KeyVault.getKey/
    ///
    MONGOCXX_ABI_EXPORT_CDECL(stdx::optional<bsoncxx::v_noabi::document::value>)
    get_key(bsoncxx::v_noabi::types::bson_value::view_or_value id);

    ///
    /// Finds all documents in the key vault collection.
    ///
    /// @throws mongocxx::v_noabi::exception if there is an error getting the keys.
    ///
    /// @return the result of the internal find() operation on the key vault collection.
    ///
    /// @see
    /// - https://www.mongodb.com/docs/manual/reference/method/KeyVault.getKeys/
    ///
    MONGOCXX_ABI_EXPORT_CDECL(mongocxx::v_noabi::cursor) get_keys();

    ///
    /// Adds a keyAltName to the keyAltNames array of the key document in the
    /// key vault collection with the given UUID (BSON binary subtype 0x04).
    ///
    /// @param id Binary id of the key to add the key alternate name to
    ///
    /// @param key_alt_name String alternative name for the key
    ///
    /// @throws mongocxx::v_noabi::exception if there is an error adding the key alt name.
    ///
    /// @return the previous version of the key document.
    ///
    /// @see
    /// - https://www.mongodb.com/docs/manual/reference/method/KeyVault.addKeyAlternateName/
    ///
    MONGOCXX_ABI_EXPORT_CDECL(stdx::optional<bsoncxx::v_noabi::document::value>)
    add_key_alt_name(bsoncxx::v_noabi::types::bson_value::view_or_value id,
                     bsoncxx::v_noabi::string::view_or_value key_alt_name);

    ///
    /// Removes a keyAltName from the keyAltNames array of the key document in
    /// the key vault collection with the given UUID (BSON binary subtype 0x04).
    ///
    /// @param id Binary id of the key to remove the key alternate name from
    ///
    /// @param key_alt_name String alternative name for the key
    ///
    /// @throws mongocxx::v_noabi::exception if there is an error removing the key alt name.
    ///
    /// @return The previous version of the key document.
    ///
    /// @see
    /// - https://www.mongodb.com/docs/manual/reference/method/KeyVault.removeKeyAlternateName/
    ///
    MONGOCXX_ABI_EXPORT_CDECL(stdx::optional<bsoncxx::v_noabi::document::value>)
    remove_key_alt_name(bsoncxx::v_noabi::types::bson_value::view_or_value id,
                        bsoncxx::v_noabi::string::view_or_value key_alt_name);

    ///
    /// Get the key document from the key vault collection with the provided name.
    ///
    /// @param key_alt_name String alternative name for the key
    ///
    /// @throws mongocxx::v_noabi::exception if there is an error getting the key by alt name.
    ///
    /// @return A key document in the key vault collection with the given keyAltName.
    ///
    /// @see
    /// - https://www.mongodb.com/docs/manual/reference/method/KeyVault.getKeyByAltName/
    ///
    MONGOCXX_ABI_EXPORT_CDECL(stdx::optional<bsoncxx::v_noabi::document::value>)
    get_key_by_alt_name(bsoncxx::v_noabi::string::view_or_value key_alt_name);

   private:
    class impl;

    std::unique_ptr<impl> _impl;
};

}  // namespace v_noabi
}  // namespace mongocxx

#include <mongocxx/config/postlude.hpp>

///
/// @file
/// Provides @ref mongocxx::v_noabi::client_encryption.
///<|MERGE_RESOLUTION|>--- conflicted
+++ resolved
@@ -144,16 +144,9 @@
     ///
     /// @returns The encrypted expression.
     ///
-<<<<<<< HEAD
-    bsoncxx::v_noabi::document::value encrypt_expression(
-        bsoncxx::v_noabi::document::view_or_value expr, const options::encrypt& opts);
-=======
-    /// @warning The Range algorithm is experimental only. It is not intended for public use. It is
-    /// subject to breaking changes.
     MONGOCXX_ABI_EXPORT_CDECL(bsoncxx::v_noabi::document::value)
     encrypt_expression(bsoncxx::v_noabi::document::view_or_value expr,
                        const options::encrypt& opts);
->>>>>>> 87fe3eb5
 
     ///
     /// Decrypts an encrypted value (BSON binary of subtype 6).
