# Changelog

All notable changes to this project will be documented in this file.

The format is based on [Keep a Changelog](https://keepachangelog.com/en/1.1.0/),
and this project adheres to [Semantic Versioning](https://semver.org/spec/v2.0.0.html).

Changes prior to 3.9.0 are documented as [release notes on GitHub](https://github.com/mongodb/mongo-cxx-driver/releases).

## 3.12.0 [Unreleased]

<<<<<<< HEAD
### Changed

- Bump minimum C Driver version to [1.27.0](https://github.com/mongodb/mongo-c-driver/releases/tag/1.27.0).
=======
<!-- Will contain entries for the next minor release. -->

## 3.11.0

### Added

- Support for MongoDB Server version 8.0.
- Stable support for In-Use Encryption Range Indexes.
- Documentation of the [API and ABI versioning and compatibility policy](https://www.mongodb.com/docs/languages/cpp/cpp-driver/current/api-abi-versioning/).
- API documentation pages for directories, files, namespaces, and root namespace redeclarations.
- `empty()` member function for `mongocxx::v_noabi::bulk_write`.

### Fixed

- GCC 4.8.5 (RHEL 7) compatibility issues.
  - Redeclaration error due to `bsoncxx::v_noabi::stdx::basic_string_view<...>::npos`.
  - User-defined literal syntax error due to `bsoncxx::v_noabi::operator"" _bson(const char*, size_t)`.
- MSVC 17.11 compatibility issue due to missing `<string>` include directives.
- `bsoncxx::v_noabi::to_json` error handling given invalid BSON documents.
- Client pool error handling on wait queue timeout per `waitQueueTimeoutMS`.

### Changed

- Bump the minimum required C Driver version to [1.28.0](https://github.com/mongodb/mongo-c-driver/releases/tag/1.28.0).
- Declare all exported function symbols with `__cdecl` when compiled with MSVC.
  - This does not affect users who compile with MSVC's default calling convention.
  - This is an ABI breaking change for users who use an alternative default calling convention when building their projects (e.g. with `/Gz`, `/Gv`, etc.). See [Argument Passing and Naming Conventions](https://learn.microsoft.com/en-us/cpp/cpp/argument-passing-and-naming-conventions) for more information.
- `FetchContent_MakeAvailable()` is used to populate dependencies instead of `FetchContent_Populate()` for the C Driver (when not provided by `CMAKE_PREFIX_PATH`) and mnmlstc/core (when automatically selected or when `BSONCXX_POLY_USE_MNMLSTC=ON`).
  - Note: `FetchContent_Populate()` is still used for mnmlstc/core for CMake versions prior to 3.18 to avoid `add_subdirectory()` behavior.
- Test suite now uses Catch2 v3 via FetchContent instead of the bundled Catch2 v2 standalone header.
  - C++14 or newer is required to build tests when enabled with `ENABLE_TESTS=ON`.
  - Set `ENABLE_TESTS=OFF` to avoid the C++14 requirement when building C++ Driver libraries.
>>>>>>> cd536b3b

### Deprecated

- The `bsoncxx/util/functor.hpp` header.
- The `bsoncxx::util` namespace.

### Removed

- Support for MongoDB Server 3.6. See [MongoDB Software Lifecycle Schedules](https://www.mongodb.com/legal/support-policy/lifecycles).
- Export of private member functions in the bsoncxx ABI:
  - `bsoncxx::v_noabi::types::bson_value::value::value(const uint8_t*, uint32_t, uint32_t, uint32_t)`
  - `bsoncxx::v_noabi::types::bson_value::view::_init(void*)`
  - `bsoncxx::v_noabi::types::bson_value::view::view(const uint8_t*, uint32_t, uint32_t, uint32_t)`
  - `bsoncxx::v_noabi::types::bson_value::view::view(void*)`
- Export of private member functions in the mongocxx ABI:
  - `mongocxx::v_noabi::options::change_stream::as_bson()`
  - `mongocxx::v_noabi::options::aggregate::append(bsoncxx::v_noabi::builder::basic::document&)`
  - `mongocxx::v_noabi::options::index::storage_options()`

## 3.10.2

### Added

- SSDLC Compliance Report and related release artifacts.

### Fixed

- Undefined behavior when moving a `mongocxx::v_noabi::events::topology_description::server_descriptions` object due to uninitialized data member access.

## 3.10.1

### Fixed

- (MSVC only) The name of the libbsoncxx package in the "Requires" field of the libmongocxx pkg-config file incorrectly used the library output name instead of the pkg-config package name when `ENABLE_ABI_TAG_IN_PKGCONFIG_FILENAMES=OFF`.
- (MSVC only) The translation of the `MSVC_RUNTIME_LIBRARY` target property into an ABI tag parameter in library and package filenames did not account for generator expressions.

## 3.10.0

### Added

- Forward headers providing non-defining declarations of bsoncxx and mongocxx class types.
  - Note: user-defined forward declarations of any library entity has not been, and is still not, supported.
    To obtain the declaration or definition of a library entity, always include the corresponding header.
- The CMake option `ENABLE_BSONCXX_USE_POLY_IMPLS` (OFF by default) allows selecting bsoncxx implementations of C++17 polyfills by default when no polyfill library is requested.
- The CMake option `BSONCXX_POLY_USE_IMPLS` (OFF by default) allows selecting bsoncxx implementations of C++17 polyfills instead of external libraries or the C++ standard library.

### Changed

- The `bsoncxx::v_noabi` and `mongocxx::v_noabi` namespaces are no longer declared `inline`.
  - This change is *not* expected to break source or binary compatibility, but is nevertheless documented here due to its significance. If this change does inadvertently break source or binary compatibility, please submit a bug report.
  - Root namespace declarations are still supported and expected to remain equivalent to their prior definitions (e.g. `bsoncxx::document` is still equivalent to `bsoncxx::v_noabi::document`, `mongocxx::client` is still equivalent to `mongocxx::v_noabi::client`, etc.). Argument-dependent lookup and template instantiations are expected to remain equivalent to their prior behavior.
  - Note: user-defined forward declarations of any library entity has not been, and is still not, supported.
    To obtain the declaration or definition of a library entity, always include the corresponding header.
- Library filenames, when compiled with MSVC (as detected by [CMake's MSVC variable](https://cmake.org/cmake/help/v3.15/variable/MSVC.html)), are now embedded with an ABI tag string, e.g. `bsoncxx-v_noabi-rhs-x64-v142-md.lib`.
  - This new behavior is enabled by default; disable by setting `ENABLE_ABI_TAG_IN_LIBRARY_FILENAMES=OFF` when configuring the CXX Driver.
  - The ABI tag string can also be embedded in pkg-config metadata filenames, e.g. `libbsoncxx-v_noabi-rhs-x64-v142-md.pc`. This is disabled by default; enable by setting `ENABLE_ABI_TAG_IN_PKGCONFIG_FILENAMES=ON` (requires `ENABLE_ABI_TAG_IN_LIBRARY_FILENAMES=ON`).

### Removed

- Deprecated CMake package config files.
  - `find_package(libbsoncxx)` and `find_package(libmongocxx)` are no longer supported.
    Use `find_package(bsoncxx)` and `find_package(mongocxx)` instead.
  - Accordingly, `LIBBSONCXX_*` and `LIBMONGOCXX_*` CMake variables provided by the legacy CMake package config files are no longer supported. Use the `mongo::bsoncxx_*` and `mongo::mongocxx_*` CMake targets instead.
  - Note: manually setting compile definitions, include directories, and link libraries is unnecessary with target-based CMake. The former `LIBBSONCXX_*` and `LIBMONGOCXX_*` CMake variables are superseded by the `target_link_libraries()` CMake command, which automatically propagates the necessary compile definitions, include directories, and link libraries to dependent targets via `mongo::bsoncxx_*` and `mongo::mongocxx_*` interface properties.
- Experimental C++ standard library as a polyfill option via `BSONCXX_POLY_USE_STD_EXPERIMENTAL`.

## 3.9.0

### Added

- The C++ driver container image is now available on [Docker hub](https://hub.docker.com/r/mongodb/mongo-cxx-driver).
- Document availability of on [vcpkg](https://vcpkg.io/) and [Conan](https://conan.io/center/recipes/mongo-cxx-driver).
- Add CMake option `MONGOCXX_OVERRIDE_DEFAULT_INSTALL_PREFIX` (default is `TRUE`
  for backwards-compatibility). If enabled, `CMAKE_INSTALL_PREFIX` defaults to the build directory.
- Add API to manage [Atlas Search Indexes](https://www.mongodb.com/docs/atlas/atlas-search/).
- Automatically download C driver dependency if not provided.
- Add VERSIONINFO resource to bsoncxx.dll and mongocxx.dll.

### Changed

- Do not build tests as part of `all` target. Configure with `BUILD_TESTING=ON` to build tests.
- Bump minimum required CMake version to 3.15 to support the FetchContent module and for consistency with the C Driver.
- Improve handling of downloaded (non-system) mnmlstc/core as the polyfill library.
  - Use `FetchContent` instead of `ExternalProject` to download and build the library.
  - Do not patch include directives in mnmlstc/core headers.
- Bump minimum C Driver version to [1.25.0](https://github.com/mongodb/mongo-c-driver/releases/tag/1.25.0).

### Fixed

- Explicitly document that throwing an exception from an APM callback is undefined behavior.
- Do not prematurely install mnmlstc/core headers during the CMake build step.
- Require a C Driver CMake package is found via `find_dependency()` for all installed CXX Driver package configurations.

### Removed

- Remove support for exported targets from the CMake project build tree.
- Drop support for the following operating systems:
  - macOS 10.14 and 10.15
  - Ubuntu 14.04<|MERGE_RESOLUTION|>--- conflicted
+++ resolved
@@ -9,11 +9,6 @@
 
 ## 3.12.0 [Unreleased]
 
-<<<<<<< HEAD
-### Changed
-
-- Bump minimum C Driver version to [1.27.0](https://github.com/mongodb/mongo-c-driver/releases/tag/1.27.0).
-=======
 <!-- Will contain entries for the next minor release. -->
 
 ## 3.11.0
@@ -46,7 +41,6 @@
 - Test suite now uses Catch2 v3 via FetchContent instead of the bundled Catch2 v2 standalone header.
   - C++14 or newer is required to build tests when enabled with `ENABLE_TESTS=ON`.
   - Set `ENABLE_TESTS=OFF` to avoid the C++14 requirement when building C++ Driver libraries.
->>>>>>> cd536b3b
 
 ### Deprecated
 
