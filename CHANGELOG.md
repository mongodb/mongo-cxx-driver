--- conflicted
+++ resolved
@@ -7,7 +7,10 @@
 
 Changes prior to 3.9.0 are documented as [release notes on GitHub](https://github.com/mongodb/mongo-cxx-driver/releases).
 
-<<<<<<< HEAD
+## 3.11.0 [Unreleased]
+
+<!-- Will contain entries for the next minor release -->
+
 ## 3.10.3 [Unreleased]
 
 <!-- Will contain entries for the next patch release -->
@@ -21,15 +24,6 @@
 ### Fixed
 
 - Undefined behavior when moving a `mongocxx::v_noabi::events::topology_description::server_descriptions` object due to uninitialized data member access.
-=======
-## 3.11.0 [Unreleased]
-
-<!-- Will contain entries for the next minor release -->
-
-## 3.10.2 [Unreleased]
-
-<!-- Will contain entries for the next patch release -->
->>>>>>> f906d4c9
 
 ## 3.10.1
 
