--- conflicted
+++ resolved
@@ -16,16 +16,13 @@
 ### Changed
 
 - CMake 3.16.0 or newer is required when `ENABLE_TESTS=ON` for compatibility with the updated Catch2 library version (3.7.0 -> 3.8.1).
-<<<<<<< HEAD
+- Bump the minimum required C Driver version to [2.0.2](https://github.com/mongodb/mongo-c-driver/releases/tag/2.0.2).
 - Minimum supported compiler versions to build from source are updated to the following:
   - GCC 8.1 (from GCC 4.8.2).
     - Users on RHEL 7 may consult Red Hat's ["Hello World - installing GCC on RHEL 7"](https://developers.redhat.com/HW/gcc-RHEL-7) or ["How to install GCC 8 and Clang/LLVM 6 on Red Hat Enterprise Linux 7"](https://developers.redhat.com/blog/2019/03/05/yum-install-gcc-8-clang-6) for instructions on how to obtain GCC 8 or newer.
   - Clang 3.8 (from Clang 3.5).
   - Apple Clang 13.1 with Xcode 13.4.1 (from Apple Clang 5.1 with Xcode 5.1).
   - MSVC 19.0.24210 with Visual Studio 2015 Update 3 (from MSVC 19.0.23506 with Visual Studio 2015 Update 1).
-=======
-- Bump the minimum required C Driver version to [2.0.2](https://github.com/mongodb/mongo-c-driver/releases/tag/2.0.2).
->>>>>>> bf7554cf
 
 ## 4.1.0
 
