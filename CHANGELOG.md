# Changelog

All notable changes to this project will be documented in this file.

The format is based on [Keep a Changelog](https://keepachangelog.com/en/1.1.0/),
and this project adheres to [Semantic Versioning](https://semver.org/spec/v2.0.0.html).

Changes prior to 3.9.0 are documented as [release notes on GitHub](https://github.com/mongodb/mongo-cxx-driver/releases).

<<<<<<< HEAD
## 3.11.0

=======
## 4.0.0

### Added

- Getter for the `start_at_operation_time` option in `mongocxx::v_noabi::options::change_stream`.

### Changed

- Bump the minimum required C Driver version to [1.29.0](https://github.com/mongodb/mongo-c-driver/releases/tag/1.29.0).
- CMake option `ENABLE_TESTS` is now `OFF` by default.
  - Set `ENABLE_TEST=ON` to re-enable building test targets.
  - Set `BUILD_TESTING=ON` to include test targets in the "all" target when `ENABLE_TESTS=ON` (since 3.9.0, `OFF` by default).
- Layout of `mongocxx::v_noabi::options::change_stream` to support the new optional `start_at_operation_time` accessor.

### Deprecated

- Support for MongoDB Server 4.0.
  - See: [MongoDB Software Lifecycle Schedules](https://www.mongodb.com/legal/support-policy/lifecycles).

### Removed

- Support for external polyfill libraries.
  - `ENABLE_BSONCXX_POLY_USE_IMPLS=ON` is now implicit behavior.
  - The following CMake options are no longer supported:
    - `ENABLE_BSONCXX_POLY_USE_IMPLS`
    - `BSONCXX_POLY_USE_MNMLSTC`
    - `BSONCXX_POLY_USE_MNMLSTC_SYSTEM`
    - `BSONCXX_POLY_USE_BOOST`
- Support for CMake option `MONGOCXX_OVERRIDE_DEFAULT_INSTALL_PREFIX`.
  - `MONGOCXX_OVERRIDE_DEFAULT_INSTALL_PREFIX=OFF` is now implicit behavior.
- Redeclarations of `bsoncxx::stdx` interfaces in the `mongocxx::stdx` namespace.
  - Use `bsoncxx::stdx::optional<T>` instead of `mongocxx::stdx::optional<T>`.
  - Use `bsoncxx::stdx::string_view` instead of `mongocxx::stdx::string_view`.
- Inline namespace macros for bsoncxx and mongocxx namespace: `*_INLINE_NAMESPACE_*`.
- The `<bsoncxx/stdx/make_unique.hpp>` header.
- The `<bsoncxx/types/value.hpp>` header.
- The `<bsoncxx/util/functor.hpp>` header.
- The `<mongocxx/options/create_collection.hpp>` header.
- References to deprecated `utf8` which have equivalent `string` alternatives.
  - `k_utf8` in `bsoncxx::v_noabi::type`. Use `k_string` instead.
  - `b_utf8` in `bsoncxx::v_noabi::types`. Use `b_string` instead.
  - `get_utf8` in `bsoncxx::v_noabi::document::element`, `bsoncxx::v_noabi::array::element`, and `bsoncxx::v_noabi::types::bson_value::view`. Use `get_string` instead.
  - `k_cannot_append_utf8` and `k_need_element_type_k_utf8` in `bsoncxx::v_noabi::exception::error_code`. Use `k_cannot_append_string` and `k_need_element_type_k_string` instead.
- Undocumented using-directives and using-declarations.
  - `bsoncxx::builder::types` in `<bsoncxx/builder/list.hpp>`. Use `bsoncxx::types` in `<bsoncxx/types.hpp>` instead.
  - `bsoncxx::builder::stream::concatenate` in `<bsoncxx/builder/stream/helpers.hpp>`. Use `bsoncxx::builder::concatenate` in `<bsoncxx/builder/concatenate.hpp>` instead.
  - `mongocxx::events::read_preference` in `<mongocxx/events/topology_description.hpp>`. Use `mongocxx::read_preference` in `<mongocxx/read_preference.hpp>` instead.

## 3.11.0

> [!IMPORTANT]
> This is the final v3 minor release. Patch releases containing backports for relevant bug fixes will be supported for up to one year after the first v4 release. New features will not be backported.

>>>>>>> 7402d3d8
### Added

- Support for MongoDB Server version 8.0.
- Stable support for In-Use Encryption Range Indexes.
- Documentation of the [API and ABI versioning and compatibility policy](https://www.mongodb.com/docs/languages/cpp/cpp-driver/current/api-abi-versioning/).
- API documentation pages for directories, files, namespaces, and root namespace redeclarations.
- `empty()` member function for `mongocxx::v_noabi::bulk_write`.

### Fixed

- GCC 4.8.5 (RHEL 7) compatibility issues.
  - Redeclaration error due to `bsoncxx::v_noabi::stdx::basic_string_view<...>::npos`.
  - User-defined literal syntax error due to `bsoncxx::v_noabi::operator"" _bson(const char*, size_t)`.
- MSVC 17.11 compatibility issue due to missing `<string>` include directives.
- `bsoncxx::v_noabi::to_json` error handling given invalid BSON documents.
- Client pool error handling on wait queue timeout per `waitQueueTimeoutMS`.

### Changed

- Bump the minimum required C Driver version to [1.28.0](https://github.com/mongodb/mongo-c-driver/releases/tag/1.28.0).
- Declare all exported function symbols with `__cdecl` when compiled with MSVC.
  - This does not affect users who compile with MSVC's default calling convention.
  - This is an ABI breaking change for users who use an alternative default calling convention when building their projects (e.g. with `/Gz`, `/Gv`, etc.). See [Argument Passing and Naming Conventions](https://learn.microsoft.com/en-us/cpp/cpp/argument-passing-and-naming-conventions) for more information.
- `FetchContent_MakeAvailable()` is used to populate dependencies instead of `FetchContent_Populate()` for the C Driver (when not provided by `CMAKE_PREFIX_PATH`) and mnmlstc/core (when automatically selected or when `BSONCXX_POLY_USE_MNMLSTC=ON`).
  - Note: `FetchContent_Populate()` is still used for mnmlstc/core for CMake versions prior to 3.18 to avoid `add_subdirectory()` behavior.
- Test suite now uses Catch2 v3 via FetchContent instead of the bundled Catch2 v2 standalone header.
  - C++14 or newer is required to build tests when enabled with `ENABLE_TESTS=ON`.
  - Set `ENABLE_TESTS=OFF` to avoid the C++14 requirement when building C++ Driver libraries.

### Deprecated

<<<<<<< HEAD
- Support for MongoDB Server 3.6. See [MongoDB Software Lifecycle Schedules](https://www.mongodb.com/legal/support-policy/lifecycles).
=======
>>>>>>> 7402d3d8
- The `bsoncxx/util/functor.hpp` header.
- The `bsoncxx::util` namespace.

### Removed

<<<<<<< HEAD
=======
- Support for MongoDB Server 3.6 (due to the minimum required C Driver version).
  - See: [MongoDB Software Lifecycle Schedules](https://www.mongodb.com/legal/support-policy/lifecycles).
  - See: [MongoDB C Driver 1.28.0 Release Notes](https://github.com/mongodb/mongo-c-driver/releases/tag/1.28.0).
>>>>>>> 7402d3d8
- Export of private member functions in the bsoncxx ABI:
  - `bsoncxx::v_noabi::types::bson_value::value::value(const uint8_t*, uint32_t, uint32_t, uint32_t)`
  - `bsoncxx::v_noabi::types::bson_value::view::_init(void*)`
  - `bsoncxx::v_noabi::types::bson_value::view::view(const uint8_t*, uint32_t, uint32_t, uint32_t)`
  - `bsoncxx::v_noabi::types::bson_value::view::view(void*)`
- Export of private member functions in the mongocxx ABI:
  - `mongocxx::v_noabi::options::change_stream::as_bson()`
  - `mongocxx::v_noabi::options::aggregate::append(bsoncxx::v_noabi::builder::basic::document&)`
  - `mongocxx::v_noabi::options::index::storage_options()`

## 3.10.2

### Added

- SSDLC Compliance Report and related release artifacts.

### Fixed

- Undefined behavior when moving a `mongocxx::v_noabi::events::topology_description::server_descriptions` object due to uninitialized data member access.

## 3.10.1

### Fixed

- (MSVC only) The name of the libbsoncxx package in the "Requires" field of the libmongocxx pkg-config file incorrectly used the library output name instead of the pkg-config package name when `ENABLE_ABI_TAG_IN_PKGCONFIG_FILENAMES=OFF`.
- (MSVC only) The translation of the `MSVC_RUNTIME_LIBRARY` target property into an ABI tag parameter in library and package filenames did not account for generator expressions.

## 3.10.0

### Added

- Forward headers providing non-defining declarations of bsoncxx and mongocxx class types.
  - Note: user-defined forward declarations of any library entity has not been, and is still not, supported.
    To obtain the declaration or definition of a library entity, always include the corresponding header.
- The CMake option `ENABLE_BSONCXX_USE_POLY_IMPLS` (OFF by default) allows selecting bsoncxx implementations of C++17 polyfills by default when no polyfill library is requested.
- The CMake option `BSONCXX_POLY_USE_IMPLS` (OFF by default) allows selecting bsoncxx implementations of C++17 polyfills instead of external libraries or the C++ standard library.

### Changed

- The `bsoncxx::v_noabi` and `mongocxx::v_noabi` namespaces are no longer declared `inline`.
  - This change is *not* expected to break source or binary compatibility, but is nevertheless documented here due to its significance. If this change does inadvertently break source or binary compatibility, please submit a bug report.
  - Root namespace declarations are still supported and expected to remain equivalent to their prior definitions (e.g. `bsoncxx::document` is still equivalent to `bsoncxx::v_noabi::document`, `mongocxx::client` is still equivalent to `mongocxx::v_noabi::client`, etc.). Argument-dependent lookup and template instantiations are expected to remain equivalent to their prior behavior.
  - Note: user-defined forward declarations of any library entity has not been, and is still not, supported.
    To obtain the declaration or definition of a library entity, always include the corresponding header.
- Library filenames, when compiled with MSVC (as detected by [CMake's MSVC variable](https://cmake.org/cmake/help/v3.15/variable/MSVC.html)), are now embedded with an ABI tag string, e.g. `bsoncxx-v_noabi-rhs-x64-v142-md.lib`.
  - This new behavior is enabled by default; disable by setting `ENABLE_ABI_TAG_IN_LIBRARY_FILENAMES=OFF` when configuring the CXX Driver.
  - The ABI tag string can also be embedded in pkg-config metadata filenames, e.g. `libbsoncxx-v_noabi-rhs-x64-v142-md.pc`. This is disabled by default; enable by setting `ENABLE_ABI_TAG_IN_PKGCONFIG_FILENAMES=ON` (requires `ENABLE_ABI_TAG_IN_LIBRARY_FILENAMES=ON`).

### Removed

- Deprecated CMake package config files.
  - `find_package(libbsoncxx)` and `find_package(libmongocxx)` are no longer supported.
    Use `find_package(bsoncxx)` and `find_package(mongocxx)` instead.
  - Accordingly, `LIBBSONCXX_*` and `LIBMONGOCXX_*` CMake variables provided by the legacy CMake package config files are no longer supported. Use the `mongo::bsoncxx_*` and `mongo::mongocxx_*` CMake targets instead.
  - Note: manually setting compile definitions, include directories, and link libraries is unnecessary with target-based CMake. The former `LIBBSONCXX_*` and `LIBMONGOCXX_*` CMake variables are superseded by the `target_link_libraries()` CMake command, which automatically propagates the necessary compile definitions, include directories, and link libraries to dependent targets via `mongo::bsoncxx_*` and `mongo::mongocxx_*` interface properties.
- Experimental C++ standard library as a polyfill option via `BSONCXX_POLY_USE_STD_EXPERIMENTAL`.

## 3.9.0

### Added

- The C++ driver container image is now available on [Docker hub](https://hub.docker.com/r/mongodb/mongo-cxx-driver).
- Document availability of on [vcpkg](https://vcpkg.io/) and [Conan](https://conan.io/center/recipes/mongo-cxx-driver).
- Add CMake option `MONGOCXX_OVERRIDE_DEFAULT_INSTALL_PREFIX` (default is `TRUE`
  for backwards-compatibility). If enabled, `CMAKE_INSTALL_PREFIX` defaults to the build directory.
- Add API to manage [Atlas Search Indexes](https://www.mongodb.com/docs/atlas/atlas-search/).
- Automatically download C driver dependency if not provided.
- Add VERSIONINFO resource to bsoncxx.dll and mongocxx.dll.

### Changed

- Do not build tests as part of `all` target. Configure with `BUILD_TESTING=ON` to build tests.
- Bump minimum required CMake version to 3.15 to support the FetchContent module and for consistency with the C Driver.
- Improve handling of downloaded (non-system) mnmlstc/core as the polyfill library.
  - Use `FetchContent` instead of `ExternalProject` to download and build the library.
  - Do not patch include directives in mnmlstc/core headers.
- Bump minimum C Driver version to [1.25.0](https://github.com/mongodb/mongo-c-driver/releases/tag/1.25.0).

### Fixed

- Explicitly document that throwing an exception from an APM callback is undefined behavior.
- Do not prematurely install mnmlstc/core headers during the CMake build step.
- Require a C Driver CMake package is found via `find_dependency()` for all installed CXX Driver package configurations.

### Removed

- Remove support for exported targets from the CMake project build tree.
- Drop support for the following operating systems:
  - macOS 10.14 and 10.15
  - Ubuntu 14.04<|MERGE_RESOLUTION|>--- conflicted
+++ resolved
@@ -7,10 +7,6 @@
 
 Changes prior to 3.9.0 are documented as [release notes on GitHub](https://github.com/mongodb/mongo-cxx-driver/releases).
 
-<<<<<<< HEAD
-## 3.11.0
-
-=======
 ## 4.0.0
 
 ### Added
@@ -64,7 +60,6 @@
 > [!IMPORTANT]
 > This is the final v3 minor release. Patch releases containing backports for relevant bug fixes will be supported for up to one year after the first v4 release. New features will not be backported.
 
->>>>>>> 7402d3d8
 ### Added
 
 - Support for MongoDB Server version 8.0.
@@ -96,21 +91,14 @@
 
 ### Deprecated
 
-<<<<<<< HEAD
-- Support for MongoDB Server 3.6. See [MongoDB Software Lifecycle Schedules](https://www.mongodb.com/legal/support-policy/lifecycles).
-=======
->>>>>>> 7402d3d8
 - The `bsoncxx/util/functor.hpp` header.
 - The `bsoncxx::util` namespace.
 
 ### Removed
 
-<<<<<<< HEAD
-=======
 - Support for MongoDB Server 3.6 (due to the minimum required C Driver version).
   - See: [MongoDB Software Lifecycle Schedules](https://www.mongodb.com/legal/support-policy/lifecycles).
   - See: [MongoDB C Driver 1.28.0 Release Notes](https://github.com/mongodb/mongo-c-driver/releases/tag/1.28.0).
->>>>>>> 7402d3d8
 - Export of private member functions in the bsoncxx ABI:
   - `bsoncxx::v_noabi::types::bson_value::value::value(const uint8_t*, uint32_t, uint32_t, uint32_t)`
   - `bsoncxx::v_noabi::types::bson_value::view::_init(void*)`
