# Changelog

All notable changes to this project will be documented in this file.

The format is based on [Keep a Changelog](https://keepachangelog.com/en/1.1.0/),
and this project adheres to [Semantic Versioning](https://semver.org/spec/v2.0.0.html).

Changes prior to 3.9.0 are documented as [release notes on GitHub](https://github.com/mongodb/mongo-cxx-driver/releases).

## 4.0.0 [Unreleased]

## Removed

- Redeclarations of `bsoncxx::stdx` interfaces in the `mongocxx::stdx` namespace.
  - Use `bsoncxx::stdx::optional<T>` instead of `mongocxx::stdx::optional<T>`.
  - Use `bsoncxx::stdx::string_view` instead of `mongocxx::stdx::string_view`.
<<<<<<< HEAD
- References to deprecated `utf8` which have equivalent `string` alternatives.
  - `k_utf8` in `bsoncxx::v_noabi::type`. Use `k_string` instead.
  - `b_utf8` in `bsoncxx::v_noabi::types`. Use `b_string` instead.
  - `get_utf8` in `bsoncxx::v_noabi::document::element`, `bsoncxx::v_noabi::array::element`, and `bsoncxx::v_noabi::types::bson_value::view`. Use `get_string` instead.
  - `k_cannot_append_utf8` and `k_need_element_type_k_utf8` in `bsoncxx::v_noabi::exception::error_code`. Use `k_cannot_append_string` and `k_need_element_type_k_string` instead.
=======
- Inline namespace macros for bsoncxx and mongocxx namespace: `*_INLINE_NAMESPACE_*`.
- The `<bsoncxx/types/value.hpp>` header.
- The `<bsoncxx/util/functor.hpp>` header.
>>>>>>> 43818b58

## 3.11.0

> [!IMPORTANT]
> This is the final v3 minor release. Patch releases containing backports for relevant bug fixes will be supported for up to one year after the first v4 release. New features will not be backported.

### Added

- Support for MongoDB Server version 8.0.
- Stable support for In-Use Encryption Range Indexes.
- Documentation of the [API and ABI versioning and compatibility policy](https://www.mongodb.com/docs/languages/cpp/cpp-driver/current/api-abi-versioning/).
- API documentation pages for directories, files, namespaces, and root namespace redeclarations.
- `empty()` member function for `mongocxx::v_noabi::bulk_write`.

### Fixed

- GCC 4.8.5 (RHEL 7) compatibility issues.
  - Redeclaration error due to `bsoncxx::v_noabi::stdx::basic_string_view<...>::npos`.
  - User-defined literal syntax error due to `bsoncxx::v_noabi::operator"" _bson(const char*, size_t)`.
- MSVC 17.11 compatibility issue due to missing `<string>` include directives.
- `bsoncxx::v_noabi::to_json` error handling given invalid BSON documents.
- Client pool error handling on wait queue timeout per `waitQueueTimeoutMS`.

### Changed

- Bump the minimum required C Driver version to [1.28.0](https://github.com/mongodb/mongo-c-driver/releases/tag/1.28.0).
- Declare all exported function symbols with `__cdecl` when compiled with MSVC.
  - This does not affect users who compile with MSVC's default calling convention.
  - This is an ABI breaking change for users who use an alternative default calling convention when building their projects (e.g. with `/Gz`, `/Gv`, etc.). See [Argument Passing and Naming Conventions](https://learn.microsoft.com/en-us/cpp/cpp/argument-passing-and-naming-conventions) for more information.
- `FetchContent_MakeAvailable()` is used to populate dependencies instead of `FetchContent_Populate()` for the C Driver (when not provided by `CMAKE_PREFIX_PATH`) and mnmlstc/core (when automatically selected or when `BSONCXX_POLY_USE_MNMLSTC=ON`).
  - Note: `FetchContent_Populate()` is still used for mnmlstc/core for CMake versions prior to 3.18 to avoid `add_subdirectory()` behavior.
- Test suite now uses Catch2 v3 via FetchContent instead of the bundled Catch2 v2 standalone header.
  - C++14 or newer is required to build tests when enabled with `ENABLE_TESTS=ON`.
  - Set `ENABLE_TESTS=OFF` to avoid the C++14 requirement when building C++ Driver libraries.

### Deprecated

- The `bsoncxx/util/functor.hpp` header.
- The `bsoncxx::util` namespace.

### Removed

- Support for MongoDB Server 3.6. See [MongoDB Software Lifecycle Schedules](https://www.mongodb.com/legal/support-policy/lifecycles).
- Export of private member functions in the bsoncxx ABI:
  - `bsoncxx::v_noabi::types::bson_value::value::value(const uint8_t*, uint32_t, uint32_t, uint32_t)`
  - `bsoncxx::v_noabi::types::bson_value::view::_init(void*)`
  - `bsoncxx::v_noabi::types::bson_value::view::view(const uint8_t*, uint32_t, uint32_t, uint32_t)`
  - `bsoncxx::v_noabi::types::bson_value::view::view(void*)`
- Export of private member functions in the mongocxx ABI:
  - `mongocxx::v_noabi::options::change_stream::as_bson()`
  - `mongocxx::v_noabi::options::aggregate::append(bsoncxx::v_noabi::builder::basic::document&)`
  - `mongocxx::v_noabi::options::index::storage_options()`

## 3.10.2

### Added

- SSDLC Compliance Report and related release artifacts.

### Fixed

- Undefined behavior when moving a `mongocxx::v_noabi::events::topology_description::server_descriptions` object due to uninitialized data member access.

## 3.10.1

### Fixed

- (MSVC only) The name of the libbsoncxx package in the "Requires" field of the libmongocxx pkg-config file incorrectly used the library output name instead of the pkg-config package name when `ENABLE_ABI_TAG_IN_PKGCONFIG_FILENAMES=OFF`.
- (MSVC only) The translation of the `MSVC_RUNTIME_LIBRARY` target property into an ABI tag parameter in library and package filenames did not account for generator expressions.

## 3.10.0

### Added

- Forward headers providing non-defining declarations of bsoncxx and mongocxx class types.
  - Note: user-defined forward declarations of any library entity has not been, and is still not, supported.
    To obtain the declaration or definition of a library entity, always include the corresponding header.
- The CMake option `ENABLE_BSONCXX_USE_POLY_IMPLS` (OFF by default) allows selecting bsoncxx implementations of C++17 polyfills by default when no polyfill library is requested.
- The CMake option `BSONCXX_POLY_USE_IMPLS` (OFF by default) allows selecting bsoncxx implementations of C++17 polyfills instead of external libraries or the C++ standard library.

### Changed

- The `bsoncxx::v_noabi` and `mongocxx::v_noabi` namespaces are no longer declared `inline`.
  - This change is *not* expected to break source or binary compatibility, but is nevertheless documented here due to its significance. If this change does inadvertently break source or binary compatibility, please submit a bug report.
  - Root namespace declarations are still supported and expected to remain equivalent to their prior definitions (e.g. `bsoncxx::document` is still equivalent to `bsoncxx::v_noabi::document`, `mongocxx::client` is still equivalent to `mongocxx::v_noabi::client`, etc.). Argument-dependent lookup and template instantiations are expected to remain equivalent to their prior behavior.
  - Note: user-defined forward declarations of any library entity has not been, and is still not, supported.
    To obtain the declaration or definition of a library entity, always include the corresponding header.
- Library filenames, when compiled with MSVC (as detected by [CMake's MSVC variable](https://cmake.org/cmake/help/v3.15/variable/MSVC.html)), are now embedded with an ABI tag string, e.g. `bsoncxx-v_noabi-rhs-x64-v142-md.lib`.
  - This new behavior is enabled by default; disable by setting `ENABLE_ABI_TAG_IN_LIBRARY_FILENAMES=OFF` when configuring the CXX Driver.
  - The ABI tag string can also be embedded in pkg-config metadata filenames, e.g. `libbsoncxx-v_noabi-rhs-x64-v142-md.pc`. This is disabled by default; enable by setting `ENABLE_ABI_TAG_IN_PKGCONFIG_FILENAMES=ON` (requires `ENABLE_ABI_TAG_IN_LIBRARY_FILENAMES=ON`).

### Removed

- Deprecated CMake package config files.
  - `find_package(libbsoncxx)` and `find_package(libmongocxx)` are no longer supported.
    Use `find_package(bsoncxx)` and `find_package(mongocxx)` instead.
  - Accordingly, `LIBBSONCXX_*` and `LIBMONGOCXX_*` CMake variables provided by the legacy CMake package config files are no longer supported. Use the `mongo::bsoncxx_*` and `mongo::mongocxx_*` CMake targets instead.
  - Note: manually setting compile definitions, include directories, and link libraries is unnecessary with target-based CMake. The former `LIBBSONCXX_*` and `LIBMONGOCXX_*` CMake variables are superseded by the `target_link_libraries()` CMake command, which automatically propagates the necessary compile definitions, include directories, and link libraries to dependent targets via `mongo::bsoncxx_*` and `mongo::mongocxx_*` interface properties.
- Experimental C++ standard library as a polyfill option via `BSONCXX_POLY_USE_STD_EXPERIMENTAL`.

## 3.9.0

### Added

- The C++ driver container image is now available on [Docker hub](https://hub.docker.com/r/mongodb/mongo-cxx-driver).
- Document availability of on [vcpkg](https://vcpkg.io/) and [Conan](https://conan.io/center/recipes/mongo-cxx-driver).
- Add CMake option `MONGOCXX_OVERRIDE_DEFAULT_INSTALL_PREFIX` (default is `TRUE`
  for backwards-compatibility). If enabled, `CMAKE_INSTALL_PREFIX` defaults to the build directory.
- Add API to manage [Atlas Search Indexes](https://www.mongodb.com/docs/atlas/atlas-search/).
- Automatically download C driver dependency if not provided.
- Add VERSIONINFO resource to bsoncxx.dll and mongocxx.dll.

### Changed

- Do not build tests as part of `all` target. Configure with `BUILD_TESTING=ON` to build tests.
- Bump minimum required CMake version to 3.15 to support the FetchContent module and for consistency with the C Driver.
- Improve handling of downloaded (non-system) mnmlstc/core as the polyfill library.
  - Use `FetchContent` instead of `ExternalProject` to download and build the library.
  - Do not patch include directives in mnmlstc/core headers.
- Bump minimum C Driver version to [1.25.0](https://github.com/mongodb/mongo-c-driver/releases/tag/1.25.0).

### Fixed

- Explicitly document that throwing an exception from an APM callback is undefined behavior.
- Do not prematurely install mnmlstc/core headers during the CMake build step.
- Require a C Driver CMake package is found via `find_dependency()` for all installed CXX Driver package configurations.

### Removed

- Remove support for exported targets from the CMake project build tree.
- Drop support for the following operating systems:
  - macOS 10.14 and 10.15
  - Ubuntu 14.04<|MERGE_RESOLUTION|>--- conflicted
+++ resolved
@@ -14,17 +14,14 @@
 - Redeclarations of `bsoncxx::stdx` interfaces in the `mongocxx::stdx` namespace.
   - Use `bsoncxx::stdx::optional<T>` instead of `mongocxx::stdx::optional<T>`.
   - Use `bsoncxx::stdx::string_view` instead of `mongocxx::stdx::string_view`.
-<<<<<<< HEAD
+- Inline namespace macros for bsoncxx and mongocxx namespace: `*_INLINE_NAMESPACE_*`.
+- The `<bsoncxx/types/value.hpp>` header.
+- The `<bsoncxx/util/functor.hpp>` header.
 - References to deprecated `utf8` which have equivalent `string` alternatives.
   - `k_utf8` in `bsoncxx::v_noabi::type`. Use `k_string` instead.
   - `b_utf8` in `bsoncxx::v_noabi::types`. Use `b_string` instead.
   - `get_utf8` in `bsoncxx::v_noabi::document::element`, `bsoncxx::v_noabi::array::element`, and `bsoncxx::v_noabi::types::bson_value::view`. Use `get_string` instead.
   - `k_cannot_append_utf8` and `k_need_element_type_k_utf8` in `bsoncxx::v_noabi::exception::error_code`. Use `k_cannot_append_string` and `k_need_element_type_k_string` instead.
-=======
-- Inline namespace macros for bsoncxx and mongocxx namespace: `*_INLINE_NAMESPACE_*`.
-- The `<bsoncxx/types/value.hpp>` header.
-- The `<bsoncxx/util/functor.hpp>` header.
->>>>>>> 43818b58
 
 ## 3.11.0
 
