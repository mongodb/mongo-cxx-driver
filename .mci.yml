--- conflicted
+++ resolved
@@ -11,15 +11,9 @@
 
     # If updating mongoc_version_minimum, also update:
     # - the default value of --c-driver-build-ref in etc/make_release.py
-<<<<<<< HEAD
-    # - LIBMONGOC_REQUIRED_VERSION in src/mongocxx/CMakeLists.txt
-    # - the PURL version in etc/purls.txt
-    mongoc_version_minimum: &mongoc_version_minimum "1.27.0"
-=======
     # - LIBBSON_REQUIRED_VERSION and LIBMONGOC_REQUIRED_VERSION in CMakeLists.txt
     # - the version of pkg:github/mongodb/mongo-c-driver in etc/purls.txt
     mongoc_version_minimum: &mongoc_version_minimum "1.28.0"
->>>>>>> cd536b3b
 
     integration_matrix:
         integration_matrix_tasks_single: &integration_matrix_tasks_single
