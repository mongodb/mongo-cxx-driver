exec_timeout_secs: 3600

command_type: system
stepback: true
pre_error_fails_task: true
post_error_fails_task: false

include:
  - filename: .evergreen/generated_configs/functions.yml
  - filename: .evergreen/generated_configs/tasks.yml
  - filename: .evergreen/generated_configs/task_groups.yml
  - filename: .evergreen/generated_configs/variants.yml

post:
<<<<<<< HEAD
  - func: "stop_mongod"
  - func: "backtrace"
  # Workaround for CXX-2040
  # - func: "upload working dir"
  - func: "upload mongo orchestration artifacts"
  - func: "upload code coverage"

#######################################
#               Tasks                 #
#######################################

tasks:
    - name: abi-compliance-check
      tags: ["abi-stability", "abi-compliance-check"]
      run_on: "ubuntu2204-large"
      commands:
        - func: "abi-compliance-check"
    - name: abidiff
      tags: ["abi-stability", "abidiff"]
      run_on: "ubuntu2204-large"
      commands:
        - func: "abidiff"
    - name: abi-prohibited-symbols
      tags: ["abi-stability", "abi-prohibited-symbols"]
      run_on: "ubuntu2204-large"
      commands:
        - func: "abi-prohibited-symbols"

    - name: lint
      run_on: ubuntu1804-large
      commands:
        - func: "setup"
        - func: "lint"

    - name: clang-tidy
      commands:
        - func: "setup"
        - func: "install_c_driver"
        - func: "clang-tidy"

    - name: compile_and_test_with_shared_libs
      commands:
        - func: "setup"
        - func: "start_mongod"
        - func: "fetch_c_driver_source"
        - func: "compile"
          vars:
              RUN_DISTCHECK: 1
        - func: "clone_drivers-evergreen-tools"
        - func: "run_kms_servers"
        # Call "install_c_driver" before "test" to build static C driver libraries. Example projects require static C driver libraries.
        - func: "install_c_driver"
        - func: "test"
          vars:
              MONGOCXX_TEST_TOPOLOGY: single

    - name: compile_and_test_with_shared_libs_extra_alignment
      commands:
        - func: "setup"
        - func: "start_mongod"
        - func: "fetch_c_driver_source"
          vars:
              BSON_EXTRA_ALIGNMENT: 1
        - func: "compile"
        - func: "clone_drivers-evergreen-tools"
        - func: "run_kms_servers"
        - func: "install_c_driver"
          vars:
              BSON_EXTRA_ALIGNMENT: 1
        - func: "test"
          vars:
              MONGOCXX_TEST_TOPOLOGY: single

    - name: compile_and_test_with_shared_libs_cxx20
      commands:
        - func: "setup"
        - func: "start_mongod"
        - func: "fetch_c_driver_source"
        - func: "compile"
          vars:
              RUN_DISTCHECK: 1
              REQUIRED_CXX_STANDARD: 20
        - func: "clone_drivers-evergreen-tools"
        - func: "run_kms_servers"
        - func: "install_c_driver"
        - func: "test"
          vars:
              example_projects_cxx_standard: 20
              MONGOCXX_TEST_TOPOLOGY: single
              REQUIRED_CXX_STANDARD: 20

    - name: compile_and_test_with_shared_libs_extra_alignment_cxx20
      commands:
        - func: "setup"
        - func: "start_mongod"
        - func: "fetch_c_driver_source"
          vars:
              BSON_EXTRA_ALIGNMENT: 1
        - func: "compile"
          vars:
              REQUIRED_CXX_STANDARD: 20
        - func: "clone_drivers-evergreen-tools"
        - func: "run_kms_servers"
        - func: "install_c_driver"
          vars:
              BSON_EXTRA_ALIGNMENT: 1
        - func: "test"
          vars:
              example_projects_cxx_standard: 20
              MONGOCXX_TEST_TOPOLOGY: single
              REQUIRED_CXX_STANDARD: 20

    - name: compile_with_shared_libs
      commands:
      - func: "setup"
      - func: "fetch_c_driver_source"
      - func: "compile"

    - name: compile_without_tests
      commands:
      - func: "setup"
      - func: "fetch_c_driver_source"
      - func: "compile"
        vars:
            ENABLE_TESTS: OFF

    - name: compile_and_run_benchmarks
      commands:
      - func: "setup"
      - func: "start_mongod"
      - func: "fetch_c_driver_source"
      - func: "compile_benchmarks"
      - func: "run benchmarks"

    - name: compile_macro_guard_tests
      commands:
      - func: "setup"
      - func: "fetch_c_driver_source"
      - func: "compile"
        vars:
            COMPILE_MACRO_GUARD_TESTS: ON

    - name: compile_and_test_auth_with_shared_libs
      commands:
        - func: "setup"
        - func: "start_mongod"
          vars:
              AUTH: auth
        - func: "fetch_c_driver_source"
        - func: "compile"
        - func: "test auth"
        - func: "test atlas connectivity"

    - name: compile_and_test_with_static_libs
      commands:
        - func: "setup"
        - func: "start_mongod"
        - func: "fetch_c_driver_source"
        - func: "compile"
          vars:
              USE_STATIC_LIBS: 1
              RUN_DISTCHECK: 1
        - func: "clone_drivers-evergreen-tools"
        - func: "run_kms_servers"
        - func: "install_c_driver"
        - func: "test"
          vars:
              MONGOCXX_TEST_TOPOLOGY: single
              USE_STATIC_LIBS: 1

    - name: compile_and_test_with_static_libs_extra_alignment
      commands:
        - func: "setup"
        - func: "start_mongod"
        - func: "fetch_c_driver_source"
          vars:
              BSON_EXTRA_ALIGNMENT: 1
        - func: "compile"
          vars:
              USE_STATIC_LIBS: 1
        - func: "clone_drivers-evergreen-tools"
        - func: "run_kms_servers"
        - func: "install_c_driver"
          vars:
              BSON_EXTRA_ALIGNMENT: 1
        - func: "test"
          vars:
              MONGOCXX_TEST_TOPOLOGY: single
              USE_STATIC_LIBS: 1

    - name: compile_and_test_with_shared_libs_replica_set
      commands:
        - func: "setup"
        - func: "start_mongod"
          vars:
              TOPOLOGY: "replica_set"
        - func: "fetch_c_driver_source"
        - func: "compile"
          vars:
              RUN_DISTCHECK: 1
        - func: "clone_drivers-evergreen-tools"
        - func: "run_kms_servers"
        - func: "install_c_driver"
        - func: "test"
          vars:
              MONGOCXX_TEST_TOPOLOGY: replica

    - name: compile_and_test_with_shared_libs_sharded_cluster
      commands:
        - func: "setup"
        - func: "start_mongod"
          vars:
              TOPOLOGY: "sharded_cluster"
        - func: "fetch_c_driver_source"
        - func: "compile"
          vars:
              RUN_DISTCHECK: 1
        - func: "clone_drivers-evergreen-tools"
        - func: "run_kms_servers"
        - func: "install_c_driver"
        - func: "test"
          vars:
              MONGOCXX_TEST_TOPOLOGY: sharded

    # Auto downloading the C driver in the C++ build does not currently include
    # support for libmongocrypt, therefore it is not configured with
    # -DENABLE_CLIENT_SIDE_ENCRYPTION=ON. For now, CSFLE tests will need to have
    # a manually configured C driver, hence the need to seperate this task.
    - name: compile_and_test_with_shared_libs_replica_set_with_libmongocrypt
      commands:
        - func: "setup"
        - func: "start_mongod"
          vars:
              TOPOLOGY: "replica_set"
        - func: "install_c_driver"
        - func: "compile"
          vars:
              RUN_DISTCHECK: 1
        - func: "clone_drivers-evergreen-tools"
        - func: "run_kms_servers"
        - func: "test"
          vars:
              MONGOCXX_TEST_TOPOLOGY: replica

    - name: compile_and_test_with_shared_libs_sharded_cluster_with_libmongocrypt
      commands:
        - func: "setup"
        - func: "start_mongod"
          vars:
              TOPOLOGY: "sharded_cluster"
        - func: "install_c_driver"
        - func: "compile"
          vars:
              RUN_DISTCHECK: 1
        - func: "clone_drivers-evergreen-tools"
        - func: "run_kms_servers"
        - func: "test"
          vars:
              MONGOCXX_TEST_TOPOLOGY: sharded

    - name: uninstall_check
      commands:
      - func: "setup"
      - func: "fetch_c_driver_source"
      - func: "compile"
        vars:
          ENABLE_TESTS: OFF
      - command: shell.exec
        type: test
        params:
          shell: bash
          working_dir: "mongo-cxx-driver"
          script: |-
            set -o errexit
            ./.evergreen/uninstall_check.sh

    - name: uninstall_check_windows
      commands:
      - func: "setup"
      - func: "fetch_c_driver_source"
      - func: "compile"
        vars:
          ENABLE_TESTS: OFF
      - command: shell.exec
        type: test
        params:
          shell: bash
          working_dir: "mongo-cxx-driver"
          script: |-
            set -o errexit
            cmd.exe /c .\\.evergreen\\uninstall_check_windows.cmd

    - name: build_example_with_add_subdirectory
      commands:
      - func: "setup"
      - func: "start_mongod"
      - command: shell.exec
        type: test
        params:
          working_dir: "mongo-cxx-driver"
          shell: bash
          script: |-
            set -o errexit
            cd examples/add_subdirectory
            [ -d mongo-c-driver ] || git clone --depth 1 https://github.com/mongodb/mongo-c-driver
            rsync -aq --exclude='examples/add_subdirectory' $(readlink -f ../..) .
            [ -d build ] || mkdir build
            . ./mongo-c-driver/.evergreen/scripts/find-cmake-latest.sh
            export cmake_binary
            cmake_binary="$(find_cmake_latest)"
            # Use ccache if available.
            . ./mongo-c-driver/.evergreen/scripts/find-ccache.sh
            find_ccache_and_export_vars "$(pwd)" || true
            command -v "$cmake_binary"
            "$cmake_binary" -S . -B build -DENABLE_AUTOMATIC_INIT_AND_CLEANUP=OFF
            "$cmake_binary" --build build
            ./build/hello_mongocxx

    - name: debian-package-build
      run_on: debian12-latest-small
      commands:
      - func: "setup"
      - command: shell.exec
        type: test
        params:
          working_dir: "mongo-cxx-driver"
          shell: bash
          script: |-
            set -o errexit
            export IS_PATCH="${is_patch}"
            .evergreen/debian_package_build.sh
      - command: s3.put
        params:
          aws_key: ${aws_key}
          aws_secret: ${aws_secret}
          local_file: deb.tar.gz
          remote_file: mongo-cxx-driver/${branch_name}/${revision}/${version_id}/${build_id}/${execution}/debian-packages.tar.gz
          bucket: mciuploads
          permissions: public-read
          content_type: ${content_type|application/x-gzip}
          display_name: "deb.tar.gz"

    - name: rpm-package-build
      run_on: rhel92-arm64-small
      commands:
      - func: "setup"
      - command: shell.exec
        type: test
        params:
          working_dir: "mongo-cxx-driver"
          shell: bash
          script: |-
            set -o errexit
            .evergreen/build_snapshot_rpm.sh
      - command: s3.put
        params:
          aws_key: ${aws_key}
          aws_secret: ${aws_secret}
          remote_file: mongo-cxx-driver/${branch_name}/${revision}/${version_id}/${build_id}/${execution}/rpm-packages.tar.gz
          bucket: mciuploads
          permissions: public-read
          local_file: rpm.tar.gz
          content_type: ${content_type|application/x-gzip}


    - name: test_mongohouse
      commands:
        - func: "setup"
        - func: "fetch_c_driver_source"
        - func: "compile"
        - func: "build_mongohouse"
        - func: "run_mongohouse"
        - func: "test_mongohouse"

    - name: test_versioned_api
      commands:
        - func: "setup"
        - func: "start_mongod"
          vars:
              REQUIRE_API_VERSION: true
              # Authentication with versioned API should already be tested
              # in the C driver.
              AUTH: noauth
        - func: "fetch_c_driver_source"
        - func: "compile"
        - func: "clone_drivers-evergreen-tools"
        - func: "run_kms_servers"
        - func: "test"
          vars:
              MONGOCXX_TEST_TOPOLOGY: single
              MONGODB_API_VERSION: 1

    - name: test_versioned_api_accept_version_two
      commands:
        - func: "setup"
        - func: "start_mongod"
          vars:
              ORCHESTRATION_FILE: versioned-api-testing.json
              AUTH: noauth
        - func: "fetch_c_driver_source"
        - func: "compile"
        - func: "clone_drivers-evergreen-tools"
        - func: "run_kms_servers"
        - func: "test"
          vars:
              MONGOCXX_TEST_TOPOLOGY: single

    - name: docker_build_arm
      run_on:
        - ubuntu2204-arm64-small
      commands:
         - func: "setup"
         - func: "docker-image-build"

    - name: docker_build
      run_on:
        - ubuntu2204-small
      commands:
         - func: "setup"
         - func: "docker-image-build"

    - name: test_search_index_helpers
      commands:
        - func: "install_c_driver"
        - func: "compile"
        - command: shell.exec
          params:
            shell: bash
            working_dir: mongo-cxx-driver
            script: |
              export MONGODB_URI=${MONGODB_URI}

              if [ -n "${lib_dir}" ]; then
                  export LD_LIBRARY_PATH=$(pwd)/../mongoc/${lib_dir}/
                else
                  export LD_LIBRARY_PATH=$(pwd)/../mongoc/lib/
              fi

              ./build/src/mongocxx/test/test_driver "atlas search indexes prose tests"

    - name: scan-build-ubuntu2204-std11-impls
      run_on: ubuntu2204-large
      tags: [scan-build-matrix]
      commands:
        - func: "setup"
        - func: "fetch_c_driver_source"
        - func: "run scan build"
          vars:
            CXX_STANDARD: 11
            BSONCXX_POLYFILL: impls
        - func: "upload scan artifacts"

    - name: scan-build-ubuntu2204-std14-impls
      run_on: ubuntu2204-large
      tags: [scan-build-matrix]
      commands:
        - func: "setup"
        - func: "fetch_c_driver_source"
        - func: "run scan build"
          vars:
            CXX_STANDARD: 14
            BSONCXX_POLYFILL: impls
        - func: "upload scan artifacts"

    - name: scan-build-ubuntu2204-std17
      run_on: ubuntu2204-large
      tags: [scan-build-matrix]
      commands:
        - func: "setup"
        - func: "fetch_c_driver_source"
        - func: "run scan build"
          vars:
            CXX_STANDARD: 17
            BSONCXX_POLYFILL: std
        - func: "upload scan artifacts"

    - name: silk-check-augmented-sbom
      run_on: rhel8-latest-small
      tags: [silk]
      commands:
        - func: "setup"
        - func: "check augmented sbom"
        - func: "upload augmented sbom"

task_groups:
  - name: tg-abi-stability
    max_hosts: -1
    setup_task_can_fail_task: true
    setup_task:
      - command: git.get_project
        params:
          directory: "mongo-cxx-driver"
      - func: install_c_driver
      - command: subprocess.exec
        params:
          binary: bash
          args: [-c, mongo-cxx-driver/.evergreen/abi-stability-setup.sh]
          include_expansions_in_env: [cxx_standard]
    tasks: [".abi-stability"]
    teardown_task_can_fail_task: true
    teardown_task:
      - command: subprocess.exec
        params:
          binary: bash
          args: [-c, rm -rf *]

  - name: test_atlas_task_group_search_indexes_7.0
    setup_group:
      - func: "setup"
      - func: "clone_drivers-evergreen-tools"
      - command: subprocess.exec
        params:
          working_dir: mongo-cxx-driver
          binary: bash
          add_expansions_to_env: true
          env:
            MONGODB_VERSION: '7.0'
          args: [-c, "${DRIVERS_TOOLS}/.evergreen/atlas/setup-atlas-cluster.sh"]
      - command: expansions.update
        # Expected to set MONGODB_URI expansion.
        params:
          file: mongo-cxx-driver/atlas-expansion.yml
    teardown_group:
      - command: subprocess.exec
        params:
          working_dir: mongo-cxx-driver
          binary: bash
          add_expansions_to_env: true
          args: [-c, "${DRIVERS_TOOLS}/.evergreen/atlas/teardown-atlas-cluster.sh"]
    setup_group_can_fail_task: true
    setup_group_timeout_secs: 1800
    tasks:
      - test_search_index_helpers

  - name: test_atlas_task_group_search_indexes_8.0
    setup_group:
      - func: "setup"
      - func: "clone_drivers-evergreen-tools"
      - command: subprocess.exec
        params:
          working_dir: mongo-cxx-driver
          binary: bash
          add_expansions_to_env: true
          env:
            MONGODB_VERSION: '8.0'
          args: [-c, "${DRIVERS_TOOLS}/.evergreen/atlas/setup-atlas-cluster.sh"]
      - command: expansions.update
        # Expected to set MONGODB_URI expansion.
        params:
          file: mongo-cxx-driver/atlas-expansion.yml
    teardown_group:
      - command: subprocess.exec
        params:
          working_dir: mongo-cxx-driver
          binary: bash
          add_expansions_to_env: true
          args: [-c, "${DRIVERS_TOOLS}/.evergreen/atlas/teardown-atlas-cluster.sh"]
    setup_group_can_fail_task: true
    setup_group_timeout_secs: 1800
    tasks:
      - test_search_index_helpers


#######################################
#           Buildvariants             #
#######################################

buildvariants:
    ##########################
    #  ABI Stability Checks  #
    ##########################
    - name: abi-stability-polyfill
      display_name: "ABI Stability Checks (polyfill)"
      expansions:
        cxx_standard: 11 # Use a polyfill library.
      tasks:
        - "tg-abi-stability"
      display_tasks:
        - name: "ABI Stability Checks (polyfill)"
          execution_tasks: [".abi-stability"]

    - name: abi-stability-stdlib
      display_name: "ABI Stability Checks (stdlib)"
      expansions:
        cxx_standard: 17 # Use the stdlib.
      tasks:
        - "tg-abi-stability"
      display_tasks:
        - name: "ABI Stability Checks (stdlib)"
          execution_tasks: [".abi-stability"]

    #######################################
    #  Standard MongoDB Integration Tests #
    #######################################
    - name: integration-ubuntu2004-latest-single
      display_name: "Ubuntu 20.04 Debug (MongoDB Latest)"
      run_on: ubuntu2004-large
      expansions:
          mongodb_version: "latest"
          <<: *integration_matrix_expansions_linux
      <<: *integration_matrix_tasks_single

    - name: integration-ubuntu2004-8.0-single
      display_name: "Ubuntu 20.04 Debug (MongoDB 8.0)"
      run_on: ubuntu2004-large
      expansions:
          mongodb_version: "8.0"
          <<: *integration_matrix_expansions_linux
      <<: *integration_matrix_tasks_single

    - name: integration-ubuntu2004-7.0-single
      display_name: "Ubuntu 20.04 Debug (MongoDB 7.0)"
      run_on: ubuntu2004-large
      expansions:
          mongodb_version: "7.0"
          <<: *integration_matrix_expansions_linux
      <<: *integration_matrix_tasks_single

    - name: integration-ubuntu1804-6.0-single
      display_name: "Ubuntu 18.04 Debug (MongoDB 6.0)"
      run_on: ubuntu1804-large
      expansions:
          mongodb_version: "6.0"
          <<: *integration_matrix_expansions_linux
      <<: *integration_matrix_tasks_single

    - name: integration-ubuntu1804-5.0-single
      display_name: "Ubuntu 18.04 Debug (MongoDB 5.0)"
      run_on: ubuntu1804-large
      expansions:
          mongodb_version: "5.0"
          <<: *integration_matrix_expansions_linux
      <<: *integration_matrix_tasks_single

    - name: integration-ubuntu1804-4.4-single
      display_name: "Ubuntu 18.04 Debug (MongoDB 4.4)"
      run_on: ubuntu1804-large
      expansions:
          mongodb_version: "4.4"
          <<: *integration_matrix_expansions_linux
      <<: *integration_matrix_tasks_single

    - name: integration-ubuntu1804-4.2-single
      display_name: "Ubuntu 18.04 Debug (MongoDB 4.2)"
      run_on: ubuntu1804-large
      expansions:
          mongodb_version: "4.2"
          <<: *integration_matrix_expansions_linux
      <<: *integration_matrix_tasks_single

    - name: integration-ubuntu1804-4.0-single
      display_name: "Ubuntu 18.04 Debug (MongoDB 4.0)"
      run_on: ubuntu1804-large
      expansions:
          mongodb_version: "4.0"
          <<: *integration_matrix_expansions_linux
      <<: *integration_matrix_tasks_single

    - name: integration-vs2019-latest-single
      display_name: "Windows (VS 2019) Debug (MongoDB Latest)"
      run_on: windows-vsCurrent-large
      expansions:
          mongodb_version: "latest"
          <<: *integration_matrix_expansions_windows_vs2019
      <<: *integration_matrix_tasks_single

    - name: integration-vs2019-8.0-single
      display_name: "Windows (VS 2019) Debug (MongoDB 8.0)"
      run_on: windows-vsCurrent-large
      expansions:
          mongodb_version: "8.0"
          <<: *integration_matrix_expansions_windows_vs2019
      <<: *integration_matrix_tasks_single

    - name: integration-vs2019-7.0-single
      display_name: "Windows (VS 2019) Debug (MongoDB 7.0)"
      run_on: windows-vsCurrent-large
      expansions:
          mongodb_version: "7.0"
          <<: *integration_matrix_expansions_windows_vs2019
      <<: *integration_matrix_tasks_single

    - name: integration-vs2019-6.0-single
      display_name: "Windows (VS 2019) Debug (MongoDB 6.0)"
      run_on: windows-vsCurrent-large
      expansions:
          mongodb_version: "6.0"
          <<: *integration_matrix_expansions_windows_vs2019
      <<: *integration_matrix_tasks_single

    - name: integration-vs2019-5.0-single
      display_name: "Windows (VS 2019) Debug (MongoDB 5.0)"
      run_on: windows-vsCurrent-large
      expansions:
          mongodb_version: "5.0"
          <<: *integration_matrix_expansions_windows_vs2019
      <<: *integration_matrix_tasks_single

    - name: integration-vs2019-4.4-single
      display_name: "Windows (VS 2019) Debug (MongoDB 4.4)"
      run_on: windows-vsCurrent-large
      expansions:
          mongodb_version: "4.4"
          <<: *integration_matrix_expansions_windows_vs2019
      <<: *integration_matrix_tasks_single

    - name: integration-vs2019-4.2-single
      display_name: "Windows (VS 2019) Debug (MongoDB 4.2)"
      run_on: windows-vsCurrent-large
      expansions:
          mongodb_version: "4.2"
          <<: *integration_matrix_expansions_windows_vs2019
      <<: *integration_matrix_tasks_single

    - name: integration-vs2019-4.0-single
      display_name: "Windows (VS 2019) Debug (MongoDB 4.0)"
      run_on: windows-vsCurrent-large
      expansions:
          mongodb_version: "4.0"
          <<: *integration_matrix_expansions_windows_vs2019
      <<: *integration_matrix_tasks_single

    - name: integration-ubuntu2004-latest-replica
      display_name: "Ubuntu 20.04 Debug replica set (MongoDB Latest)"
      run_on: ubuntu2004-large
      expansions:
          mongodb_version: "latest"
          <<: *integration_matrix_expansions_linux
      <<: *integration_matrix_tasks_replica

    - name: integration-ubuntu2004-8.0-replica
      display_name: "Ubuntu 20.04 Debug replica set (MongoDB 8.0)"
      run_on: ubuntu2004-large
      expansions:
          mongodb_version: "8.0"
          <<: *integration_matrix_expansions_linux
      <<: *integration_matrix_tasks_replica

    - name: integration-ubuntu2004-7.0-replica
      display_name: "Ubuntu 20.04 Debug replica set (MongoDB 7.0)"
      run_on: ubuntu2004-large
      expansions:
          mongodb_version: "7.0"
          <<: *integration_matrix_expansions_linux
      <<: *integration_matrix_tasks_replica

    - name: integration-ubuntu1804-6.0-replica
      display_name: "Ubuntu 18.04 Debug replica set (MongoDB 6.0)"
      run_on: ubuntu1804-large
      expansions:
          mongodb_version: "6.0"
          <<: *integration_matrix_expansions_linux
      <<: *integration_matrix_tasks_replica

    - name: integration-ubuntu1804-5.0-replica
      display_name: "Ubuntu 18.04 Debug replica set (MongoDB 5.0)"
      run_on: ubuntu1804-large
      expansions:
          mongodb_version: "5.0"
          <<: *integration_matrix_expansions_linux
      <<: *integration_matrix_tasks_replica

    - name: integration-ubuntu1804-4.4-replica
      display_name: "Ubuntu 18.04 Debug replica set (MongoDB 4.4)"
      run_on: ubuntu1804-large
      expansions:
          mongodb_version: "4.4"
          <<: *integration_matrix_expansions_linux
      <<: *integration_matrix_tasks_replica

    - name: integration-ubuntu1804-4.2-replica
      display_name: "Ubuntu 18.04 Debug replica set (MongoDB 4.2)"
      run_on: ubuntu1804-large
      expansions:
          mongodb_version: "4.2"
          <<: *integration_matrix_expansions_linux
      <<: *integration_matrix_tasks_replica

    - name: integration-ubuntu1804-4.0-replica
      display_name: "Ubuntu 18.04 Debug replica set (MongoDB 4.0)"
      run_on: ubuntu1804-large
      expansions:
          mongodb_version: "4.0"
          <<: *integration_matrix_expansions_linux
      <<: *integration_matrix_tasks_replica

    - name: integration-ubuntu2004-latest-sharded
      display_name: "Ubuntu 20.04 Debug sharded cluster (MongoDB Latest)"
      run_on: ubuntu2004-large
      expansions:
          mongodb_version: "latest"
          <<: *integration_matrix_expansions_linux
      <<: *integration_matrix_tasks_sharded

    - name: integration-ubuntu2004-8.0-sharded
      display_name: "Ubuntu 20.04 Debug sharded cluster (MongoDB 8.0)"
      run_on: ubuntu2004-large
      expansions:
          mongodb_version: "8.0"
          <<: *integration_matrix_expansions_linux
      <<: *integration_matrix_tasks_sharded

    - name: integration-ubuntu2004-7.0-sharded
      display_name: "Ubuntu 20.04 Debug sharded cluster (MongoDB 7.0)"
      run_on: ubuntu2004-large
      expansions:
          mongodb_version: "7.0"
          <<: *integration_matrix_expansions_linux
      <<: *integration_matrix_tasks_sharded

    - name: integration-ubuntu1804-6.0-sharded
      display_name: "Ubuntu 18.04 Debug sharded cluster (MongoDB 6.0)"
      run_on: ubuntu1804-large
      expansions:
          mongodb_version: "6.0"
          <<: *integration_matrix_expansions_linux
      <<: *integration_matrix_tasks_sharded

    - name: integration-ubuntu1804-5.0-sharded
      display_name: "Ubuntu 18.04 Debug sharded cluster (MongoDB 5.0)"
      run_on: ubuntu1804-large
      expansions:
          mongodb_version: "5.0"
          <<: *integration_matrix_expansions_linux
      <<: *integration_matrix_tasks_sharded

    - name: integration-ubuntu1804-4.4-sharded
      display_name: "Ubuntu 18.04 Debug sharded cluster (MongoDB 4.4)"
      run_on: ubuntu1804-large
      expansions:
          mongodb_version: "4.4"
          <<: *integration_matrix_expansions_linux
      <<: *integration_matrix_tasks_sharded

    - name: integration-ubuntu1804-4.2-sharded
      display_name: "Ubuntu 18.04 Debug sharded cluster (MongoDB 4.2)"
      run_on: ubuntu1804-large
      expansions:
          mongodb_version: "4.2"
          <<: *integration_matrix_expansions_linux
      <<: *integration_matrix_tasks_sharded

    - name: integration-ubuntu1804-4.0-sharded
      display_name: "Ubuntu 18.04 Debug sharded cluster (MongoDB 4.0)"
      run_on: ubuntu1804-large
      expansions:
          mongodb_version: "4.0"
          <<: *integration_matrix_expansions_linux
      <<: *integration_matrix_tasks_sharded

    - name: integration-auth-ubuntu2004-latest-single
      display_name: "Ubuntu 20.04 Debug Latest Auth"
      run_on: ubuntu2004-large
      expansions:
          mongodb_version: "latest"
          <<: *integration_matrix_expansions_linux
      <<: *integration_matrix_auth_tasks_single

    - name: integration-auth-vs2017-latest-single
      display_name: "Windows (VS 2017) Debug Latest Auth"
      run_on: windows-vsCurrent-large
      expansions:
          mongodb_version: "latest"
          <<: *integration_matrix_expansions_windows_vs2017
      <<: *integration_matrix_auth_tasks_single

    - name: integration-auth-vs2019-latest-single
      display_name: "Windows (VS 2019) Debug Latest Auth"
      run_on: windows-vsCurrent-large
      expansions:
          mongodb_version: "latest"
          <<: *integration_matrix_expansions_windows_vs2019
      <<: *integration_matrix_auth_tasks_single

    - name: integration-versioned-api-ubuntu2004-latest-single
      display_name: "Ubuntu 20.04 Debug Latest Versioned API"
      run_on: ubuntu2004-large
      expansions:
          mongodb_version: "latest"
          <<: *integration_matrix_expansions_linux
      <<: *integration_matrix_versioned_api_tasks_single

    - name: integration-versioned-api-vs2019-latest-single
      display_name: "Windows (VS 2019) Debug Latest Versioned API"
      run_on: windows-vsCurrent-large
      expansions:
          mongodb_version: "latest"
          <<: *integration_matrix_expansions_windows_vs2019
      <<: *integration_matrix_versioned_api_tasks_single

    - name: integration-mongocryptd-ubuntu2004-latest
      display_name: "Ubuntu 20.04 Debug (MongoDB Latest) with mongocryptd"
      run_on: ubuntu2004-large
      expansions:
          mongodb_version: "latest"
          use_mongocryptd: true
          <<: *integration_matrix_expansions_linux
      <<: *integration_matrix_mongocryptd_tasks

    - name: integration-mongocryptd-ubuntu1804-5.0
      display_name: "Ubuntu 18.04 Debug (MongoDB 5.0) with mongocryptd"
      run_on: ubuntu1804-large
      expansions:
          mongodb_version: "5.0"
          use_mongocryptd: true
          <<: *integration_matrix_expansions_linux
      <<: *integration_matrix_mongocryptd_tasks

    - name: integration-mongocryptd-ubuntu1804-4.4
      display_name: "Ubuntu 18.04 Debug (MongoDB 4.4) with mongocryptd"
      run_on: ubuntu1804-large
      expansions:
          mongodb_version: "4.4"
          use_mongocryptd: true
          <<: *integration_matrix_expansions_linux
      <<: *integration_matrix_mongocryptd_tasks

    - name: integration-mongocryptd-ubuntu1804-4.2
      display_name: "Ubuntu 18.04 Debug (MongoDB 4.2) with mongocryptd"
      run_on: ubuntu1804-large
      expansions:
          mongodb_version: "4.2"
          use_mongocryptd: true
          <<: *integration_matrix_expansions_linux
      <<: *integration_matrix_mongocryptd_tasks

    #######################################
    #         Linux Buildvariants         #
    #######################################
    - name: docker-builder
      display_name: "Docker builder"
      tasks:
          - name: docker_build
          - name: docker_build_arm

    - name: rhel9-release-latest
      display_name: "RHEL 9 Release (MongoDB Latest)"
      expansions:
          build_type: "Release"
          mongodb_version: "latest"
          lib_dir: "lib64"
      run_on:
          - rhel90-large
      tasks:
          - name: compile_and_test_with_shared_libs
          - name: compile_and_test_with_shared_libs_extra_alignment
          - name: compile_and_test_with_shared_libs_cxx20
          - name: compile_and_test_with_shared_libs_extra_alignment_cxx20
          - name: compile_and_test_with_static_libs
          - name: compile_and_test_with_static_libs_extra_alignment
          - name: compile_and_test_with_shared_libs_replica_set_with_libmongocrypt
          - name: compile_and_test_with_shared_libs_sharded_cluster_with_libmongocrypt
          - name: build_example_with_add_subdirectory

    - name: benchmarks-rhel9
      display_name: "Benchmarks (RHEL 9.2)"
      expansions:
          mongodb_version: "v6.0-perf"
      run_on: rhel90-dbx-perf-large
      tasks:
          - name: compile_and_run_benchmarks

    - name: arm-rhel9-release-latest
      display_name: "arm64 RHEL 9 Release (MongoDB Latest)"
      expansions:
          build_type: "Release"
          mongodb_version: "latest"
          lib_dir: "lib64"
      run_on:
          - rhel90-arm64-large
      tasks:
          - name: compile_and_test_with_shared_libs
          - name: compile_and_test_with_shared_libs_extra_alignment
          - name: compile_and_test_with_shared_libs_cxx20
          - name: compile_and_test_with_shared_libs_extra_alignment_cxx20
          - name: compile_and_test_with_static_libs
          - name: compile_and_test_with_static_libs_extra_alignment
          - name: compile_and_test_with_shared_libs_replica_set_with_libmongocrypt
          - name: compile_and_test_with_shared_libs_sharded_cluster_with_libmongocrypt
          - name: build_example_with_add_subdirectory

    - name: debian12-release-latest
      display_name: "Debian 12 Release (MongoDB Latest)"
      expansions:
          build_type: "Release"
          mongodb_version: "latest"
      run_on:
          - debian12-large
      tasks:
          - name: compile_and_test_with_shared_libs
          - name: compile_and_test_with_shared_libs_extra_alignment
          - name: compile_and_test_with_shared_libs_cxx20
          - name: compile_and_test_with_shared_libs_extra_alignment_cxx20
          - name: compile_and_test_with_static_libs
          - name: compile_and_test_with_static_libs_extra_alignment
          - name: compile_and_test_with_shared_libs_replica_set_with_libmongocrypt
          - name: compile_and_test_with_shared_libs_sharded_cluster_with_libmongocrypt
          - name: build_example_with_add_subdirectory
          - name: uninstall_check

    - name: debian11-release-50
      display_name: "Debian 11 Release (MongoDB 5.0)"
      expansions:
          build_type: "Release"
          mongodb_version: "5.0"
      run_on:
          - debian11-large
      tasks:
          - name: compile_and_test_with_shared_libs
          - name: compile_and_test_with_shared_libs_extra_alignment
          - name: compile_and_test_with_shared_libs_cxx20
          - name: compile_and_test_with_shared_libs_extra_alignment_cxx20
          - name: compile_and_test_with_static_libs
          - name: compile_and_test_with_static_libs_extra_alignment
          - name: compile_and_test_with_shared_libs_replica_set
          - name: compile_and_test_with_shared_libs_sharded_cluster
          - name: build_example_with_add_subdirectory
          - name: uninstall_check

    - name: debian10-release-50
      display_name: "Debian 10 Release (MongoDB 5.0)"
      expansions:
          build_type: "Release"
          mongodb_version: "5.0"
      run_on:
          - debian10-large
      tasks:
          - name: compile_and_test_with_shared_libs
          - name: compile_and_test_with_shared_libs_extra_alignment
          - name: compile_and_test_with_static_libs
          - name: compile_and_test_with_static_libs_extra_alignment
          - name: compile_and_test_with_shared_libs_replica_set
          - name: compile_and_test_with_shared_libs_sharded_cluster
          - name: build_example_with_add_subdirectory
          - name: uninstall_check

    - name: ubuntu2004-release-latest
      display_name: "Ubuntu 20.04 Release (MongoDB Latest)"
      expansions:
          build_type: "Release"
          mongodb_version: "latest"
      run_on:
          - ubuntu2004-large
      tasks:
          - name: compile_and_test_with_shared_libs
          - name: compile_and_test_with_shared_libs_extra_alignment
          - name: compile_and_test_with_static_libs
          - name: compile_and_test_with_static_libs_extra_alignment
          - name: compile_and_test_with_shared_libs_replica_set_with_libmongocrypt
          - name: compile_and_test_with_shared_libs_sharded_cluster_with_libmongocrypt
          - name: build_example_with_add_subdirectory
          - name: uninstall_check

    - name: ubuntu2004-release-50
      display_name: "Ubuntu 20.04 Release (MongoDB 5.0)"
      expansions:
          build_type: "Release"
          mongodb_version: "5.0"
      run_on:
          - ubuntu2004-large
      tasks:
          - name: compile_and_test_with_shared_libs
          - name: compile_and_test_with_shared_libs_extra_alignment
          - name: compile_and_test_with_static_libs
          - name: compile_and_test_with_static_libs_extra_alignment
          - name: compile_and_test_with_shared_libs_replica_set
          - name: compile_and_test_with_shared_libs_sharded_cluster
          - name: build_example_with_add_subdirectory
          - name: uninstall_check

    - name: ubuntu1804-release-50
      display_name: "Ubuntu 18.04 Release (MongoDB 5.0)"
      expansions:
          build_type: "Release"
          mongodb_version: "5.0"
      run_on:
          - ubuntu1804-large
      tasks:
          - name: compile_and_test_with_shared_libs
          - name: compile_and_test_with_shared_libs_extra_alignment
          - name: compile_and_test_with_static_libs
          - name: compile_and_test_with_static_libs_extra_alignment
          - name: compile_and_test_with_shared_libs_replica_set
          - name: compile_and_test_with_shared_libs_sharded_cluster
          - name: build_example_with_add_subdirectory
          - name: uninstall_check

    - name: ubuntu2004-debug-valgrind-latest
      display_name: "Valgrind Ubuntu 20.04 Debug (MongoDB Latest)"
      expansions:
          build_type: "Debug"
          TEST_WITH_VALGRIND: "ON"
          mongodb_version: "latest"
          disable_slow_tests: 1
          use_mongocryptd: true  # false positives arise from the crypt_shared library
      run_on:
          - ubuntu2004-build
      tasks:
          - name: compile_and_test_with_shared_libs
          - name: compile_and_test_with_shared_libs_extra_alignment
          - name: compile_and_test_with_static_libs
          - name: compile_and_test_with_static_libs_extra_alignment

    - name: ubuntu1804-debug-valgrind-50
      display_name: "Valgrind Ubuntu 18.04 Debug (MongoDB 5.0)"
      expansions:
          build_type: "Debug"
          TEST_WITH_VALGRIND: "ON"
          mongodb_version: "5.0"
          disable_slow_tests: 1
          use_mongocryptd: true
      run_on:
          - ubuntu1804-large
      tasks:
          - name: compile_and_test_with_shared_libs
          - name: compile_and_test_with_shared_libs_extra_alignment
          - name: compile_and_test_with_static_libs
          - name: compile_and_test_with_static_libs_extra_alignment

    - name: ubuntu2004-debug-asan-latest
      display_name: "ASAN Ubuntu 20.04 Debug (MongoDB Latest)"
      expansions:
          build_type: "Debug"
          cc_compiler: clang
          cxx_compiler: clang++
          USE_SANITIZER_ASAN: ON
          TEST_WITH_ASAN: "ON"
          mongodb_version: "latest"
          example_projects_cc: clang
          example_projects_cxx: clang++
          example_projects_cxxflags: -D_GLIBCXX_USE_CXX11_ABI=0 -fsanitize=address -fno-omit-frame-pointer
          example_projects_ldflags: -fsanitize=address
      run_on:
          - ubuntu2004-build
      tasks:
          - name: compile_and_test_with_shared_libs
          - name: compile_and_test_with_shared_libs_extra_alignment
          - name: compile_and_test_with_static_libs
          - name: compile_and_test_with_static_libs_extra_alignment

    - name: ubuntu1804-debug-asan-50
      display_name: "ASAN Ubuntu 18.04 Debug (MongoDB 5.0)"
      expansions:
          build_type: "Debug"
          cc_compiler: clang
          cxx_compiler: clang++
          USE_SANITIZER_ASAN: ON
          TEST_WITH_ASAN: "ON"
          mongodb_version: "5.0"
          example_projects_cc: clang
          example_projects_cxx: clang++
          example_projects_cxxflags: -D_GLIBCXX_USE_CXX11_ABI=0 -fsanitize=address -fno-omit-frame-pointer
          example_projects_ldflags: -fsanitize=address
      run_on:
          - ubuntu1804-large
      tasks:
          - name: compile_and_test_with_shared_libs
          - name: compile_and_test_with_shared_libs_extra_alignment
          - name: compile_and_test_with_static_libs
          - name: compile_and_test_with_static_libs_extra_alignment

    - name: ubuntu2004-debug-ubsan-latest
      display_name: "UBSAN Ubuntu 20.04 Debug (MongoDB Latest)"
      expansions:
          build_type: "Debug"
          cc_compiler: clang
          cxx_compiler: clang++
          USE_SANITIZER_UBSAN: ON
          TEST_WITH_UBSAN: "ON"
          mongodb_version: "latest"
          example_projects_cc: clang
          example_projects_cxx: clang++
          example_projects_cxxflags: -D_GLIBCXX_USE_CXX11_ABI=0 -fsanitize=undefined -fno-sanitize-recover=undefined -fno-omit-frame-pointer
          example_projects_ldflags: -fsanitize=undefined -fno-sanitize-recover=undefined
      run_on:
          - ubuntu2004-build
      tasks:
          # We currently don't run UBSAN on the shared library due to issues with UBSAN reporting
          # numerous false positive instances of undefined behavior in the mock tests, when the
          # driver invokes mock callback functions that have libmongoc types in the callback
          # signature.
          - name: compile_and_test_with_static_libs

    - name: ubuntu1804-debug-ubsan-50
      display_name: "UBSAN Ubuntu 18.04 Debug (MongoDB 5.0)"
      expansions:
          build_type: "Debug"
          cc_compiler: clang
          cxx_compiler: clang++
          USE_SANITIZER_UBSAN: ON
          TEST_WITH_UBSAN: "ON"
          mongodb_version: "5.0"
          example_projects_cc: clang
          example_projects_cxx: clang++
          example_projects_cxxflags: -D_GLIBCXX_USE_CXX11_ABI=0 -fsanitize=undefined -fno-sanitize-recover=undefined -fno-omit-frame-pointer
          example_projects_ldflags: -fsanitize=undefined -fno-sanitize-recover=undefined
      run_on:
          - ubuntu1804-large
      tasks:
          # We currently don't run UBSAN on the shared library due to issues with UBSAN reporting
          # numerous false positive instances of undefined behavior in the mock tests, when the
          # driver invokes mock callback functions that have libmongoc types in the callback
          # signature.
          - name: compile_and_test_with_static_libs

    - name: ubuntu2004-debug
      display_name: "Ubuntu 20.04 Debug (MongoDB Latest) (Extra)"
      expansions:
        build_type: "Debug"
        mongodb_version: "latest"
      run_on:
        - ubuntu2004-build
      tasks:
        - name: compile_without_tests
        - name: compile_macro_guard_tests

    - name: atlas-search-indexes-7.0
      display_name: "Atlas Search Indexes (7.0)"
      expansions:
        build_type: "Debug"
      run_on:
        - ubuntu2004-build
      tasks:
        - name: test_atlas_task_group_search_indexes_7.0

    - name: atlas-search-indexes-8.0
      display_name: "Atlas Search Indexes (8.0)"
      expansions:
        build_type: "Debug"
      run_on:
        - ubuntu2004-build
      tasks:
        - name: test_atlas_task_group_search_indexes_8.0

    - name: ubuntu2004-debug-gcc
      display_name: "Ubuntu 20.04 Debug (GCC)"
      expansions:
        build_type: "Debug"
        mongodb_version: "latest"
        cc_compiler: gcc
        cxx_compiler: g++
      run_on:
        - ubuntu2004-large
      tasks:
        - name: compile_without_tests
        - name: compile_macro_guard_tests

    - name: ubuntu2004-debug-clang
      display_name: "Ubuntu 20.04 Debug (Clang)"
      expansions:
        build_type: "Debug"
        mongodb_version: "latest"
        cc_compiler: clang
        cxx_compiler: clang++
      run_on:
        - ubuntu2004-large
      tasks:
        - name: clang-tidy
        - name: compile_without_tests
        - name: compile_macro_guard_tests

    - name: mongohouse-ubuntu
      display_name: "Mongohouse Test"
      expansions:
          build_type: "Release"
      run_on: ubuntu2204-small
      tasks:
          - name: test_mongohouse

    - name: zseries-rhel83-latest
      display_name: "zSeries RHEL 8.3 (MongoDB Latest)"
      patchable: false
      batchtime: 1440 # 1 day
      expansions:
          build_type: "Release"
          mongodb_version: "latest"
          cmake: "cmake"
          lib_dir: "lib64"
      run_on:
          - rhel83-zseries-large
      tasks:
          - name: compile_with_shared_libs
          - name: compile_and_test_with_shared_libs
          - name: compile_and_test_with_shared_libs_extra_alignment
          - name: compile_and_test_with_static_libs
          - name: compile_and_test_with_static_libs_extra_alignment

    - name: zseries-rhel83-60
      display_name: "zSeries RHEL 8.3 (MongoDB 6.0)"
      patchable: false
      batchtime: 1440 # 1 day
      expansions:
          build_type: "Release"
          mongodb_version: "6.0"
          cmake: "cmake"
          lib_dir: "lib64"
      run_on:
          - rhel83-zseries-large
      tasks:
          - name: compile_with_shared_libs
          - name: compile_and_test_with_shared_libs
          - name: compile_and_test_with_shared_libs_extra_alignment
          - name: compile_and_test_with_static_libs
          - name: compile_and_test_with_static_libs_extra_alignment

    - name: zseries-rhel83-50
      display_name: "zSeries RHEL 8.3 (MongoDB 5.0)"
      patchable: false
      batchtime: 1440 # 1 day
      expansions:
          build_type: "Release"
          mongodb_version: "5.0"
          cmake: "cmake"
          lib_dir: "lib64"
      run_on:
          - rhel83-zseries-large
      tasks:
          - name: compile_with_shared_libs
          - name: compile_and_test_with_shared_libs
          - name: compile_and_test_with_shared_libs_extra_alignment
          - name: compile_and_test_with_static_libs
          - name: compile_and_test_with_static_libs_extra_alignment

    - name: power8-rhel81-latest
      display_name: "ppc64le RHEL 8.1 (MongoDB Latest)"
      patchable: false
      batchtime: 1440 # 1 day
      expansions:
          build_type: "Release"
          mongodb_version: "latest"
          cmake: "cmake"
          lib_dir: "lib64"
      run_on:
          - rhel81-power8-large
      tasks:
          - name: compile_with_shared_libs
          - name: compile_and_test_with_shared_libs
          - name: compile_and_test_with_shared_libs_extra_alignment
          - name: compile_and_test_with_static_libs
          - name: compile_and_test_with_static_libs_extra_alignment

    - name: power8-rhel81-50
      display_name: "ppc64le RHEL 8.1 (MongoDB 5.0)"
      patchable: false
      batchtime: 1440 # 1 day
      expansions:
          build_type: "Release"
          mongodb_version: "5.0"
          cmake: "cmake"
          lib_dir: "lib64"
      run_on:
          - rhel81-power8-large
      tasks:
          - name: compile_with_shared_libs
          - name: compile_and_test_with_shared_libs
          - name: compile_and_test_with_shared_libs_extra_alignment
          - name: compile_and_test_with_static_libs
          - name: compile_and_test_with_static_libs_extra_alignment

    - name: arm-ubuntu2004-latest
      display_name: "arm64 Ubuntu 20.04 (MongoDB Latest)"
      batchtime: 1440 # 1 day
      expansions:
          build_type: "Release"
          mongodb_version: "latest"
      run_on:
          - ubuntu2004-arm64-build
      tasks:
          - name: compile_and_test_with_shared_libs
          - name: compile_and_test_with_shared_libs_extra_alignment
          - name: compile_and_test_with_static_libs
          - name: compile_and_test_with_static_libs_extra_alignment

    - name: arm-ubuntu1804-50
      display_name: "arm64 Ubuntu 18.04 (MongoDB 5.0)"
      batchtime: 1440 # 1 day
      expansions:
          build_type: "Release"
          mongodb_version: "5.0"
      run_on:
          - ubuntu1804-arm64-build
      tasks:
          - name: compile_and_test_with_shared_libs
          - name: compile_and_test_with_shared_libs_extra_alignment
          - name: compile_and_test_with_static_libs
          - name: compile_and_test_with_static_libs_extra_alignment

    #######################################
    #         Mac and Windows             #
    #######################################
    - name: macos-1100-latest
      display_name: "MacOS 11.0 Release (MongoDB Latest)"
      expansions:
          build_type: "Release"
          mongodb_version: "latest"
      run_on:
          - macos-1100
      tasks:
          - name: compile_and_test_with_shared_libs
          - name: compile_and_test_with_shared_libs_extra_alignment
          - name: compile_and_test_with_static_libs
          - name: compile_and_test_with_static_libs_extra_alignment

    - name: macos-1100-50
      display_name: "MacOS 11.0 Release (MongoDB 5.0)"
      expansions:
          build_type: "Release"
          mongodb_version: "5.0"
      run_on:
          - macos-1100
      tasks:
          - name: compile_and_test_with_shared_libs
          - name: compile_and_test_with_shared_libs_extra_alignment
          - name: compile_and_test_with_static_libs
          - name: compile_and_test_with_static_libs_extra_alignment

    - name: macos-1100-versioned-api
      display_name: "MacOS 11.0 Release Versioned API"
      expansions:
          build_type: "Release"
          mongodb_version: "latest"
      run_on:
          - macos-1100
      tasks:
          - name: test_versioned_api
          - name: test_versioned_api_accept_version_two

    - name: windows-2k8-release
      display_name: "Windows (VS 2015) Release (MongoDB 4.2)"
      expansions:
          build_type: "Release"
          mongodb_version: "4.2"
          generator: Visual Studio 14 2015
          platform: x64
      run_on:
          - windows-64-vs2015-compile
      tasks:
          - name: compile_without_tests
          - name: uninstall_check_windows

    - name: windows-2k8-debug
      display_name: "Windows (VS 2015) Debug Static (MongoDB 4.2)"
      expansions:
          build_type: "Debug"
          mongodb_version: "4.2"
          generator: Visual Studio 14 2015
          platform: x64
      run_on:
          - windows-64-vs2015-compile
      tasks:
          - name: compile_without_tests
          - name: uninstall_check_windows

    - name: windows-msvc2015-debug
      display_name: "Windows (VS 2015) Debug (MongoDB 4.2)"
      expansions:
          build_type: "Debug"
          generator: Visual Studio 14 2015
          platform: x64
          mongodb_version: "4.2"
      run_on:
         - windows-64-vs2015-compile
      tasks:
         - name: compile_without_tests
         - name: uninstall_check_windows

    - name: packaging
      display_name: Linux Distro Packaging
      tasks:
         - name: debian-package-build
         - name: rpm-package-build

    - name: lint
      display_name: Lint
      tasks: [lint]

    - name: scan-build-matrix
      display_name: scan-build-matrix
      tasks:
        - name: .scan-build-matrix

    - name: silk
      display_name: silk
      tasks:
        - name: .silk

    - name: rhel79-compile
      display_name: "RHEL 7.9 (gcc 4.8.5)"
      expansions:
          build_type: "Release"
          BSONCXX_POLYFILL: impls
      run_on:
          - rhel79-large
      tasks:
          - name: compile_without_tests
=======
    - func: "stop_mongod"
    - func: "backtrace"
    # Workaround for CXX-2040
    # - func: "upload working dir"
    - func: "upload mongo orchestration artifacts"
    - func: "upload code coverage"
>>>>>>> 954cfbe1
<|MERGE_RESOLUTION|>--- conflicted
+++ resolved
@@ -12,1507 +12,9 @@
   - filename: .evergreen/generated_configs/variants.yml
 
 post:
-<<<<<<< HEAD
-  - func: "stop_mongod"
-  - func: "backtrace"
-  # Workaround for CXX-2040
-  # - func: "upload working dir"
-  - func: "upload mongo orchestration artifacts"
-  - func: "upload code coverage"
-
-#######################################
-#               Tasks                 #
-#######################################
-
-tasks:
-    - name: abi-compliance-check
-      tags: ["abi-stability", "abi-compliance-check"]
-      run_on: "ubuntu2204-large"
-      commands:
-        - func: "abi-compliance-check"
-    - name: abidiff
-      tags: ["abi-stability", "abidiff"]
-      run_on: "ubuntu2204-large"
-      commands:
-        - func: "abidiff"
-    - name: abi-prohibited-symbols
-      tags: ["abi-stability", "abi-prohibited-symbols"]
-      run_on: "ubuntu2204-large"
-      commands:
-        - func: "abi-prohibited-symbols"
-
-    - name: lint
-      run_on: ubuntu1804-large
-      commands:
-        - func: "setup"
-        - func: "lint"
-
-    - name: clang-tidy
-      commands:
-        - func: "setup"
-        - func: "install_c_driver"
-        - func: "clang-tidy"
-
-    - name: compile_and_test_with_shared_libs
-      commands:
-        - func: "setup"
-        - func: "start_mongod"
-        - func: "fetch_c_driver_source"
-        - func: "compile"
-          vars:
-              RUN_DISTCHECK: 1
-        - func: "clone_drivers-evergreen-tools"
-        - func: "run_kms_servers"
-        # Call "install_c_driver" before "test" to build static C driver libraries. Example projects require static C driver libraries.
-        - func: "install_c_driver"
-        - func: "test"
-          vars:
-              MONGOCXX_TEST_TOPOLOGY: single
-
-    - name: compile_and_test_with_shared_libs_extra_alignment
-      commands:
-        - func: "setup"
-        - func: "start_mongod"
-        - func: "fetch_c_driver_source"
-          vars:
-              BSON_EXTRA_ALIGNMENT: 1
-        - func: "compile"
-        - func: "clone_drivers-evergreen-tools"
-        - func: "run_kms_servers"
-        - func: "install_c_driver"
-          vars:
-              BSON_EXTRA_ALIGNMENT: 1
-        - func: "test"
-          vars:
-              MONGOCXX_TEST_TOPOLOGY: single
-
-    - name: compile_and_test_with_shared_libs_cxx20
-      commands:
-        - func: "setup"
-        - func: "start_mongod"
-        - func: "fetch_c_driver_source"
-        - func: "compile"
-          vars:
-              RUN_DISTCHECK: 1
-              REQUIRED_CXX_STANDARD: 20
-        - func: "clone_drivers-evergreen-tools"
-        - func: "run_kms_servers"
-        - func: "install_c_driver"
-        - func: "test"
-          vars:
-              example_projects_cxx_standard: 20
-              MONGOCXX_TEST_TOPOLOGY: single
-              REQUIRED_CXX_STANDARD: 20
-
-    - name: compile_and_test_with_shared_libs_extra_alignment_cxx20
-      commands:
-        - func: "setup"
-        - func: "start_mongod"
-        - func: "fetch_c_driver_source"
-          vars:
-              BSON_EXTRA_ALIGNMENT: 1
-        - func: "compile"
-          vars:
-              REQUIRED_CXX_STANDARD: 20
-        - func: "clone_drivers-evergreen-tools"
-        - func: "run_kms_servers"
-        - func: "install_c_driver"
-          vars:
-              BSON_EXTRA_ALIGNMENT: 1
-        - func: "test"
-          vars:
-              example_projects_cxx_standard: 20
-              MONGOCXX_TEST_TOPOLOGY: single
-              REQUIRED_CXX_STANDARD: 20
-
-    - name: compile_with_shared_libs
-      commands:
-      - func: "setup"
-      - func: "fetch_c_driver_source"
-      - func: "compile"
-
-    - name: compile_without_tests
-      commands:
-      - func: "setup"
-      - func: "fetch_c_driver_source"
-      - func: "compile"
-        vars:
-            ENABLE_TESTS: OFF
-
-    - name: compile_and_run_benchmarks
-      commands:
-      - func: "setup"
-      - func: "start_mongod"
-      - func: "fetch_c_driver_source"
-      - func: "compile_benchmarks"
-      - func: "run benchmarks"
-
-    - name: compile_macro_guard_tests
-      commands:
-      - func: "setup"
-      - func: "fetch_c_driver_source"
-      - func: "compile"
-        vars:
-            COMPILE_MACRO_GUARD_TESTS: ON
-
-    - name: compile_and_test_auth_with_shared_libs
-      commands:
-        - func: "setup"
-        - func: "start_mongod"
-          vars:
-              AUTH: auth
-        - func: "fetch_c_driver_source"
-        - func: "compile"
-        - func: "test auth"
-        - func: "test atlas connectivity"
-
-    - name: compile_and_test_with_static_libs
-      commands:
-        - func: "setup"
-        - func: "start_mongod"
-        - func: "fetch_c_driver_source"
-        - func: "compile"
-          vars:
-              USE_STATIC_LIBS: 1
-              RUN_DISTCHECK: 1
-        - func: "clone_drivers-evergreen-tools"
-        - func: "run_kms_servers"
-        - func: "install_c_driver"
-        - func: "test"
-          vars:
-              MONGOCXX_TEST_TOPOLOGY: single
-              USE_STATIC_LIBS: 1
-
-    - name: compile_and_test_with_static_libs_extra_alignment
-      commands:
-        - func: "setup"
-        - func: "start_mongod"
-        - func: "fetch_c_driver_source"
-          vars:
-              BSON_EXTRA_ALIGNMENT: 1
-        - func: "compile"
-          vars:
-              USE_STATIC_LIBS: 1
-        - func: "clone_drivers-evergreen-tools"
-        - func: "run_kms_servers"
-        - func: "install_c_driver"
-          vars:
-              BSON_EXTRA_ALIGNMENT: 1
-        - func: "test"
-          vars:
-              MONGOCXX_TEST_TOPOLOGY: single
-              USE_STATIC_LIBS: 1
-
-    - name: compile_and_test_with_shared_libs_replica_set
-      commands:
-        - func: "setup"
-        - func: "start_mongod"
-          vars:
-              TOPOLOGY: "replica_set"
-        - func: "fetch_c_driver_source"
-        - func: "compile"
-          vars:
-              RUN_DISTCHECK: 1
-        - func: "clone_drivers-evergreen-tools"
-        - func: "run_kms_servers"
-        - func: "install_c_driver"
-        - func: "test"
-          vars:
-              MONGOCXX_TEST_TOPOLOGY: replica
-
-    - name: compile_and_test_with_shared_libs_sharded_cluster
-      commands:
-        - func: "setup"
-        - func: "start_mongod"
-          vars:
-              TOPOLOGY: "sharded_cluster"
-        - func: "fetch_c_driver_source"
-        - func: "compile"
-          vars:
-              RUN_DISTCHECK: 1
-        - func: "clone_drivers-evergreen-tools"
-        - func: "run_kms_servers"
-        - func: "install_c_driver"
-        - func: "test"
-          vars:
-              MONGOCXX_TEST_TOPOLOGY: sharded
-
-    # Auto downloading the C driver in the C++ build does not currently include
-    # support for libmongocrypt, therefore it is not configured with
-    # -DENABLE_CLIENT_SIDE_ENCRYPTION=ON. For now, CSFLE tests will need to have
-    # a manually configured C driver, hence the need to seperate this task.
-    - name: compile_and_test_with_shared_libs_replica_set_with_libmongocrypt
-      commands:
-        - func: "setup"
-        - func: "start_mongod"
-          vars:
-              TOPOLOGY: "replica_set"
-        - func: "install_c_driver"
-        - func: "compile"
-          vars:
-              RUN_DISTCHECK: 1
-        - func: "clone_drivers-evergreen-tools"
-        - func: "run_kms_servers"
-        - func: "test"
-          vars:
-              MONGOCXX_TEST_TOPOLOGY: replica
-
-    - name: compile_and_test_with_shared_libs_sharded_cluster_with_libmongocrypt
-      commands:
-        - func: "setup"
-        - func: "start_mongod"
-          vars:
-              TOPOLOGY: "sharded_cluster"
-        - func: "install_c_driver"
-        - func: "compile"
-          vars:
-              RUN_DISTCHECK: 1
-        - func: "clone_drivers-evergreen-tools"
-        - func: "run_kms_servers"
-        - func: "test"
-          vars:
-              MONGOCXX_TEST_TOPOLOGY: sharded
-
-    - name: uninstall_check
-      commands:
-      - func: "setup"
-      - func: "fetch_c_driver_source"
-      - func: "compile"
-        vars:
-          ENABLE_TESTS: OFF
-      - command: shell.exec
-        type: test
-        params:
-          shell: bash
-          working_dir: "mongo-cxx-driver"
-          script: |-
-            set -o errexit
-            ./.evergreen/uninstall_check.sh
-
-    - name: uninstall_check_windows
-      commands:
-      - func: "setup"
-      - func: "fetch_c_driver_source"
-      - func: "compile"
-        vars:
-          ENABLE_TESTS: OFF
-      - command: shell.exec
-        type: test
-        params:
-          shell: bash
-          working_dir: "mongo-cxx-driver"
-          script: |-
-            set -o errexit
-            cmd.exe /c .\\.evergreen\\uninstall_check_windows.cmd
-
-    - name: build_example_with_add_subdirectory
-      commands:
-      - func: "setup"
-      - func: "start_mongod"
-      - command: shell.exec
-        type: test
-        params:
-          working_dir: "mongo-cxx-driver"
-          shell: bash
-          script: |-
-            set -o errexit
-            cd examples/add_subdirectory
-            [ -d mongo-c-driver ] || git clone --depth 1 https://github.com/mongodb/mongo-c-driver
-            rsync -aq --exclude='examples/add_subdirectory' $(readlink -f ../..) .
-            [ -d build ] || mkdir build
-            . ./mongo-c-driver/.evergreen/scripts/find-cmake-latest.sh
-            export cmake_binary
-            cmake_binary="$(find_cmake_latest)"
-            # Use ccache if available.
-            . ./mongo-c-driver/.evergreen/scripts/find-ccache.sh
-            find_ccache_and_export_vars "$(pwd)" || true
-            command -v "$cmake_binary"
-            "$cmake_binary" -S . -B build -DENABLE_AUTOMATIC_INIT_AND_CLEANUP=OFF
-            "$cmake_binary" --build build
-            ./build/hello_mongocxx
-
-    - name: debian-package-build
-      run_on: debian12-latest-small
-      commands:
-      - func: "setup"
-      - command: shell.exec
-        type: test
-        params:
-          working_dir: "mongo-cxx-driver"
-          shell: bash
-          script: |-
-            set -o errexit
-            export IS_PATCH="${is_patch}"
-            .evergreen/debian_package_build.sh
-      - command: s3.put
-        params:
-          aws_key: ${aws_key}
-          aws_secret: ${aws_secret}
-          local_file: deb.tar.gz
-          remote_file: mongo-cxx-driver/${branch_name}/${revision}/${version_id}/${build_id}/${execution}/debian-packages.tar.gz
-          bucket: mciuploads
-          permissions: public-read
-          content_type: ${content_type|application/x-gzip}
-          display_name: "deb.tar.gz"
-
-    - name: rpm-package-build
-      run_on: rhel92-arm64-small
-      commands:
-      - func: "setup"
-      - command: shell.exec
-        type: test
-        params:
-          working_dir: "mongo-cxx-driver"
-          shell: bash
-          script: |-
-            set -o errexit
-            .evergreen/build_snapshot_rpm.sh
-      - command: s3.put
-        params:
-          aws_key: ${aws_key}
-          aws_secret: ${aws_secret}
-          remote_file: mongo-cxx-driver/${branch_name}/${revision}/${version_id}/${build_id}/${execution}/rpm-packages.tar.gz
-          bucket: mciuploads
-          permissions: public-read
-          local_file: rpm.tar.gz
-          content_type: ${content_type|application/x-gzip}
-
-
-    - name: test_mongohouse
-      commands:
-        - func: "setup"
-        - func: "fetch_c_driver_source"
-        - func: "compile"
-        - func: "build_mongohouse"
-        - func: "run_mongohouse"
-        - func: "test_mongohouse"
-
-    - name: test_versioned_api
-      commands:
-        - func: "setup"
-        - func: "start_mongod"
-          vars:
-              REQUIRE_API_VERSION: true
-              # Authentication with versioned API should already be tested
-              # in the C driver.
-              AUTH: noauth
-        - func: "fetch_c_driver_source"
-        - func: "compile"
-        - func: "clone_drivers-evergreen-tools"
-        - func: "run_kms_servers"
-        - func: "test"
-          vars:
-              MONGOCXX_TEST_TOPOLOGY: single
-              MONGODB_API_VERSION: 1
-
-    - name: test_versioned_api_accept_version_two
-      commands:
-        - func: "setup"
-        - func: "start_mongod"
-          vars:
-              ORCHESTRATION_FILE: versioned-api-testing.json
-              AUTH: noauth
-        - func: "fetch_c_driver_source"
-        - func: "compile"
-        - func: "clone_drivers-evergreen-tools"
-        - func: "run_kms_servers"
-        - func: "test"
-          vars:
-              MONGOCXX_TEST_TOPOLOGY: single
-
-    - name: docker_build_arm
-      run_on:
-        - ubuntu2204-arm64-small
-      commands:
-         - func: "setup"
-         - func: "docker-image-build"
-
-    - name: docker_build
-      run_on:
-        - ubuntu2204-small
-      commands:
-         - func: "setup"
-         - func: "docker-image-build"
-
-    - name: test_search_index_helpers
-      commands:
-        - func: "install_c_driver"
-        - func: "compile"
-        - command: shell.exec
-          params:
-            shell: bash
-            working_dir: mongo-cxx-driver
-            script: |
-              export MONGODB_URI=${MONGODB_URI}
-
-              if [ -n "${lib_dir}" ]; then
-                  export LD_LIBRARY_PATH=$(pwd)/../mongoc/${lib_dir}/
-                else
-                  export LD_LIBRARY_PATH=$(pwd)/../mongoc/lib/
-              fi
-
-              ./build/src/mongocxx/test/test_driver "atlas search indexes prose tests"
-
-    - name: scan-build-ubuntu2204-std11-impls
-      run_on: ubuntu2204-large
-      tags: [scan-build-matrix]
-      commands:
-        - func: "setup"
-        - func: "fetch_c_driver_source"
-        - func: "run scan build"
-          vars:
-            CXX_STANDARD: 11
-            BSONCXX_POLYFILL: impls
-        - func: "upload scan artifacts"
-
-    - name: scan-build-ubuntu2204-std14-impls
-      run_on: ubuntu2204-large
-      tags: [scan-build-matrix]
-      commands:
-        - func: "setup"
-        - func: "fetch_c_driver_source"
-        - func: "run scan build"
-          vars:
-            CXX_STANDARD: 14
-            BSONCXX_POLYFILL: impls
-        - func: "upload scan artifacts"
-
-    - name: scan-build-ubuntu2204-std17
-      run_on: ubuntu2204-large
-      tags: [scan-build-matrix]
-      commands:
-        - func: "setup"
-        - func: "fetch_c_driver_source"
-        - func: "run scan build"
-          vars:
-            CXX_STANDARD: 17
-            BSONCXX_POLYFILL: std
-        - func: "upload scan artifacts"
-
-    - name: silk-check-augmented-sbom
-      run_on: rhel8-latest-small
-      tags: [silk]
-      commands:
-        - func: "setup"
-        - func: "check augmented sbom"
-        - func: "upload augmented sbom"
-
-task_groups:
-  - name: tg-abi-stability
-    max_hosts: -1
-    setup_task_can_fail_task: true
-    setup_task:
-      - command: git.get_project
-        params:
-          directory: "mongo-cxx-driver"
-      - func: install_c_driver
-      - command: subprocess.exec
-        params:
-          binary: bash
-          args: [-c, mongo-cxx-driver/.evergreen/abi-stability-setup.sh]
-          include_expansions_in_env: [cxx_standard]
-    tasks: [".abi-stability"]
-    teardown_task_can_fail_task: true
-    teardown_task:
-      - command: subprocess.exec
-        params:
-          binary: bash
-          args: [-c, rm -rf *]
-
-  - name: test_atlas_task_group_search_indexes_7.0
-    setup_group:
-      - func: "setup"
-      - func: "clone_drivers-evergreen-tools"
-      - command: subprocess.exec
-        params:
-          working_dir: mongo-cxx-driver
-          binary: bash
-          add_expansions_to_env: true
-          env:
-            MONGODB_VERSION: '7.0'
-          args: [-c, "${DRIVERS_TOOLS}/.evergreen/atlas/setup-atlas-cluster.sh"]
-      - command: expansions.update
-        # Expected to set MONGODB_URI expansion.
-        params:
-          file: mongo-cxx-driver/atlas-expansion.yml
-    teardown_group:
-      - command: subprocess.exec
-        params:
-          working_dir: mongo-cxx-driver
-          binary: bash
-          add_expansions_to_env: true
-          args: [-c, "${DRIVERS_TOOLS}/.evergreen/atlas/teardown-atlas-cluster.sh"]
-    setup_group_can_fail_task: true
-    setup_group_timeout_secs: 1800
-    tasks:
-      - test_search_index_helpers
-
-  - name: test_atlas_task_group_search_indexes_8.0
-    setup_group:
-      - func: "setup"
-      - func: "clone_drivers-evergreen-tools"
-      - command: subprocess.exec
-        params:
-          working_dir: mongo-cxx-driver
-          binary: bash
-          add_expansions_to_env: true
-          env:
-            MONGODB_VERSION: '8.0'
-          args: [-c, "${DRIVERS_TOOLS}/.evergreen/atlas/setup-atlas-cluster.sh"]
-      - command: expansions.update
-        # Expected to set MONGODB_URI expansion.
-        params:
-          file: mongo-cxx-driver/atlas-expansion.yml
-    teardown_group:
-      - command: subprocess.exec
-        params:
-          working_dir: mongo-cxx-driver
-          binary: bash
-          add_expansions_to_env: true
-          args: [-c, "${DRIVERS_TOOLS}/.evergreen/atlas/teardown-atlas-cluster.sh"]
-    setup_group_can_fail_task: true
-    setup_group_timeout_secs: 1800
-    tasks:
-      - test_search_index_helpers
-
-
-#######################################
-#           Buildvariants             #
-#######################################
-
-buildvariants:
-    ##########################
-    #  ABI Stability Checks  #
-    ##########################
-    - name: abi-stability-polyfill
-      display_name: "ABI Stability Checks (polyfill)"
-      expansions:
-        cxx_standard: 11 # Use a polyfill library.
-      tasks:
-        - "tg-abi-stability"
-      display_tasks:
-        - name: "ABI Stability Checks (polyfill)"
-          execution_tasks: [".abi-stability"]
-
-    - name: abi-stability-stdlib
-      display_name: "ABI Stability Checks (stdlib)"
-      expansions:
-        cxx_standard: 17 # Use the stdlib.
-      tasks:
-        - "tg-abi-stability"
-      display_tasks:
-        - name: "ABI Stability Checks (stdlib)"
-          execution_tasks: [".abi-stability"]
-
-    #######################################
-    #  Standard MongoDB Integration Tests #
-    #######################################
-    - name: integration-ubuntu2004-latest-single
-      display_name: "Ubuntu 20.04 Debug (MongoDB Latest)"
-      run_on: ubuntu2004-large
-      expansions:
-          mongodb_version: "latest"
-          <<: *integration_matrix_expansions_linux
-      <<: *integration_matrix_tasks_single
-
-    - name: integration-ubuntu2004-8.0-single
-      display_name: "Ubuntu 20.04 Debug (MongoDB 8.0)"
-      run_on: ubuntu2004-large
-      expansions:
-          mongodb_version: "8.0"
-          <<: *integration_matrix_expansions_linux
-      <<: *integration_matrix_tasks_single
-
-    - name: integration-ubuntu2004-7.0-single
-      display_name: "Ubuntu 20.04 Debug (MongoDB 7.0)"
-      run_on: ubuntu2004-large
-      expansions:
-          mongodb_version: "7.0"
-          <<: *integration_matrix_expansions_linux
-      <<: *integration_matrix_tasks_single
-
-    - name: integration-ubuntu1804-6.0-single
-      display_name: "Ubuntu 18.04 Debug (MongoDB 6.0)"
-      run_on: ubuntu1804-large
-      expansions:
-          mongodb_version: "6.0"
-          <<: *integration_matrix_expansions_linux
-      <<: *integration_matrix_tasks_single
-
-    - name: integration-ubuntu1804-5.0-single
-      display_name: "Ubuntu 18.04 Debug (MongoDB 5.0)"
-      run_on: ubuntu1804-large
-      expansions:
-          mongodb_version: "5.0"
-          <<: *integration_matrix_expansions_linux
-      <<: *integration_matrix_tasks_single
-
-    - name: integration-ubuntu1804-4.4-single
-      display_name: "Ubuntu 18.04 Debug (MongoDB 4.4)"
-      run_on: ubuntu1804-large
-      expansions:
-          mongodb_version: "4.4"
-          <<: *integration_matrix_expansions_linux
-      <<: *integration_matrix_tasks_single
-
-    - name: integration-ubuntu1804-4.2-single
-      display_name: "Ubuntu 18.04 Debug (MongoDB 4.2)"
-      run_on: ubuntu1804-large
-      expansions:
-          mongodb_version: "4.2"
-          <<: *integration_matrix_expansions_linux
-      <<: *integration_matrix_tasks_single
-
-    - name: integration-ubuntu1804-4.0-single
-      display_name: "Ubuntu 18.04 Debug (MongoDB 4.0)"
-      run_on: ubuntu1804-large
-      expansions:
-          mongodb_version: "4.0"
-          <<: *integration_matrix_expansions_linux
-      <<: *integration_matrix_tasks_single
-
-    - name: integration-vs2019-latest-single
-      display_name: "Windows (VS 2019) Debug (MongoDB Latest)"
-      run_on: windows-vsCurrent-large
-      expansions:
-          mongodb_version: "latest"
-          <<: *integration_matrix_expansions_windows_vs2019
-      <<: *integration_matrix_tasks_single
-
-    - name: integration-vs2019-8.0-single
-      display_name: "Windows (VS 2019) Debug (MongoDB 8.0)"
-      run_on: windows-vsCurrent-large
-      expansions:
-          mongodb_version: "8.0"
-          <<: *integration_matrix_expansions_windows_vs2019
-      <<: *integration_matrix_tasks_single
-
-    - name: integration-vs2019-7.0-single
-      display_name: "Windows (VS 2019) Debug (MongoDB 7.0)"
-      run_on: windows-vsCurrent-large
-      expansions:
-          mongodb_version: "7.0"
-          <<: *integration_matrix_expansions_windows_vs2019
-      <<: *integration_matrix_tasks_single
-
-    - name: integration-vs2019-6.0-single
-      display_name: "Windows (VS 2019) Debug (MongoDB 6.0)"
-      run_on: windows-vsCurrent-large
-      expansions:
-          mongodb_version: "6.0"
-          <<: *integration_matrix_expansions_windows_vs2019
-      <<: *integration_matrix_tasks_single
-
-    - name: integration-vs2019-5.0-single
-      display_name: "Windows (VS 2019) Debug (MongoDB 5.0)"
-      run_on: windows-vsCurrent-large
-      expansions:
-          mongodb_version: "5.0"
-          <<: *integration_matrix_expansions_windows_vs2019
-      <<: *integration_matrix_tasks_single
-
-    - name: integration-vs2019-4.4-single
-      display_name: "Windows (VS 2019) Debug (MongoDB 4.4)"
-      run_on: windows-vsCurrent-large
-      expansions:
-          mongodb_version: "4.4"
-          <<: *integration_matrix_expansions_windows_vs2019
-      <<: *integration_matrix_tasks_single
-
-    - name: integration-vs2019-4.2-single
-      display_name: "Windows (VS 2019) Debug (MongoDB 4.2)"
-      run_on: windows-vsCurrent-large
-      expansions:
-          mongodb_version: "4.2"
-          <<: *integration_matrix_expansions_windows_vs2019
-      <<: *integration_matrix_tasks_single
-
-    - name: integration-vs2019-4.0-single
-      display_name: "Windows (VS 2019) Debug (MongoDB 4.0)"
-      run_on: windows-vsCurrent-large
-      expansions:
-          mongodb_version: "4.0"
-          <<: *integration_matrix_expansions_windows_vs2019
-      <<: *integration_matrix_tasks_single
-
-    - name: integration-ubuntu2004-latest-replica
-      display_name: "Ubuntu 20.04 Debug replica set (MongoDB Latest)"
-      run_on: ubuntu2004-large
-      expansions:
-          mongodb_version: "latest"
-          <<: *integration_matrix_expansions_linux
-      <<: *integration_matrix_tasks_replica
-
-    - name: integration-ubuntu2004-8.0-replica
-      display_name: "Ubuntu 20.04 Debug replica set (MongoDB 8.0)"
-      run_on: ubuntu2004-large
-      expansions:
-          mongodb_version: "8.0"
-          <<: *integration_matrix_expansions_linux
-      <<: *integration_matrix_tasks_replica
-
-    - name: integration-ubuntu2004-7.0-replica
-      display_name: "Ubuntu 20.04 Debug replica set (MongoDB 7.0)"
-      run_on: ubuntu2004-large
-      expansions:
-          mongodb_version: "7.0"
-          <<: *integration_matrix_expansions_linux
-      <<: *integration_matrix_tasks_replica
-
-    - name: integration-ubuntu1804-6.0-replica
-      display_name: "Ubuntu 18.04 Debug replica set (MongoDB 6.0)"
-      run_on: ubuntu1804-large
-      expansions:
-          mongodb_version: "6.0"
-          <<: *integration_matrix_expansions_linux
-      <<: *integration_matrix_tasks_replica
-
-    - name: integration-ubuntu1804-5.0-replica
-      display_name: "Ubuntu 18.04 Debug replica set (MongoDB 5.0)"
-      run_on: ubuntu1804-large
-      expansions:
-          mongodb_version: "5.0"
-          <<: *integration_matrix_expansions_linux
-      <<: *integration_matrix_tasks_replica
-
-    - name: integration-ubuntu1804-4.4-replica
-      display_name: "Ubuntu 18.04 Debug replica set (MongoDB 4.4)"
-      run_on: ubuntu1804-large
-      expansions:
-          mongodb_version: "4.4"
-          <<: *integration_matrix_expansions_linux
-      <<: *integration_matrix_tasks_replica
-
-    - name: integration-ubuntu1804-4.2-replica
-      display_name: "Ubuntu 18.04 Debug replica set (MongoDB 4.2)"
-      run_on: ubuntu1804-large
-      expansions:
-          mongodb_version: "4.2"
-          <<: *integration_matrix_expansions_linux
-      <<: *integration_matrix_tasks_replica
-
-    - name: integration-ubuntu1804-4.0-replica
-      display_name: "Ubuntu 18.04 Debug replica set (MongoDB 4.0)"
-      run_on: ubuntu1804-large
-      expansions:
-          mongodb_version: "4.0"
-          <<: *integration_matrix_expansions_linux
-      <<: *integration_matrix_tasks_replica
-
-    - name: integration-ubuntu2004-latest-sharded
-      display_name: "Ubuntu 20.04 Debug sharded cluster (MongoDB Latest)"
-      run_on: ubuntu2004-large
-      expansions:
-          mongodb_version: "latest"
-          <<: *integration_matrix_expansions_linux
-      <<: *integration_matrix_tasks_sharded
-
-    - name: integration-ubuntu2004-8.0-sharded
-      display_name: "Ubuntu 20.04 Debug sharded cluster (MongoDB 8.0)"
-      run_on: ubuntu2004-large
-      expansions:
-          mongodb_version: "8.0"
-          <<: *integration_matrix_expansions_linux
-      <<: *integration_matrix_tasks_sharded
-
-    - name: integration-ubuntu2004-7.0-sharded
-      display_name: "Ubuntu 20.04 Debug sharded cluster (MongoDB 7.0)"
-      run_on: ubuntu2004-large
-      expansions:
-          mongodb_version: "7.0"
-          <<: *integration_matrix_expansions_linux
-      <<: *integration_matrix_tasks_sharded
-
-    - name: integration-ubuntu1804-6.0-sharded
-      display_name: "Ubuntu 18.04 Debug sharded cluster (MongoDB 6.0)"
-      run_on: ubuntu1804-large
-      expansions:
-          mongodb_version: "6.0"
-          <<: *integration_matrix_expansions_linux
-      <<: *integration_matrix_tasks_sharded
-
-    - name: integration-ubuntu1804-5.0-sharded
-      display_name: "Ubuntu 18.04 Debug sharded cluster (MongoDB 5.0)"
-      run_on: ubuntu1804-large
-      expansions:
-          mongodb_version: "5.0"
-          <<: *integration_matrix_expansions_linux
-      <<: *integration_matrix_tasks_sharded
-
-    - name: integration-ubuntu1804-4.4-sharded
-      display_name: "Ubuntu 18.04 Debug sharded cluster (MongoDB 4.4)"
-      run_on: ubuntu1804-large
-      expansions:
-          mongodb_version: "4.4"
-          <<: *integration_matrix_expansions_linux
-      <<: *integration_matrix_tasks_sharded
-
-    - name: integration-ubuntu1804-4.2-sharded
-      display_name: "Ubuntu 18.04 Debug sharded cluster (MongoDB 4.2)"
-      run_on: ubuntu1804-large
-      expansions:
-          mongodb_version: "4.2"
-          <<: *integration_matrix_expansions_linux
-      <<: *integration_matrix_tasks_sharded
-
-    - name: integration-ubuntu1804-4.0-sharded
-      display_name: "Ubuntu 18.04 Debug sharded cluster (MongoDB 4.0)"
-      run_on: ubuntu1804-large
-      expansions:
-          mongodb_version: "4.0"
-          <<: *integration_matrix_expansions_linux
-      <<: *integration_matrix_tasks_sharded
-
-    - name: integration-auth-ubuntu2004-latest-single
-      display_name: "Ubuntu 20.04 Debug Latest Auth"
-      run_on: ubuntu2004-large
-      expansions:
-          mongodb_version: "latest"
-          <<: *integration_matrix_expansions_linux
-      <<: *integration_matrix_auth_tasks_single
-
-    - name: integration-auth-vs2017-latest-single
-      display_name: "Windows (VS 2017) Debug Latest Auth"
-      run_on: windows-vsCurrent-large
-      expansions:
-          mongodb_version: "latest"
-          <<: *integration_matrix_expansions_windows_vs2017
-      <<: *integration_matrix_auth_tasks_single
-
-    - name: integration-auth-vs2019-latest-single
-      display_name: "Windows (VS 2019) Debug Latest Auth"
-      run_on: windows-vsCurrent-large
-      expansions:
-          mongodb_version: "latest"
-          <<: *integration_matrix_expansions_windows_vs2019
-      <<: *integration_matrix_auth_tasks_single
-
-    - name: integration-versioned-api-ubuntu2004-latest-single
-      display_name: "Ubuntu 20.04 Debug Latest Versioned API"
-      run_on: ubuntu2004-large
-      expansions:
-          mongodb_version: "latest"
-          <<: *integration_matrix_expansions_linux
-      <<: *integration_matrix_versioned_api_tasks_single
-
-    - name: integration-versioned-api-vs2019-latest-single
-      display_name: "Windows (VS 2019) Debug Latest Versioned API"
-      run_on: windows-vsCurrent-large
-      expansions:
-          mongodb_version: "latest"
-          <<: *integration_matrix_expansions_windows_vs2019
-      <<: *integration_matrix_versioned_api_tasks_single
-
-    - name: integration-mongocryptd-ubuntu2004-latest
-      display_name: "Ubuntu 20.04 Debug (MongoDB Latest) with mongocryptd"
-      run_on: ubuntu2004-large
-      expansions:
-          mongodb_version: "latest"
-          use_mongocryptd: true
-          <<: *integration_matrix_expansions_linux
-      <<: *integration_matrix_mongocryptd_tasks
-
-    - name: integration-mongocryptd-ubuntu1804-5.0
-      display_name: "Ubuntu 18.04 Debug (MongoDB 5.0) with mongocryptd"
-      run_on: ubuntu1804-large
-      expansions:
-          mongodb_version: "5.0"
-          use_mongocryptd: true
-          <<: *integration_matrix_expansions_linux
-      <<: *integration_matrix_mongocryptd_tasks
-
-    - name: integration-mongocryptd-ubuntu1804-4.4
-      display_name: "Ubuntu 18.04 Debug (MongoDB 4.4) with mongocryptd"
-      run_on: ubuntu1804-large
-      expansions:
-          mongodb_version: "4.4"
-          use_mongocryptd: true
-          <<: *integration_matrix_expansions_linux
-      <<: *integration_matrix_mongocryptd_tasks
-
-    - name: integration-mongocryptd-ubuntu1804-4.2
-      display_name: "Ubuntu 18.04 Debug (MongoDB 4.2) with mongocryptd"
-      run_on: ubuntu1804-large
-      expansions:
-          mongodb_version: "4.2"
-          use_mongocryptd: true
-          <<: *integration_matrix_expansions_linux
-      <<: *integration_matrix_mongocryptd_tasks
-
-    #######################################
-    #         Linux Buildvariants         #
-    #######################################
-    - name: docker-builder
-      display_name: "Docker builder"
-      tasks:
-          - name: docker_build
-          - name: docker_build_arm
-
-    - name: rhel9-release-latest
-      display_name: "RHEL 9 Release (MongoDB Latest)"
-      expansions:
-          build_type: "Release"
-          mongodb_version: "latest"
-          lib_dir: "lib64"
-      run_on:
-          - rhel90-large
-      tasks:
-          - name: compile_and_test_with_shared_libs
-          - name: compile_and_test_with_shared_libs_extra_alignment
-          - name: compile_and_test_with_shared_libs_cxx20
-          - name: compile_and_test_with_shared_libs_extra_alignment_cxx20
-          - name: compile_and_test_with_static_libs
-          - name: compile_and_test_with_static_libs_extra_alignment
-          - name: compile_and_test_with_shared_libs_replica_set_with_libmongocrypt
-          - name: compile_and_test_with_shared_libs_sharded_cluster_with_libmongocrypt
-          - name: build_example_with_add_subdirectory
-
-    - name: benchmarks-rhel9
-      display_name: "Benchmarks (RHEL 9.2)"
-      expansions:
-          mongodb_version: "v6.0-perf"
-      run_on: rhel90-dbx-perf-large
-      tasks:
-          - name: compile_and_run_benchmarks
-
-    - name: arm-rhel9-release-latest
-      display_name: "arm64 RHEL 9 Release (MongoDB Latest)"
-      expansions:
-          build_type: "Release"
-          mongodb_version: "latest"
-          lib_dir: "lib64"
-      run_on:
-          - rhel90-arm64-large
-      tasks:
-          - name: compile_and_test_with_shared_libs
-          - name: compile_and_test_with_shared_libs_extra_alignment
-          - name: compile_and_test_with_shared_libs_cxx20
-          - name: compile_and_test_with_shared_libs_extra_alignment_cxx20
-          - name: compile_and_test_with_static_libs
-          - name: compile_and_test_with_static_libs_extra_alignment
-          - name: compile_and_test_with_shared_libs_replica_set_with_libmongocrypt
-          - name: compile_and_test_with_shared_libs_sharded_cluster_with_libmongocrypt
-          - name: build_example_with_add_subdirectory
-
-    - name: debian12-release-latest
-      display_name: "Debian 12 Release (MongoDB Latest)"
-      expansions:
-          build_type: "Release"
-          mongodb_version: "latest"
-      run_on:
-          - debian12-large
-      tasks:
-          - name: compile_and_test_with_shared_libs
-          - name: compile_and_test_with_shared_libs_extra_alignment
-          - name: compile_and_test_with_shared_libs_cxx20
-          - name: compile_and_test_with_shared_libs_extra_alignment_cxx20
-          - name: compile_and_test_with_static_libs
-          - name: compile_and_test_with_static_libs_extra_alignment
-          - name: compile_and_test_with_shared_libs_replica_set_with_libmongocrypt
-          - name: compile_and_test_with_shared_libs_sharded_cluster_with_libmongocrypt
-          - name: build_example_with_add_subdirectory
-          - name: uninstall_check
-
-    - name: debian11-release-50
-      display_name: "Debian 11 Release (MongoDB 5.0)"
-      expansions:
-          build_type: "Release"
-          mongodb_version: "5.0"
-      run_on:
-          - debian11-large
-      tasks:
-          - name: compile_and_test_with_shared_libs
-          - name: compile_and_test_with_shared_libs_extra_alignment
-          - name: compile_and_test_with_shared_libs_cxx20
-          - name: compile_and_test_with_shared_libs_extra_alignment_cxx20
-          - name: compile_and_test_with_static_libs
-          - name: compile_and_test_with_static_libs_extra_alignment
-          - name: compile_and_test_with_shared_libs_replica_set
-          - name: compile_and_test_with_shared_libs_sharded_cluster
-          - name: build_example_with_add_subdirectory
-          - name: uninstall_check
-
-    - name: debian10-release-50
-      display_name: "Debian 10 Release (MongoDB 5.0)"
-      expansions:
-          build_type: "Release"
-          mongodb_version: "5.0"
-      run_on:
-          - debian10-large
-      tasks:
-          - name: compile_and_test_with_shared_libs
-          - name: compile_and_test_with_shared_libs_extra_alignment
-          - name: compile_and_test_with_static_libs
-          - name: compile_and_test_with_static_libs_extra_alignment
-          - name: compile_and_test_with_shared_libs_replica_set
-          - name: compile_and_test_with_shared_libs_sharded_cluster
-          - name: build_example_with_add_subdirectory
-          - name: uninstall_check
-
-    - name: ubuntu2004-release-latest
-      display_name: "Ubuntu 20.04 Release (MongoDB Latest)"
-      expansions:
-          build_type: "Release"
-          mongodb_version: "latest"
-      run_on:
-          - ubuntu2004-large
-      tasks:
-          - name: compile_and_test_with_shared_libs
-          - name: compile_and_test_with_shared_libs_extra_alignment
-          - name: compile_and_test_with_static_libs
-          - name: compile_and_test_with_static_libs_extra_alignment
-          - name: compile_and_test_with_shared_libs_replica_set_with_libmongocrypt
-          - name: compile_and_test_with_shared_libs_sharded_cluster_with_libmongocrypt
-          - name: build_example_with_add_subdirectory
-          - name: uninstall_check
-
-    - name: ubuntu2004-release-50
-      display_name: "Ubuntu 20.04 Release (MongoDB 5.0)"
-      expansions:
-          build_type: "Release"
-          mongodb_version: "5.0"
-      run_on:
-          - ubuntu2004-large
-      tasks:
-          - name: compile_and_test_with_shared_libs
-          - name: compile_and_test_with_shared_libs_extra_alignment
-          - name: compile_and_test_with_static_libs
-          - name: compile_and_test_with_static_libs_extra_alignment
-          - name: compile_and_test_with_shared_libs_replica_set
-          - name: compile_and_test_with_shared_libs_sharded_cluster
-          - name: build_example_with_add_subdirectory
-          - name: uninstall_check
-
-    - name: ubuntu1804-release-50
-      display_name: "Ubuntu 18.04 Release (MongoDB 5.0)"
-      expansions:
-          build_type: "Release"
-          mongodb_version: "5.0"
-      run_on:
-          - ubuntu1804-large
-      tasks:
-          - name: compile_and_test_with_shared_libs
-          - name: compile_and_test_with_shared_libs_extra_alignment
-          - name: compile_and_test_with_static_libs
-          - name: compile_and_test_with_static_libs_extra_alignment
-          - name: compile_and_test_with_shared_libs_replica_set
-          - name: compile_and_test_with_shared_libs_sharded_cluster
-          - name: build_example_with_add_subdirectory
-          - name: uninstall_check
-
-    - name: ubuntu2004-debug-valgrind-latest
-      display_name: "Valgrind Ubuntu 20.04 Debug (MongoDB Latest)"
-      expansions:
-          build_type: "Debug"
-          TEST_WITH_VALGRIND: "ON"
-          mongodb_version: "latest"
-          disable_slow_tests: 1
-          use_mongocryptd: true  # false positives arise from the crypt_shared library
-      run_on:
-          - ubuntu2004-build
-      tasks:
-          - name: compile_and_test_with_shared_libs
-          - name: compile_and_test_with_shared_libs_extra_alignment
-          - name: compile_and_test_with_static_libs
-          - name: compile_and_test_with_static_libs_extra_alignment
-
-    - name: ubuntu1804-debug-valgrind-50
-      display_name: "Valgrind Ubuntu 18.04 Debug (MongoDB 5.0)"
-      expansions:
-          build_type: "Debug"
-          TEST_WITH_VALGRIND: "ON"
-          mongodb_version: "5.0"
-          disable_slow_tests: 1
-          use_mongocryptd: true
-      run_on:
-          - ubuntu1804-large
-      tasks:
-          - name: compile_and_test_with_shared_libs
-          - name: compile_and_test_with_shared_libs_extra_alignment
-          - name: compile_and_test_with_static_libs
-          - name: compile_and_test_with_static_libs_extra_alignment
-
-    - name: ubuntu2004-debug-asan-latest
-      display_name: "ASAN Ubuntu 20.04 Debug (MongoDB Latest)"
-      expansions:
-          build_type: "Debug"
-          cc_compiler: clang
-          cxx_compiler: clang++
-          USE_SANITIZER_ASAN: ON
-          TEST_WITH_ASAN: "ON"
-          mongodb_version: "latest"
-          example_projects_cc: clang
-          example_projects_cxx: clang++
-          example_projects_cxxflags: -D_GLIBCXX_USE_CXX11_ABI=0 -fsanitize=address -fno-omit-frame-pointer
-          example_projects_ldflags: -fsanitize=address
-      run_on:
-          - ubuntu2004-build
-      tasks:
-          - name: compile_and_test_with_shared_libs
-          - name: compile_and_test_with_shared_libs_extra_alignment
-          - name: compile_and_test_with_static_libs
-          - name: compile_and_test_with_static_libs_extra_alignment
-
-    - name: ubuntu1804-debug-asan-50
-      display_name: "ASAN Ubuntu 18.04 Debug (MongoDB 5.0)"
-      expansions:
-          build_type: "Debug"
-          cc_compiler: clang
-          cxx_compiler: clang++
-          USE_SANITIZER_ASAN: ON
-          TEST_WITH_ASAN: "ON"
-          mongodb_version: "5.0"
-          example_projects_cc: clang
-          example_projects_cxx: clang++
-          example_projects_cxxflags: -D_GLIBCXX_USE_CXX11_ABI=0 -fsanitize=address -fno-omit-frame-pointer
-          example_projects_ldflags: -fsanitize=address
-      run_on:
-          - ubuntu1804-large
-      tasks:
-          - name: compile_and_test_with_shared_libs
-          - name: compile_and_test_with_shared_libs_extra_alignment
-          - name: compile_and_test_with_static_libs
-          - name: compile_and_test_with_static_libs_extra_alignment
-
-    - name: ubuntu2004-debug-ubsan-latest
-      display_name: "UBSAN Ubuntu 20.04 Debug (MongoDB Latest)"
-      expansions:
-          build_type: "Debug"
-          cc_compiler: clang
-          cxx_compiler: clang++
-          USE_SANITIZER_UBSAN: ON
-          TEST_WITH_UBSAN: "ON"
-          mongodb_version: "latest"
-          example_projects_cc: clang
-          example_projects_cxx: clang++
-          example_projects_cxxflags: -D_GLIBCXX_USE_CXX11_ABI=0 -fsanitize=undefined -fno-sanitize-recover=undefined -fno-omit-frame-pointer
-          example_projects_ldflags: -fsanitize=undefined -fno-sanitize-recover=undefined
-      run_on:
-          - ubuntu2004-build
-      tasks:
-          # We currently don't run UBSAN on the shared library due to issues with UBSAN reporting
-          # numerous false positive instances of undefined behavior in the mock tests, when the
-          # driver invokes mock callback functions that have libmongoc types in the callback
-          # signature.
-          - name: compile_and_test_with_static_libs
-
-    - name: ubuntu1804-debug-ubsan-50
-      display_name: "UBSAN Ubuntu 18.04 Debug (MongoDB 5.0)"
-      expansions:
-          build_type: "Debug"
-          cc_compiler: clang
-          cxx_compiler: clang++
-          USE_SANITIZER_UBSAN: ON
-          TEST_WITH_UBSAN: "ON"
-          mongodb_version: "5.0"
-          example_projects_cc: clang
-          example_projects_cxx: clang++
-          example_projects_cxxflags: -D_GLIBCXX_USE_CXX11_ABI=0 -fsanitize=undefined -fno-sanitize-recover=undefined -fno-omit-frame-pointer
-          example_projects_ldflags: -fsanitize=undefined -fno-sanitize-recover=undefined
-      run_on:
-          - ubuntu1804-large
-      tasks:
-          # We currently don't run UBSAN on the shared library due to issues with UBSAN reporting
-          # numerous false positive instances of undefined behavior in the mock tests, when the
-          # driver invokes mock callback functions that have libmongoc types in the callback
-          # signature.
-          - name: compile_and_test_with_static_libs
-
-    - name: ubuntu2004-debug
-      display_name: "Ubuntu 20.04 Debug (MongoDB Latest) (Extra)"
-      expansions:
-        build_type: "Debug"
-        mongodb_version: "latest"
-      run_on:
-        - ubuntu2004-build
-      tasks:
-        - name: compile_without_tests
-        - name: compile_macro_guard_tests
-
-    - name: atlas-search-indexes-7.0
-      display_name: "Atlas Search Indexes (7.0)"
-      expansions:
-        build_type: "Debug"
-      run_on:
-        - ubuntu2004-build
-      tasks:
-        - name: test_atlas_task_group_search_indexes_7.0
-
-    - name: atlas-search-indexes-8.0
-      display_name: "Atlas Search Indexes (8.0)"
-      expansions:
-        build_type: "Debug"
-      run_on:
-        - ubuntu2004-build
-      tasks:
-        - name: test_atlas_task_group_search_indexes_8.0
-
-    - name: ubuntu2004-debug-gcc
-      display_name: "Ubuntu 20.04 Debug (GCC)"
-      expansions:
-        build_type: "Debug"
-        mongodb_version: "latest"
-        cc_compiler: gcc
-        cxx_compiler: g++
-      run_on:
-        - ubuntu2004-large
-      tasks:
-        - name: compile_without_tests
-        - name: compile_macro_guard_tests
-
-    - name: ubuntu2004-debug-clang
-      display_name: "Ubuntu 20.04 Debug (Clang)"
-      expansions:
-        build_type: "Debug"
-        mongodb_version: "latest"
-        cc_compiler: clang
-        cxx_compiler: clang++
-      run_on:
-        - ubuntu2004-large
-      tasks:
-        - name: clang-tidy
-        - name: compile_without_tests
-        - name: compile_macro_guard_tests
-
-    - name: mongohouse-ubuntu
-      display_name: "Mongohouse Test"
-      expansions:
-          build_type: "Release"
-      run_on: ubuntu2204-small
-      tasks:
-          - name: test_mongohouse
-
-    - name: zseries-rhel83-latest
-      display_name: "zSeries RHEL 8.3 (MongoDB Latest)"
-      patchable: false
-      batchtime: 1440 # 1 day
-      expansions:
-          build_type: "Release"
-          mongodb_version: "latest"
-          cmake: "cmake"
-          lib_dir: "lib64"
-      run_on:
-          - rhel83-zseries-large
-      tasks:
-          - name: compile_with_shared_libs
-          - name: compile_and_test_with_shared_libs
-          - name: compile_and_test_with_shared_libs_extra_alignment
-          - name: compile_and_test_with_static_libs
-          - name: compile_and_test_with_static_libs_extra_alignment
-
-    - name: zseries-rhel83-60
-      display_name: "zSeries RHEL 8.3 (MongoDB 6.0)"
-      patchable: false
-      batchtime: 1440 # 1 day
-      expansions:
-          build_type: "Release"
-          mongodb_version: "6.0"
-          cmake: "cmake"
-          lib_dir: "lib64"
-      run_on:
-          - rhel83-zseries-large
-      tasks:
-          - name: compile_with_shared_libs
-          - name: compile_and_test_with_shared_libs
-          - name: compile_and_test_with_shared_libs_extra_alignment
-          - name: compile_and_test_with_static_libs
-          - name: compile_and_test_with_static_libs_extra_alignment
-
-    - name: zseries-rhel83-50
-      display_name: "zSeries RHEL 8.3 (MongoDB 5.0)"
-      patchable: false
-      batchtime: 1440 # 1 day
-      expansions:
-          build_type: "Release"
-          mongodb_version: "5.0"
-          cmake: "cmake"
-          lib_dir: "lib64"
-      run_on:
-          - rhel83-zseries-large
-      tasks:
-          - name: compile_with_shared_libs
-          - name: compile_and_test_with_shared_libs
-          - name: compile_and_test_with_shared_libs_extra_alignment
-          - name: compile_and_test_with_static_libs
-          - name: compile_and_test_with_static_libs_extra_alignment
-
-    - name: power8-rhel81-latest
-      display_name: "ppc64le RHEL 8.1 (MongoDB Latest)"
-      patchable: false
-      batchtime: 1440 # 1 day
-      expansions:
-          build_type: "Release"
-          mongodb_version: "latest"
-          cmake: "cmake"
-          lib_dir: "lib64"
-      run_on:
-          - rhel81-power8-large
-      tasks:
-          - name: compile_with_shared_libs
-          - name: compile_and_test_with_shared_libs
-          - name: compile_and_test_with_shared_libs_extra_alignment
-          - name: compile_and_test_with_static_libs
-          - name: compile_and_test_with_static_libs_extra_alignment
-
-    - name: power8-rhel81-50
-      display_name: "ppc64le RHEL 8.1 (MongoDB 5.0)"
-      patchable: false
-      batchtime: 1440 # 1 day
-      expansions:
-          build_type: "Release"
-          mongodb_version: "5.0"
-          cmake: "cmake"
-          lib_dir: "lib64"
-      run_on:
-          - rhel81-power8-large
-      tasks:
-          - name: compile_with_shared_libs
-          - name: compile_and_test_with_shared_libs
-          - name: compile_and_test_with_shared_libs_extra_alignment
-          - name: compile_and_test_with_static_libs
-          - name: compile_and_test_with_static_libs_extra_alignment
-
-    - name: arm-ubuntu2004-latest
-      display_name: "arm64 Ubuntu 20.04 (MongoDB Latest)"
-      batchtime: 1440 # 1 day
-      expansions:
-          build_type: "Release"
-          mongodb_version: "latest"
-      run_on:
-          - ubuntu2004-arm64-build
-      tasks:
-          - name: compile_and_test_with_shared_libs
-          - name: compile_and_test_with_shared_libs_extra_alignment
-          - name: compile_and_test_with_static_libs
-          - name: compile_and_test_with_static_libs_extra_alignment
-
-    - name: arm-ubuntu1804-50
-      display_name: "arm64 Ubuntu 18.04 (MongoDB 5.0)"
-      batchtime: 1440 # 1 day
-      expansions:
-          build_type: "Release"
-          mongodb_version: "5.0"
-      run_on:
-          - ubuntu1804-arm64-build
-      tasks:
-          - name: compile_and_test_with_shared_libs
-          - name: compile_and_test_with_shared_libs_extra_alignment
-          - name: compile_and_test_with_static_libs
-          - name: compile_and_test_with_static_libs_extra_alignment
-
-    #######################################
-    #         Mac and Windows             #
-    #######################################
-    - name: macos-1100-latest
-      display_name: "MacOS 11.0 Release (MongoDB Latest)"
-      expansions:
-          build_type: "Release"
-          mongodb_version: "latest"
-      run_on:
-          - macos-1100
-      tasks:
-          - name: compile_and_test_with_shared_libs
-          - name: compile_and_test_with_shared_libs_extra_alignment
-          - name: compile_and_test_with_static_libs
-          - name: compile_and_test_with_static_libs_extra_alignment
-
-    - name: macos-1100-50
-      display_name: "MacOS 11.0 Release (MongoDB 5.0)"
-      expansions:
-          build_type: "Release"
-          mongodb_version: "5.0"
-      run_on:
-          - macos-1100
-      tasks:
-          - name: compile_and_test_with_shared_libs
-          - name: compile_and_test_with_shared_libs_extra_alignment
-          - name: compile_and_test_with_static_libs
-          - name: compile_and_test_with_static_libs_extra_alignment
-
-    - name: macos-1100-versioned-api
-      display_name: "MacOS 11.0 Release Versioned API"
-      expansions:
-          build_type: "Release"
-          mongodb_version: "latest"
-      run_on:
-          - macos-1100
-      tasks:
-          - name: test_versioned_api
-          - name: test_versioned_api_accept_version_two
-
-    - name: windows-2k8-release
-      display_name: "Windows (VS 2015) Release (MongoDB 4.2)"
-      expansions:
-          build_type: "Release"
-          mongodb_version: "4.2"
-          generator: Visual Studio 14 2015
-          platform: x64
-      run_on:
-          - windows-64-vs2015-compile
-      tasks:
-          - name: compile_without_tests
-          - name: uninstall_check_windows
-
-    - name: windows-2k8-debug
-      display_name: "Windows (VS 2015) Debug Static (MongoDB 4.2)"
-      expansions:
-          build_type: "Debug"
-          mongodb_version: "4.2"
-          generator: Visual Studio 14 2015
-          platform: x64
-      run_on:
-          - windows-64-vs2015-compile
-      tasks:
-          - name: compile_without_tests
-          - name: uninstall_check_windows
-
-    - name: windows-msvc2015-debug
-      display_name: "Windows (VS 2015) Debug (MongoDB 4.2)"
-      expansions:
-          build_type: "Debug"
-          generator: Visual Studio 14 2015
-          platform: x64
-          mongodb_version: "4.2"
-      run_on:
-         - windows-64-vs2015-compile
-      tasks:
-         - name: compile_without_tests
-         - name: uninstall_check_windows
-
-    - name: packaging
-      display_name: Linux Distro Packaging
-      tasks:
-         - name: debian-package-build
-         - name: rpm-package-build
-
-    - name: lint
-      display_name: Lint
-      tasks: [lint]
-
-    - name: scan-build-matrix
-      display_name: scan-build-matrix
-      tasks:
-        - name: .scan-build-matrix
-
-    - name: silk
-      display_name: silk
-      tasks:
-        - name: .silk
-
-    - name: rhel79-compile
-      display_name: "RHEL 7.9 (gcc 4.8.5)"
-      expansions:
-          build_type: "Release"
-          BSONCXX_POLYFILL: impls
-      run_on:
-          - rhel79-large
-      tasks:
-          - name: compile_without_tests
-=======
     - func: "stop_mongod"
     - func: "backtrace"
     # Workaround for CXX-2040
     # - func: "upload working dir"
     - func: "upload mongo orchestration artifacts"
-    - func: "upload code coverage"
->>>>>>> 954cfbe1
+    - func: "upload code coverage"