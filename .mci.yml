#######################################
#      CXX Driver Config for MCI      #
#######################################

exec_timeout_secs: 3600

#######################################
#            Variables                #
#######################################
variables:

    mongoc_version_default: &mongoc_version_default "1.24.0"

    # If updating mongoc_version_minimum, also update:
    # - the default value of --c-driver-build-ref in etc/make_release.py
    # - LIBMONGOC_REQUIRED_VERSION in src/mongocxx/CMakeLists.txt
    mongoc_version_minimum: &mongoc_version_minimum "1.24.0"

    mongodb_version:
        version_latest: &version_latest "latest"
        version_70: &version_70 "7.0"
        version_60: &version_60 "6.0"
        version_50: &version_50 "5.0"
        version_44: &version_44 "4.4"
        version_42: &version_42 "4.2"
        version_40: &version_40 "4.0"

    ## cmake path variables
    extra_path:
        linux_extra_path: &linux_extra_path /opt/cmake/bin
        macos_extra_path: &macos_extra_path /Applications/Cmake.app/Contents/bin
        msvc2015_extra_path: &msvc2015_extra_path "/cygdrive/c/cmake/bin:/cygdrive/c/Program Files (x86)/MSBuild/14.0/Bin"
        msvc2017_extra_path: &msvc2017_extra_path "/cygdrive/c/cmake/bin:/cygdrive/c/Program Files (x86)/Microsoft Visual Studio/2017/Professional/MSBuild/15.0/Bin"

    ## tar options variables
    tar_options:
        linux_tar_options: &linux_tar_options --wildcards --no-anchored

    ## cmake flag variables
    cmake_flags:
        linux_cmake_flags: &linux_cmake_flags -DCMAKE_C_FLAGS="-Wall -Wextra -Wno-attributes -Werror -Wno-missing-field-initializers $ignore_deprecated" -DCMAKE_CXX_FLAGS="-Wall -Wextra -Wconversion -Wnarrowing -Wno-expansion-to-defined -pedantic -Werror -Wno-missing-field-initializers -Wno-aligned-new $ignore_deprecated"
        macos_cmake_flags: &macos_cmake_flags -DCMAKE_C_FLAGS="-Wall -Wextra -Wno-attributes -Werror -Wno-missing-field-initializers $ignore_deprecated" -DCMAKE_CXX_FLAGS="-stdlib=libc++ -Wall -Wextra -Wconversion -Wnarrowing -pedantic -Werror $ignore_deprecated"
        asan_cmake_flags: &asan_cmake_flags -DCMAKE_C_FLAGS="-Wall -Wextra -Wno-attributes -Werror -Wno-missing-field-initializers $ignore_deprecated" -DCMAKE_CXX_COMPILER="/usr/bin/clang++" -DCMAKE_CXX_FLAGS="-D_GLIBCXX_USE_CXX11_ABI=0 -fsanitize=address -O1 -g -fno-omit-frame-pointer -Wall -Wextra -Wconversion -Wnarrowing -pedantic -Werror $ignore_deprecated"
        ubsan_cmake_flags: &ubsan_cmake_flags -DCMAKE_C_FLAGS="-Wall -Wextra -Wno-attributes -Werror -Wno-missing-field-initializers $ignore_deprecated" -DCMAKE_CXX_COMPILER="/usr/bin/clang++" -DCMAKE_CXX_FLAGS="-D_GLIBCXX_USE_CXX11_ABI=0 -fsanitize=undefined -fsanitize-blacklist=$(pwd)/etc/ubsan.ignorelist -fno-sanitize-recover=undefined -O1 -g -fno-omit-frame-pointer -Wall -Wextra -Wconversion -Wnarrowing -pedantic -Werror $ignore_deprecated"
        msvc2015_cmake_flags: &msvc2015_cmake_flags -DBOOST_ROOT=c:/local/boost_1_60_0
        msvc2015_generator: &msvc2015_generator Visual Studio 14 2015 Win64
        msvc2017_cmake_flags: &msvc2017_cmake_flags -DCMAKE_CXX_STANDARD=17
        msvc2017_generator: &msvc2017_generator Visual Studio 15 2017 Win64
        code_coverage_cmake_flags: &code_coverage_cmake_flags -DENABLE_CODE_COVERAGE=ON

        # power8_cmake_flags includes -Wno-maybe-uninitialized to ignore a warning from the std::optional implementation of MNMLSTC.
        power8_cmake_flags: &power8_cmake_flags -DCMAKE_C_FLAGS="-Wall -Wextra -Wno-attributes -Werror -Wno-missing-field-initializers $ignore_deprecated" -DCMAKE_CXX_FLAGS="-Wall -Wextra -Wconversion -Wnarrowing -Wno-expansion-to-defined -pedantic -Werror -Wno-missing-field-initializers -Wno-aligned-new $ignore_deprecated -Wno-error=maybe-uninitialized"

    example_projects_cc:
        asan_cc_path: &asan_cc_path /usr/bin/clang
        ubsan_cc_path: &ubsan_cc_path /usr/bin/clang

    example_projects_cxx:
        asan_cxx_path: &asan_cxx_path /usr/bin/clang++
        ubsan_cxx_path: &ubsan_cxx_path /usr/bin/clang++

    example_projects_cxxflags:
        asan_cxxflags: &asan_cxxflags -D_GLIBCXX_USE_CXX11_ABI=0 -fsanitize=address -fno-omit-frame-pointer
        ubsan_cxxflags: &ubsan_cxxflags -D_GLIBCXX_USE_CXX11_ABI=0 -fsanitize=undefined -fno-sanitize-recover=undefined -fno-omit-frame-pointer

    example_projects_ldflags:
        asan_ldflags: &asan_ldflags -fsanitize=address
        ubsan_ldflags: &ubsan_ldflags -fsanitize=undefined -fno-sanitize-recover=undefined

    example_projects_cxx_standard:
        std_experimental_cxx_standard: &std_experimental_cxx_standard 14

    poly_flags:
        poly_boost_flags: &poly_boost_flags -DBSONCXX_POLY_USE_BOOST=ON
        poly_std_experimental_flags: &poly_std_experimental_flags -DBSONCXX_POLY_USE_STD_EXPERIMENTAL=ON -DCMAKE_CXX_STANDARD=14
        poly_mnmlstc: &poly_mnmlstc -DBSONCXX_POLY_USE_MNMLSTC=ON

    ## test parameters
    test_params:
        asan_test_params: &asan_test_params PATH="/usr/lib/llvm-3.8/bin" ASAN_OPTIONS="detect_leaks=1"
        ubsan_test_params: &ubsan_test_params PATH="/usr/lib/llvm-3.8/bin" UBSAN_OPTIONS="print_stacktrace=1"
        valgrind_test_params: &valgrind_test_params valgrind --leak-check=full --track-origins=yes --num-callers=50 --error-exitcode=1 --error-limit=no --read-var-info=yes --suppressions=../etc/memcheck.suppressions


#######################################
#            Functions                #
#######################################

functions:
    "setup":
        - command: shell.exec
          params:
              shell: bash
              script: |
                 set -o errexit
                 set -o pipefail
                 rm -rf "mongo-cxx-driver"
                 rm -fr "mongo-c-driver"
                 rm -fr mongod
                 rm -fr drivers-evergreen-tools
        - command: git.get_project
          params:
              directory: "mongo-cxx-driver"
        - command: shell.exec
          params:
              shell: bash
              working_dir: "."
              script: |
                 set -o errexit
                 set -o pipefail
                 cc --version || true
                 c++ --version || true
                 gcc --version || true
                 g++ --version || true
                 clang --version || true
                 cmake --version || true
                 openssl version || true

    "build_mongohouse":
        command: shell.exec
        params:
            shell: bash
            script: |
                if [ ! -d "drivers-evergreen-tools" ]; then
                    git clone git@github.com:mongodb-labs/drivers-evergreen-tools.git
                fi
                cd drivers-evergreen-tools
                export DRIVERS_TOOLS=$(pwd)

                sh .evergreen/atlas_data_lake/build-mongohouse-local.sh

    "run_mongohouse":
        command: shell.exec
        params:
            shell: bash
            background: true
            script: |
                cd drivers-evergreen-tools
                export DRIVERS_TOOLS=$(pwd)

                sh .evergreen/atlas_data_lake/run-mongohouse-local.sh

    "test_mongohouse":
        command: shell.exec
        params:
            shell: bash
            working_dir: "mongo-cxx-driver"
            script: |
                echo "testing that mongohouse is running..."
                ps aux | grep mongohouse

                cd build
                export PREFIX=$(pwd)/../../mongoc

                # Use LD_LIBRARY_PATH to inform the tests where to find dependencies on Linux.
                # This task only runs on Linux.
                if [ -n "${lib_dir}" ]; then
                    export LD_LIBRARY_PATH=.:$PREFIX/${lib_dir}/
                else
                    export LD_LIBRARY_PATH=.:$PREFIX/lib/
                fi

                export MONGOHOUSE_TESTS_PATH="$(pwd)/../data/mongohouse"

                ulimit -c unlimited || true

                ./src/mongocxx/test/test_mongohouse_specs

    "start_mongod":
      - command: shell.exec
        params:
            shell: bash
            working_dir: "."
            script: |
                set -o errexit
                set -o pipefail
                if [ ! -d "drivers-evergreen-tools" ]; then
                    git clone git@github.com:mongodb-labs/drivers-evergreen-tools.git
                fi
                cd drivers-evergreen-tools
                # The legacy shell is only present in server 5.0 builds and earlier,
                # but there is no 5.0 build for RHEL9, so we have to avoid it
                if [[ "${build_variant}" =~ "rhel9" ]]; then
                    export SKIP_LEGACY_SHELL=1
                fi
                export DRIVERS_TOOLS=$(pwd)
                if [ "Windows_NT" == "$OS" ]; then
                    export DRIVERS_TOOLS=$(cygpath -m $DRIVERS_TOOLS)
                fi
                export MONGODB_BINARIES=$DRIVERS_TOOLS/mongodb/bin
                export MONGO_ORCHESTRATION_HOME=$DRIVERS_TOOLS/.evergreen/orchestration
                export MONGODB_VERSION=${mongodb_version}
                export AUTH=${AUTH}
                export TOPOLOGY=${TOPOLOGY|server}
                export REQUIRE_API_VERSION=${REQUIRE_API_VERSION}
                export ORCHESTRATION_FILE=${ORCHESTRATION_FILE}
                export PATH="$MONGODB_BINARIES:$PATH"

                echo "{ \"releases\": { \"default\": \"$MONGODB_BINARIES\" }}" > $MONGO_ORCHESTRATION_HOME/orchestration.config
                ./.evergreen/run-orchestration.sh

                # Ensure server on port 27017 is the primary server.
                if [[ "$TOPOLOGY" == replica_set ]]; then
                  # Replset members should be on the following ports.
                  declare hosts="localhost:27017,localhost:27018,localhost:27019"

                  # Authentication may be required.
                  declare creds
                  if [[ -n "$AUTH" ]]; then
                    creds="bob:pwd123@"
                  else
                    creds=""
                  fi

                  declare uri
                  printf -v uri "mongodb://%s%s" "$creds" "$hosts"

                  # Raise the priority of the member on port 27017. Others should have priority 1.
                  declare script
                  printf -v script "%s\n%s\n%s\n" \
                    "let c = rs.conf()" \
                    "c.members.find((m) => m.host.includes('27017')).priority = 10" \
                    "rs.reconfig(c)"

                  mongosh --quiet "$uri" --eval "$script"

                  # Wait up to a minute for member on port 27017 to become primary.
                  wait_for_primary() {
                    for _ in $(seq 60); do
                      if mongosh --quiet "$uri" --eval "quit(rs.hello().primary.includes('27017') ? 0 : 1)"; then
                        return 0
                      else
                        sleep 1
                      fi
                    done
                    echo "Could not set replset member on port 27017 as primary"
                    return 1
                  }
                  echo "Waiting for replset member 27017 to become primary..."
                  wait_for_primary
                  echo "Waiting for replset member 27017 to become primary... done."
                fi

                # Copy mongocryptd up so other functions can find it later, since we can't share PATHs
                if [ -f $MONGODB_BINARIES/mongocryptd ]; then
                    cp $MONGODB_BINARIES/mongocryptd ../mongocryptd
                fi

                cd ../
                pwd
      - command: expansions.update
        params:
          type: setup
          file: drivers-evergreen-tools/mo-expansion.yml


    "stop_mongod":
        command: shell.exec
        params:
            shell: bash
            working_dir: "."
            script: |
                set -o errexit
                set -o pipefail
                if cd drivers-evergreen-tools/.evergreen/orchestration; then
                  . ../venv-utils.sh
                  if venvactivate venv; then
                    mongo-orchestration stop
                  fi
                fi

    "install_c_driver":
      - command: expansions.update
        type: setup
        params:
          updates:
            - key: mongoc_version_default
              value: *mongoc_version_default
      - command: shell.exec
        type: setup
        params:
            shell: bash
            add_expansions_to_env: true
            script: mongo-cxx-driver/.evergreen/install_c_driver.sh

    # fetch_c_driver_source may be used to fetch the C driver source without installing the C driver.
    # This can be used when only CI scripts are needed.
    "fetch_c_driver_source":
      - command: shell.exec
        params:
            shell: bash
            working_dir: "."
            script: |
                set -o errexit
                set -o pipefail
                git clone --depth 1 https://github.com/mongodb/mongo-c-driver mongoc

    "lint":
        - command: shell.exec
          params:
              shell: bash
              working_dir: "mongo-cxx-driver"
              script: |
                  set -o errexit
                  set -o pipefail
                  python etc/clang_format.py lint

    "clang-tidy":
      - command: shell.exec
        params:
          shell: bash
          working_dir: "mongo-cxx-driver"
          script: |
            set -o errexit
            set -o pipefail
            ./etc/run-clang-tidy.sh

    "clone_drivers-evergreen-tools":
      - command: shell.exec
        params:
          shell: bash
          script: |-
            set -o errexit
            if [ ! -d "drivers-evergreen-tools" ]; then
                git clone git@github.com:mongodb-labs/drivers-evergreen-tools.git --depth=1
            fi
            echo "DRIVERS_TOOLS: $(pwd)/drivers-evergreen-tools" > det-expansion.yml
      # Set DRIVERS_TOOLS expansion.
      - command: expansions.update
        params:
          file: det-expansion.yml
    "run_kms_servers":
      - command: shell.exec
        params:
          shell: bash
          script: |-
            set -o errexit
            echo "Preparing CSFLE venv environment..."
            cd ./drivers-evergreen-tools/.evergreen/csfle
            # This function ensures future invocations of activate-kmstlsvenv.sh conducted in
            # parallel do not race to setup a venv environment; it has already been prepared.
            # This primarily addresses the situation where the "test" and "run_kms_servers"
            # functions invoke 'activate-kmstlsvenv.sh' simultaneously.
            if [[ "$OSTYPE" =~ cygwin && ! -d kmstlsvenv ]]; then
                # Avoid using Python 3.10 on Windows due to incompatible cipher suites.
                # See CXX-2628.
                . ../venv-utils.sh
                venvcreate "C:/python/Python39/python.exe" kmstlsvenv || # windows-2017
                venvcreate "C:/python/Python38/python.exe" kmstlsvenv    # windows-2015
                python -m pip install --upgrade boto3~=1.19 pykmip~=0.10.0 "sqlalchemy<2.0.0"
                deactivate
            else
                . ./activate-kmstlsvenv.sh
                deactivate
            fi
            echo "Preparing CSFLE venv environment... done."
      - command: shell.exec
        params:
          background: true
          shell: bash
          script: |-
            set -o errexit
            echo "Starting mock KMS servers..."
            cd ./drivers-evergreen-tools/.evergreen/csfle
            . ./activate-kmstlsvenv.sh
            python -u kms_http_server.py --ca_file ../x509gen/ca.pem --cert_file ../x509gen/server.pem --port 8999 &
            python -u kms_http_server.py --ca_file ../x509gen/ca.pem --cert_file ../x509gen/expired.pem --port 9000 &
            python -u kms_http_server.py --ca_file ../x509gen/ca.pem --cert_file ../x509gen/wrong-host.pem --port 9001 &
            python -u kms_http_server.py --ca_file ../x509gen/ca.pem --cert_file ../x509gen/server.pem --port 9002 --require_client_cert &
            python -u kms_kmip_server.py &
            echo "Starting mock KMS servers... done."

    "compile":
        - command: shell.exec
          params:
              shell: bash
              working_dir: "mongo-cxx-driver"
              include_expansions_in_env: ["distro_id"]
              script: |
                  set -o errexit
                  set -o pipefail
                  export BUILD_TYPE=${build_type}
                  export PATH="${extra_path}:$PATH"
                  export RUN_DISTCHECK=${RUN_DISTCHECK}

                  ADDL_OPTS=${code_coverage_cmake_flags}
                  if [ "${USE_STATIC_LIBS}" ]; then
                      ADDL_OPTS="$ADDL_OPTS -DBUILD_SHARED_LIBS=OFF"
                  fi

                  if [ "${ENABLE_TESTS}" = "OFF" ]; then
                      ADDL_OPTS="$ADDL_OPTS -DENABLE_TESTS=OFF"
                  fi

                  if [[ -n "${REQUIRED_CXX_STANDARD}" ]]; then
                      ADDL_OPTS="$ADDL_OPTS -DCMAKE_CXX_STANDARD=${REQUIRED_CXX_STANDARD} -DCMAKE_CXX_STANDARD_REQUIRED=ON"
                  fi

                  MONGOC_PREFIX="$(pwd)/../mongoc"
                  echo "MONGOC_PREFIX=$MONGOC_PREFIX"

                  if [[ "$OSTYPE" =~ cygwin ]]; then
                      MONGOC_PREFIX=$(cygpath -m "$MONGOC_PREFIX")
                  fi
                  . "$MONGOC_PREFIX/.evergreen/scripts/find-cmake-latest.sh"
                  declare cmake_binary
                  export cmake_binary="$(find_cmake_latest)"
                  command -v "$cmake_binary"

                  if [ ! -d ../drivers-evergreen-tools ]; then
                    git clone --depth 1 git@github.com:mongodb-labs/drivers-evergreen-tools.git ../drivers-evergreen-tools
                  fi
                  . ../drivers-evergreen-tools/.evergreen/find-python3.sh
                  . ../drivers-evergreen-tools/.evergreen/venv-utils.sh

                  venvcreate "$(find_python3)" venv
                  python -m pip install GitPython

                  export GENERATOR="${generator}"

                  if [ "$(echo ${branch_name} | cut -f2 -d'/')" != "${branch_name}" ]; then
                      # ignore deprecation warnings when building on a release branch
                      ignore_deprecated=-Wno-deprecated-declarations
                  fi

                  .evergreen/compile.sh -DCMAKE_PREFIX_PATH="$MONGOC_PREFIX" ${cmake_flags} ${poly_flags} $ADDL_OPTS -DCMAKE_INSTALL_PREFIX=install

    "test":
        - command: shell.exec
          params:
              shell: bash
              working_dir: "mongo-cxx-driver"
              include_expansions_in_env: ["distro_id"]
              script: |
                  set -o errexit
                  set -o pipefail

                  # Grabs the mongocryptd path
                  pushd ..
                  export MONGOCRYPTD_PATH=$(pwd)/
                  if [[ "$OSTYPE" =~ cygwin ]]; then
                     export MONGOCRYPTD_PATH=$(cygpath -m $MONGOCRYPTD_PATH)
                  fi
                  popd # ..

                  export PATH="${extra_path}:$PATH"

                  pushd build
                  export PREFIX=$(pwd)/../../mongoc

                  # Use PATH / LD_LIBRARY_PATH / DYLD_LIBRARY_PATH to inform the tests where to find
                  # mongoc library dependencies on Windows / Linux / Mac OS, respectively.
                  # Additionally, on Windows, we also need to inform the tests where to find
                  # mongocxx library dependencies.
                  if [ -n "${lib_dir}" ]; then
                     export LD_LIBRARY_PATH=.:$PREFIX/${lib_dir}/
                     export DYLD_LIBRARY_PATH=.:$PREFIX/${lib_dir}/
                  else
                     export LD_LIBRARY_PATH=.:$PREFIX/lib/
                     export DYLD_LIBRARY_PATH=.:$PREFIX/lib/
                  fi
                  export PATH=$(pwd)/src/bsoncxx/${build_type}:$(pwd)/src/mongocxx/${build_type}:$PREFIX/bin:$(pwd)/install/bin:$PATH

                  export CHANGE_STREAMS_UNIFIED_TESTS_PATH="$(pwd)/../data/change-streams/unified"
                  export CLIENT_SIDE_ENCRYPTION_LEGACY_TESTS_PATH="$(pwd)/../data/client_side_encryption/legacy"
                  export CLIENT_SIDE_ENCRYPTION_TESTS_PATH="$(pwd)/../data/client_side_encryption"
                  export CLIENT_SIDE_ENCRYPTION_UNIFIED_TESTS_PATH="$(pwd)/../data/client_side_encryption/unified"
                  export COLLECTION_MANAGEMENT_TESTS_PATH="$(pwd)/../data/collection-management"
                  export COMMAND_MONITORING_TESTS_PATH="$(pwd)/../data/command-monitoring"
                  export CRUD_LEGACY_TESTS_PATH="$(pwd)/../data/crud/legacy"
                  export CRUD_UNIFIED_TESTS_PATH="$(pwd)/../data/crud/unified"
                  export GRIDFS_TESTS_PATH="$(pwd)/../data/gridfs"
                  export INITIAL_DNS_SEEDLIST_DISCOVERY_TESTS_PATH="$(pwd)/../data/initial_dns_seedlist_discovery"
                  export READ_WRITE_CONCERN_OPERATION_TESTS_PATH="$(pwd)/../data/read-write-concern/operation"
                  export RETRYABLE_READS_LEGACY_TESTS_PATH="$(pwd)/../data/retryable-reads/legacy"
                  export RETRYABLE_READS_UNIFIED_TESTS_PATH="$(pwd)/../data/retryable-reads/unified"
                  export RETRYABLE_WRITES_UNIFIED_TESTS_PATH="$(pwd)/../data/retryable-writes/unified"
                  export SESSION_UNIFIED_TESTS_PATH="$(pwd)/../data/sessions/unified"
                  export TRANSACTIONS_LEGACY_TESTS_PATH="$(pwd)/../data/transactions/legacy"
                  export TRANSACTIONS_UNIFIED_TESTS_PATH="$(pwd)/../data/transactions/unified"
                  export UNIFIED_FORMAT_TESTS_PATH=$(pwd)/../data/unified-format
                  export URI_OPTIONS_TESTS_PATH="$(pwd)/../data/uri-options"
                  export VERSIONED_API_TESTS_PATH=$(pwd)/../data/versioned-api
                  export WITH_TRANSACTION_TESTS_PATH="$(pwd)/../data/with_transaction"
                  export INDEX_MANAGEMENT_TESTS_PATH="$(pwd)/../data/index-management"

                  export MONGODB_API_VERSION="${MONGODB_API_VERSION}"

                  pushd ../../drivers-evergreen-tools
                  export DRIVERS_TOOLS=$(pwd)
                  if [[ "$OSTYPE" =~ cygwin ]]; then
                      export DRIVERS_TOOLS=$(cygpath -m $DRIVERS_TOOLS)
                  fi
                  popd # ../../drivers-evergreen-tools

                  export MONGOCXX_TEST_TLS_CA_FILE="$DRIVERS_TOOLS/.evergreen/x509gen/ca.pem"

                  if [ "$(uname -m)" == "ppc64le" ]; then
                      echo "Skipping CSFLE test setup (CDRIVER-4246/CXX-2423)"
                  else
                      # export environment variables for encryption tests
                      set +o errexit

                      # Avoid printing credentials in logs.
                      set +o xtrace

                      echo "Setting temporary credentials..."
                      pushd "$DRIVERS_TOOLS/.evergreen/csfle"
                      export AWS_SECRET_ACCESS_KEY="${cse_aws_secret_access_key}"
                      export AWS_ACCESS_KEY_ID="${cse_aws_access_key_id}"
                      export AWS_DEFAULT_REGION="us-east-1"
                      echo "Running activate-kmstlsvenv.sh..."
                      . ./activate-kmstlsvenv.sh
                      echo "Running activate-kmstlsvenv.sh... done."
                      echo "Running set-temp-creds.sh..."
                      . ./set-temp-creds.sh
                      echo "Running set-temp-creds.sh... done."
                      deactivate
                      popd # "$DRIVERS_TOOLS/.evergreen/csfle"
                      echo "Setting temporary credentials... done."

                      # Ensure temporary credentials were properly set.
                      if [ -z "$CSFLE_AWS_TEMP_ACCESS_KEY_ID" ]; then
                        echo "Failed to set temporary credentials!"
                        exit 1
                      fi

                      export MONGOCXX_TEST_CSFLE_TLS_CA_FILE=$DRIVERS_TOOLS/.evergreen/x509gen/ca.pem
                      export MONGOCXX_TEST_CSFLE_TLS_CERTIFICATE_KEY_FILE=$DRIVERS_TOOLS/.evergreen/x509gen/client.pem
                      export MONGOCXX_TEST_AWS_TEMP_ACCESS_KEY_ID="$CSFLE_AWS_TEMP_ACCESS_KEY_ID"
                      export MONGOCXX_TEST_AWS_TEMP_SECRET_ACCESS_KEY="$CSFLE_AWS_TEMP_SECRET_ACCESS_KEY"
                      export MONGOCXX_TEST_AWS_TEMP_SESSION_TOKEN="$CSFLE_AWS_TEMP_SESSION_TOKEN"
                      export MONGOCXX_TEST_AWS_SECRET_ACCESS_KEY="${cse_aws_secret_access_key}"
                      export MONGOCXX_TEST_AWS_ACCESS_KEY_ID="${cse_aws_access_key_id}"
                      export MONGOCXX_TEST_AZURE_TENANT_ID="${cse_azure_tenant_id}"
                      export MONGOCXX_TEST_AZURE_CLIENT_ID="${cse_azure_client_id}"
                      export MONGOCXX_TEST_AZURE_CLIENT_SECRET="${cse_azure_client_secret}"
                      export MONGOCXX_TEST_GCP_EMAIL="${cse_gcp_email}"
                      export MONGOCXX_TEST_GCP_PRIVATEKEY="${cse_gcp_privatekey}"

                      set -o errexit
                  fi

                  if [ "$(uname -m)" == "ppc64le" ]; then
                      echo "Skipping CSFLE test setup (CDRIVER-4246/CXX-2423)"
                  else
                      # Register CA certificate required by KMS TLS connections.
                      echo "Registering CA certificate for KMS TLS tests..."
                      register_ca_cert() {
                          local OS=$(uname -s | tr '[:upper:]' '[:lower:]')
                          echo "register_ca_cert: OS: $OS"
                          case "$OSTYPE" in
                              cygwin*)
                                  certutil.exe -addstore "Root" "$DRIVERS_TOOLS\.evergreen\x509gen\ca.pem"
                                  ;;
                              darwin*)
                                  sudo security add-trusted-cert -d -r trustRoot -k /Library/Keychains/System.keychain $DRIVERS_TOOLS/.evergreen/x509gen/ca.pem
                                  ;;
                              *)
                                  if [ -f /etc/redhat-release ]; then
                                      # CSE KMS TLS tests are disabled on RHEL due to sudo permissions. See BUILD-14068.
                                      # sudo cp -v $DRIVERS_TOOLS/.evergreen/x509gen/ca.pem /usr/share/pki/ca-trust-source/anchors/cdriver.crt
                                      # sudo update-ca-trust extract --verbose
                                      export MONGOCXX_TEST_SKIP_KMS_TLS_TESTS=1
                                  else
                                      sudo cp -v $DRIVERS_TOOLS/.evergreen/x509gen/ca.pem /usr/local/share/ca-certificates/cdriver.crt
                                      sudo update-ca-certificates --verbose
                                  fi
                                  ;;
                          esac
                      } >/dev/null
                      register_ca_cert
                      echo "Registering CA certificate for KMS TLS tests... done."

                      # Ensure mock KMS servers are running before starting tests.
                      wait_for_kms_server() {
                          for i in $(seq 60); do
                              # Exit code 7: "Failed to connect to host".
                              if curl -s "localhost:$1"; (($? != 7)); then
                                  return 0
                              else
                                  sleep 1
                              fi
                          done
                          echo "Could not detect mock KMS server on port $1"
                          return 1
                      }
                      echo "Waiting for mock KMS servers to start..."
                      wait_for_kms_server 8999
                      wait_for_kms_server 9000
                      wait_for_kms_server 9001
                      wait_for_kms_server 9002
                      wait_for_kms_server 5698
                      echo "Waiting for mock KMS servers to start... done."
                  fi

                  if [[ "$OSTYPE" =~ cygwin ]]; then
                      CTEST_OUTPUT_ON_FAILURE=1 MSBuild.exe /p:Configuration=${build_type} /verbosity:minimal RUN_TESTS.vcxproj
                      # Only run examples if MONGODB_API_VERSION is unset. We do not append
                      # API version to example clients, so examples will fail when requireApiVersion
                      # is true.
                      if [[ -z "$MONGODB_API_VERSION" ]]; then
                        echo "Running examples..."
                        if ! CTEST_OUTPUT_ON_FAILURE=1 MSBuild.exe /p:Configuration=${build_type} /verbosity:minimal examples/run-examples.vcxproj >|output.txt 2>&1; then
                          # Only emit output on failure.
                          cat output.txt 1>&2
                          exit 1
                        fi
                        echo "Running examples... done."
                      fi
                  else
                      # ENABLE_SLOW_TESTS is required to run the slow tests that are disabled by default. The slow tests should not be run if explicitly disabled.
                      if [ -z "${disable_slow_tests}" ]; then
                          export MONGOCXX_ENABLE_SLOW_TESTS=1
                      fi

                      ulimit -c unlimited || true

                      if [ "${use_mongocryptd}" = "true" ]; then
                          echo "Will run tests using mongocryptd (instead of crypt_shared library)"
                      else
                          echo "Will run tests using crypt_shared library (instead of mongocryptd)"
                          # Set by run-orchestration.sh in "start_mongod".
                          export CRYPT_SHARED_LIB_PATH="${CRYPT_SHARED_LIB_PATH}"
                          echo "CRYPT_SHARED_LIB_PATH=$CRYPT_SHARED_LIB_PATH"
                      fi

                      # Run tests and examples 1-by-1 with "test_params" so we can run them with valgrind.
                      ${test_params} ./src/bsoncxx/test/test_bson
                      ${test_params} ./src/mongocxx/test/test_driver
                      ${test_params} ./src/mongocxx/test/test_client_side_encryption_specs
                      ${test_params} ./src/mongocxx/test/test_crud_specs
                      ${test_params} ./src/mongocxx/test/test_gridfs_specs
                      ${test_params} ./src/mongocxx/test/test_command_monitoring_specs
                      ${test_params} ./src/mongocxx/test/test_instance
                      ${test_params} ./src/mongocxx/test/test_transactions_specs
                      ${test_params} ./src/mongocxx/test/test_logging
                      ${test_params} ./src/mongocxx/test/test_retryable_reads_specs
                      ${test_params} ./src/mongocxx/test/test_read_write_concern_specs
                      ${test_params} ./src/mongocxx/test/test_unified_format_spec


                      # Some platforms like OS X don't support the /mode syntax to the -perm option
                      # of find(1), and some platforms like Ubuntu 16.04 don't support the +mode
                      # syntax, so we use Perl to help us find executable files.
                      EXAMPLES=$(find examples -type f | sort | perl -nlwe 'print if -x')

                      # Only run examples if MONGODB_API_VERSION is unset. We do not append
                      # API version to example clients, so examples will fail when requireApiVersion
                      # is true.
                      if [[ -z "$MONGODB_API_VERSION" ]]; then
                          for test in $EXAMPLES; do
                            echo "Running $test"
                            case "$test" in
                              *encryption*)
                                echo " - Skipping client side encryption example"
                                ;;
                              *change_stream*)
                                echo " - TODO CXX-1201, enable for servers that support change streams"
                                ;;
                              *client_session*)
                                echo " - TODO CXX-1201, enable for servers that support change streams"
                                ;;
                              *with_transaction*)
                                echo " - TODO CXX-1201, enable for servers that support transactions"
                                ;;
                              *causal_consistency*)
                                echo " - TODO CXX-1201, enable for servers that support transactions"
                                ;;
                              *)
                                if ! ${test_params} $test >|output.txt 2>&1; then
                                  # Only emit output on failure.
                                  cat output.txt 1>&2
                                  exit 1
                                fi
                                ;;
                            esac
                          done
                      fi
                  fi

                  popd # ./build

                  export CMAKE_PREFIX_PATH=$PREFIX:$(pwd)/build/install
                  if [ -n "${lib_dir}" ]; then
                     export PKG_CONFIG_PATH=$PREFIX/${lib_dir}/pkgconfig:$(pwd)/build/install/${lib_dir}/pkgconfig
                  else
                     export PKG_CONFIG_PATH=$PREFIX/lib/pkgconfig:$(pwd)/build/install/lib/pkgconfig
                  fi
                  export USE_STATIC_LIBS="${USE_STATIC_LIBS}"
                  export BUILD_TYPE="${build_type}"

                  export CXXFLAGS="${example_projects_cxxflags}"
                  export LDFLAGS="${example_projects_ldflags}"
                  export CC="${example_projects_cc}"
                  export CXX="${example_projects_cxx}"
                  export CXX_STANDARD="${example_projects_cxx_standard}"
                  if [[ "$OSTYPE" =~ cygwin ]]; then
                      export MSVC=1
                  elif [ "$(uname -s | tr '[:upper:]' '[:lower:]')" == "darwin" ]; then
                      export DYLD_LIBRARY_PATH="$(pwd)/build/install/lib:$DYLD_LIBRARY_PATH"
                  else
                      if [ -n "${lib_dir}" ]; then # only needed on Linux
                          export LD_LIBRARY_PATH="$(pwd)/build/install/${lib_dir}:$LD_LIBRARY_PATH"
                      else
                          export LD_LIBRARY_PATH="$(pwd)/build/install/lib:$LD_LIBRARY_PATH"
                      fi
                  fi
                  # The example projects never run under valgrind, since we haven't added execution
                  # logic to handle ${test_params}.
                  #
                  # Only run example projects if MONGODB_API_VERSION is unset. We do not append
                  # API version to example clients, so example projects will fail when requireApiVersion
                  # is true.
                  if [[ -z "$MONGODB_API_VERSION" ]]; then
                    echo "Building example projects..."
                    . "$PREFIX/.evergreen/scripts/find-cmake-latest.sh"
                    declare cmake_binary
                    export cmake_binary="$(find_cmake_latest)"
                    command -v "$cmake_binary"
                    .evergreen/build_example_projects.sh
                    echo "Building example projects... done."
                  fi
                  unset MONGODB_API_VERSION

    "test auth":
        - command: shell.exec
          params:
              shell: bash
              working_dir: "mongo-cxx-driver"
              script: |

                  export MONGOC_INSTALL_PREFIX=$(pwd)/../mongoc
                  export MONGOCXX_INSTALL_PREFIX=$(pwd)/build/install
                  export LIB_DIR=${lib_dir}
                  export BUILD_TYPE=${build_type}
                  export BUILD_DIR=$(pwd)/build
                  export URI="mongodb://bob:pwd123@localhost"
                  ./.evergreen/connect.sh

    "test atlas connectivity":
        - command: shell.exec
          params:
              shell: bash
              working_dir: "mongo-cxx-driver"
              silent: true
              script: |

                  export MONGOC_INSTALL_PREFIX=$(pwd)/../mongoc
                  export MONGOCXX_INSTALL_PREFIX=$(pwd)/build/install
                  export LIB_DIR=${lib_dir}
                  export BUILD_TYPE=${build_type}
                  export BUILD_DIR=$(pwd)/build

                  # The atlas_serverless_uri expansion is set in the Evergreen project settings.
                  export URI="${atlas_serverless_uri}"

                  ./.evergreen/connect.sh

    "backtrace":
        - command: shell.exec
          params:
            working_dir: "mongo-cxx-driver"
            script: |
              ./etc/debug-core-evergreen.sh
    "upload working dir":
        - command: archive.targz_pack
          params:
            target: "working-dir.tar.gz"
            source_dir: "mongo-cxx-driver"
            include:
            - "./**"
        - command: s3.put
          params:
            aws_key: ${aws_key}
            aws_secret: ${aws_secret}
            local_file: working-dir.tar.gz
            remote_file: mongo-cxx-driver/${build_variant}/${revision}/${version_id}/${build_id}/artifacts/${task_id}-${execution}-working-dir.tar.gz
            bucket: mciuploads
            permissions: public-read
            content_type: ${content_type|application/x-gzip}
            display_name: "working-dir.tar.gz"

    "upload mongo orchestration artifacts":
        - command: shell.exec
          params:
            working_dir: "."
            script: |
              find . -name \*.log | xargs tar czf mongodb-logs.tar.gz
        - command: s3.put
          params:
            aws_key: ${aws_key}
            aws_secret: ${aws_secret}
            local_file: mongodb-logs.tar.gz
            remote_file: mongo-cxx-driver/${build_variant}/${revision}/${version_id}/${build_id}/logs/${task_id}-${execution}-mongodb-logs.tar.gz
            bucket: mciuploads
            permissions: public-read
            content_type: ${content_type|application/x-gzip}
            display_name: "mongodb-logs.tar.gz"

    "upload code coverage":
      - command: shell.exec
        params:
          shell: bash
          working_dir: "mongo-cxx-driver"
          script: |
            set -o errexit
            set -o pipefail

            # Nothing to do if code coverage was not enabled.
            if [[ -z "${code_coverage_cmake_flags}" ]]; then
              exit 0
            fi

            # Note: coverage is currently only enabled on the ubuntu-1804 distro.
            # This script does not support MacOS, Windows, or non-x86_64 distros.
            # Update accordingly if code coverage is expanded to other distros.
            curl -Os https://uploader.codecov.io/latest/linux/codecov
            chmod +x codecov

            # -Z: Exit with a non-zero value if error.
            # -g: Run with gcov support.
            # -t: Codecov upload token.
            # perl: filter verbose "Found" list and "Processing" messages.
            ./codecov -Zgt "${codecov_token}" | perl -lne 'print if not m|(^.*\.gcov(\.\.\.)?$)|'

#######################################
#              Post Task              #
#######################################

post:
  - func: "stop_mongod"
  - func: "backtrace"
  # Workaround for CXX-2040
  # - func: "upload working dir"
  - func: "upload mongo orchestration artifacts"
  - func: "upload code coverage"

#######################################
#               Tasks                 #
#######################################

tasks:
    - name: lint
      commands:
        - func: "setup"
        - func: "lint"

    - name: clang-tidy
      commands:
        - func: "setup"
        - func: "fetch_c_driver_source"
        - func: "compile"
        - func: "clang-tidy"

    - name: compile_and_test_with_shared_libs
      commands:
        - func: "setup"
        - func: "start_mongod"
        - func: "fetch_c_driver_source"
        - func: "compile"
          vars:
              RUN_DISTCHECK: 1
        - func: "clone_drivers-evergreen-tools"
        - func: "run_kms_servers"
        # Call "install_c_driver" before "test" to build static C driver libraries. Example projects require static C driver libraries.
        - func: "install_c_driver"
        - func: "test"

    - name: compile_and_test_with_shared_libs_extra_alignment
      commands:
        - func: "setup"
        - func: "start_mongod"
        - func: "fetch_c_driver_source"
          vars:
              BSON_EXTRA_ALIGNMENT: 1
        - func: "compile"
        - func: "clone_drivers-evergreen-tools"
        - func: "run_kms_servers"
        - func: "install_c_driver"
        - func: "test"

    - name: compile_and_test_with_shared_libs_cxx20
      commands:
        - func: "setup"
        - func: "start_mongod"
        - func: "fetch_c_driver_source"
        - func: "compile"
          vars:
              RUN_DISTCHECK: 1
              REQUIRED_CXX_STANDARD: 20
        - func: "clone_drivers-evergreen-tools"
        - func: "run_kms_servers"
        - func: "install_c_driver"
        - func: "test"
          vars:
              REQUIRED_CXX_STANDARD: 20
              example_projects_cxx_standard: 20

    - name: compile_and_test_with_shared_libs_extra_alignment_cxx20
      commands:
        - func: "setup"
        - func: "start_mongod"
        - func: "fetch_c_driver_source"
          vars:
              BSON_EXTRA_ALIGNMENT: 1
        - func: "compile"
          vars:
              REQUIRED_CXX_STANDARD: 20
        - func: "clone_drivers-evergreen-tools"
        - func: "run_kms_servers"
        - func: "install_c_driver"
        - func: "test"
          vars:
              REQUIRED_CXX_STANDARD: 20
              example_projects_cxx_standard: 20

    - name: compile_with_shared_libs
      commands:
      - func: "setup"
      - func: "start_mongod"
      - func: "fetch_c_driver_source"
      - func: "compile"

    - name: compile_without_tests
      commands:
      - func: "setup"
      - func: "fetch_c_driver_source"
      - func: "compile"
        vars:
            ENABLE_TESTS: OFF

    - name: compile_and_test_auth_with_shared_libs
      commands:
        - func: "setup"
        - func: "start_mongod"
          vars:
              AUTH: auth
        - func: "fetch_c_driver_source"
        - func: "compile"
        - func: "test auth"
        - func: "test atlas connectivity"

    - name: compile_and_test_with_static_libs
      commands:
        - func: "setup"
        - func: "start_mongod"
        - func: "fetch_c_driver_source"
        - func: "compile"
          vars:
              USE_STATIC_LIBS: 1
              RUN_DISTCHECK: 1
        - func: "clone_drivers-evergreen-tools"
        - func: "run_kms_servers"
        - func: "install_c_driver"
        - func: "test"
          vars:
              USE_STATIC_LIBS: 1

    - name: compile_and_test_with_static_libs_extra_alignment
      commands:
        - func: "setup"
        - func: "start_mongod"
        - func: "fetch_c_driver_source"
          vars:
              BSON_EXTRA_ALIGNMENT: 1
        - func: "compile"
          vars:
              USE_STATIC_LIBS: 1
        - func: "clone_drivers-evergreen-tools"
        - func: "run_kms_servers"
        - func: "install_c_driver"
        - func: "test"
          vars:
              USE_STATIC_LIBS: 1

    - name: compile_and_test_with_shared_libs_replica_set
      commands:
        - func: "setup"
        - func: "start_mongod"
          vars:
              TOPOLOGY: "replica_set"
        - func: "fetch_c_driver_source"
        - func: "compile"
          vars:
              RUN_DISTCHECK: 1
        - func: "clone_drivers-evergreen-tools"
        - func: "run_kms_servers"
        - func: "install_c_driver"
        - func: "test"

    # Auto downloading the C driver in the C++ build does not currently include
    # support for libmongocrypt, therefore it is not configured with
    # -DENABLE_CLIENT_SIDE_ENCRYPTION=ON. For now, CSFLE tests will need to have
    # a manually configured C driver, hence the need to seperate this task.
    - name: compile_and_test_with_shared_libs_replica_set_with_libmongocrypt
      commands:
        - func: "setup"
        - func: "start_mongod"
          vars:
              TOPOLOGY: "replica_set"
        - func: "install_c_driver"
        - func: "compile"
          vars:
              RUN_DISTCHECK: 1
        - func: "clone_drivers-evergreen-tools"
        - func: "run_kms_servers"
        - func: "test"

    - name: compile_and_test_with_shared_libs_sharded_cluster
      commands:
        - func: "setup"
        - func: "start_mongod"
          vars:
              TOPOLOGY: "sharded_cluster"
        - func: "install_c_driver"
        - func: "compile"
          vars:
              RUN_DISTCHECK: 1
        - func: "clone_drivers-evergreen-tools"
        - func: "run_kms_servers"
        - func: "test"

    - name: uninstall_check
      commands:
      - func: "setup"
      - func: "fetch_c_driver_source"
      - func: "compile"
      - command: expansions.update
        params:
          updates:
          - key: mongocxx_version_finder_sh
            value: $(sed -nE 's/^#define MONGOCXX_VERSION_STRING "([^"]+)".*/\1/p' build/src/mongocxx/config/version.hpp)
      - command: shell.exec
        type: test
        params:
          shell: bash
          working_dir: "mongo-cxx-driver"
          script: |-
            set -o errexit
            export INSTALL_VERSION=${mongocxx_version_finder_sh}
            sh ./.evergreen/uninstall_check.sh

    - name: uninstall_check_windows
      commands:
      - func: "setup"
      - func: "fetch_c_driver_source"
      - func: "compile"
      - command: expansions.update
        params:
          updates:
          - key: mongocxx_version_finder_sh
            value: $(sed -nE 's/^#define MONGOCXX_VERSION_STRING "([^"]+)".*/\1/p' build/src/mongocxx/config/version.hpp)
      - command: shell.exec
        type: test
        params:
          shell: bash
          working_dir: "mongo-cxx-driver"
          script: |-
            set -o errexit
            export INSTALL_VERSION=${mongocxx_version_finder_sh}
            cmd.exe /c .\\.evergreen\\uninstall_check_windows.cmd

    - name: build_example_with_add_subdirectory
      commands:
      - func: "setup"
      - func: "start_mongod"
      - command: shell.exec
        type: test
        params:
          working_dir: "mongo-cxx-driver"
          shell: bash
          script: |-
            set -o errexit
            cd examples/add_subdirectory
            [ -d mongo-c-driver ] || git clone --depth 1 https://github.com/mongodb/mongo-c-driver
            rsync -aq --exclude='examples/add_subdirectory' $(readlink -f ../..) .
            [ -d build ] || mkdir build
            . ./mongo-c-driver/.evergreen/scripts/find-cmake-latest.sh
            export CMAKE="$(find_cmake_latest)"
            cd build
            $CMAKE ..
            $CMAKE --build . -- -j $(nproc)
            ./hello_mongocxx

    - name: debian-package-build
      commands:
      - func: "setup"
      - command: shell.exec
        type: test
        params:
          working_dir: "mongo-cxx-driver"
          shell: bash
          script: |-
            set -o errexit
            export IS_PATCH="${is_patch}"
            sh .evergreen/debian_package_build.sh
      - command: s3.put
        params:
          aws_key: ${aws_key}
          aws_secret: ${aws_secret}
          local_file: deb.tar.gz
          remote_file: mongo-cxx-driver/${branch_name}/${revision}/${version_id}/${build_id}/${execution}/debian-packages.tar.gz
          bucket: mciuploads
          permissions: public-read
          content_type: ${content_type|application/x-gzip}
          display_name: "deb.tar.gz"

    - name: debian-package-build-mnmlstc
      commands:
      - func: "setup"
      - command: shell.exec
        type: test
        params:
          working_dir: "mongo-cxx-driver"
          shell: bash
          script: |-
            set -o errexit
            export IS_PATCH="${is_patch}"
            export DEB_BUILD_PROFILES="pkg.mongo-cxx-driver.mnmlstc"
            sh .evergreen/debian_package_build.sh
      - command: s3.put
        params:
          aws_key: ${aws_key}
          aws_secret: ${aws_secret}
          local_file: deb.tar.gz
          remote_file: mongo-cxx-driver/${branch_name}/${revision}/${version_id}/${build_id}/${execution}/debian-packages-mnmlstc.tar.gz
          bucket: mciuploads
          permissions: public-read
          content_type: ${content_type|application/x-gzip}
          display_name: "deb.tar.gz"

    - name: rpm-package-build
      commands:
      - func: "setup"
      - command: shell.exec
        type: test
        params:
          working_dir: "mongo-cxx-driver"
          shell: bash
          script: |-
            set -o errexit
            sh .evergreen/build_snapshot_rpm.sh
      - command: s3.put
        params:
          aws_key: ${aws_key}
          aws_secret: ${aws_secret}
          remote_file: mongo-cxx-driver/${branch_name}/${revision}/${version_id}/${build_id}/${execution}/rpm-packages.tar.gz
          bucket: mciuploads
          permissions: public-read
          local_file: rpm.tar.gz
          content_type: ${content_type|application/x-gzip}


    - name: test_mongohouse
      commands:
        - func: "setup"
        - func: "fetch_c_driver_source"
        - func: "compile"
        - func: "build_mongohouse"
        - func: "run_mongohouse"
        - func: "test_mongohouse"

    - name: test_versioned_api
      commands:
        - func: "setup"
        - func: "start_mongod"
          vars:
              REQUIRE_API_VERSION: true
              # Authentication with versioned API should already be tested
              # in the C driver.
              AUTH: noauth
        - func: "fetch_c_driver_source"
        - func: "compile"
        - func: "clone_drivers-evergreen-tools"
        - func: "run_kms_servers"
        - func: "test"
          vars:
              MONGODB_API_VERSION: 1

    - name: test_versioned_api_accept_version_two
      commands:
        - func: "setup"
        - func: "start_mongod"
          vars:
              ORCHESTRATION_FILE: versioned-api-testing.json
              AUTH: noauth
        - func: "fetch_c_driver_source"
        - func: "compile"
        - func: "clone_drivers-evergreen-tools"
        - func: "run_kms_servers"
        - func: "test"

    - name: test_search_index_helpers
      commands:
        - func: "install_c_driver"
        - func: "compile"
        - command: shell.exec
          params:
            shell: bash
            working_dir: mongo-cxx-driver
            script: |
              export MONGODB_URI=${MONGODB_URI}

              if [ -n "${lib_dir}" ]; then
                  export LD_LIBRARY_PATH=$(pwd)/../mongoc/${lib_dir}/
                else
                  export LD_LIBRARY_PATH=$(pwd)/../mongoc/lib/
              fi

              ./build/src/mongocxx/test/test_driver "atlas search indexes prose tests"

task_groups:
  - name: test_atlas_task_group_search_indexes
    setup_group:
      - func: "setup"
      - func: "clone_drivers-evergreen-tools"
      - command: subprocess.exec
        params:
          working_dir: mongo-cxx-driver
          binary: bash
          add_expansions_to_env: true
          env:
            MONGODB_VERSION: '7.0'
          args:
            - ${DRIVERS_TOOLS}/.evergreen/atlas/setup-atlas-cluster.sh
      - command: expansions.update
        # Expected to set MONGODB_URI expansion.
        params:
          file: mongo-cxx-driver/atlas-expansion.yml
    teardown_group:
      - command: subprocess.exec
        params:
          working_dir: mongo-cxx-driver
          binary: bash
          add_expansions_to_env: true
          args:
            - ${DRIVERS_TOOLS}/.evergreen/atlas/teardown-atlas-cluster.sh
    setup_group_can_fail_task: true
    setup_group_timeout_secs: 1800
    tasks:
      - test_search_index_helpers

#######################################
#           MongoDB Version Matrix    #
#######################################

axes:
    - id: os
      display_name: "OS"
      values:
          - id: "ubuntu-1804"
            display_name: "Ubuntu 18.04 Debug"
            variables:
                extra_path: *linux_extra_path
                cmake_flags: *linux_cmake_flags
                build_type: "Debug"
                tar_options: *linux_tar_options
                code_coverage_cmake_flags: *code_coverage_cmake_flags
            run_on:
                - ubuntu1804-build
          - id: "windows-2k8"
            display_name: "Windows (VS 2017) Debug"
            variables:
                extra_path: *msvc2017_extra_path
                cmake_flags: *msvc2017_cmake_flags
                build_type: "Debug"
                tar_options: *linux_tar_options # Same for Windows and Linux
                generator: *msvc2017_generator
                example_projects_cxx_standard: 17
            run_on:
                - windows-64-vs2017-compile

    - id: mongodb_version
      display_name: "MongoDB Version"
      values:
          - id: "latest"
            display_name: "Latest"
            variables:
                mongodb_version: *version_latest
          - id: "7.0"
            display_name: "7.0"
            variables:
                mongodb_version: *version_70
          - id: "6.0"
            display_name: "6.0"
            variables:
                mongodb_version: *version_60
          - id: "5.0"
            display_name: "5.0"
            variables:
                mongodb_version: *version_50
          - id: "4.4"
            display_name: "4.4"
            variables:
                mongodb_version: *version_44
          - id: "4.2"
            display_name: "4.2"
            variables:
                mongodb_version: *version_42
          - id: "4.0"
            display_name: "4.0"
            variables:
                mongodb_version: *version_40

    - id: use_mongocryptd
      values:
          - id: "true"


#######################################
#           Buildvariants             #
#######################################

buildvariants:
    #######################################
    #  Standard MongoDB Integration Tests #
    #######################################
    - matrix_name: "integration"
      matrix_spec: {os: "*", mongodb_version: "*"}
      display_name: "${os} (MongoDB ${mongodb_version})"
      tasks:
          - name: compile_and_test_with_shared_libs
          - name: compile_and_test_with_shared_libs_extra_alignment

    - matrix_name: "integration (replica set)"
      matrix_spec: {os: "ubuntu-1804", mongodb_version: "*"}
      display_name: "${os} replica set (MongoDB ${mongodb_version})"
      tasks:
        - name: compile_and_test_with_shared_libs_replica_set_with_libmongocrypt

    - matrix_name: "integration (sharded cluster)"
      matrix_spec: {os: "ubuntu-1804", mongodb_version: "*"}
      display_name: "${os} sharded cluster (MongoDB ${mongodb_version})"
      tasks:
        - name: compile_and_test_with_shared_libs_sharded_cluster

    - matrix_name: "auth"
      matrix_spec: {os: "*", mongodb_version: "latest"}
      display_name: "${os} ${mongodb_version} Auth"
      tasks:
          - name: compile_and_test_auth_with_shared_libs

    - matrix_name: "versioned api"
      matrix_spec: {os: "*", mongodb_version: "latest"}
      display_name: "${os} ${mongodb_version} Versioned API"
      tasks:
          - name: test_versioned_api
          - name: test_versioned_api_accept_version_two

    # Add matrix for specification test requirement of mongocryptd:
    # "Drivers MUST run all tests with mongocryptd on at least one platform for all tested server versions (4.2+)."
    - matrix_name: "mongocryptd"
      matrix_spec: {os: "ubuntu-1804", mongodb_version: ["4.2", "4.4", "5.0", "latest"], use_mongocryptd: "true"}
      display_name: "${os} (MongoDB ${mongodb_version}) with mongocryptd"
      tasks:
          - name: compile_and_test_with_shared_libs
          - name: compile_and_test_with_shared_libs_replica_set
          - name: compile_and_test_with_shared_libs_sharded_cluster

    #######################################
    #         Linux Buildvariants         #
    #######################################
    - name: rhel9-release-latest
      display_name: "RHEL 9 Release (MongoDB Latest)"
      expansions:
          build_type: "Release"
          tar_options: *linux_tar_options
          extra_path: *linux_extra_path
          cmake_flags: *linux_cmake_flags
          mongodb_version: *version_latest
          lib_dir: "lib64"
      run_on:
          - rhel90-large
      tasks:
          - name: compile_and_test_with_shared_libs
          - name: compile_and_test_with_shared_libs_extra_alignment
          - name: compile_and_test_with_shared_libs_cxx20
          - name: compile_and_test_with_shared_libs_extra_alignment_cxx20
          - name: compile_and_test_with_static_libs
          - name: compile_and_test_with_static_libs_extra_alignment
<<<<<<< HEAD
          - name: compile_and_test_with_shared_libs_replica_set
          - name: compile_and_test_with_shared_libs_sharded_cluster
=======
          - name: compile_and_test_with_shared_libs_replica_set_with_libmongocrypt
>>>>>>> 770645f3
          - name: build_example_with_add_subdirectory
            distros:
            - rhel90-large

    - name: arm-rhel9-release-latest
      display_name: "arm64 RHEL 9 Release (MongoDB Latest)"
      expansions:
          build_type: "Release"
          tar_options: *linux_tar_options
          extra_path: *linux_extra_path
          cmake_flags: *linux_cmake_flags
          mongodb_version: *version_latest
          lib_dir: "lib64"
      run_on:
          - rhel90-arm64-large
      tasks:
          - name: compile_and_test_with_shared_libs
          - name: compile_and_test_with_shared_libs_extra_alignment
          - name: compile_and_test_with_shared_libs_cxx20
          - name: compile_and_test_with_shared_libs_extra_alignment_cxx20
          - name: compile_and_test_with_static_libs
          - name: compile_and_test_with_static_libs_extra_alignment
<<<<<<< HEAD
          - name: compile_and_test_with_shared_libs_replica_set
          - name: compile_and_test_with_shared_libs_sharded_cluster
=======
          - name: compile_and_test_with_shared_libs_replica_set_with_libmongocrypt
>>>>>>> 770645f3
          - name: build_example_with_add_subdirectory
            distros:
            - rhel90-arm64-large

    - name: debian11-release-latest
      display_name: "Debian 11 Release (MongoDB Latest)"
      expansions:
          build_type: "Release"
          tar_options: *linux_tar_options
          extra_path: *linux_extra_path
          cmake_flags: *linux_cmake_flags
          mongodb_version: *version_latest
      run_on:
          - debian11-large
      tasks:
          - name: compile_and_test_with_shared_libs
          - name: compile_and_test_with_shared_libs_extra_alignment
          - name: compile_and_test_with_shared_libs_cxx20
          - name: compile_and_test_with_shared_libs_extra_alignment_cxx20
          - name: compile_and_test_with_static_libs
          - name: compile_and_test_with_static_libs_extra_alignment
<<<<<<< HEAD
          - name: compile_and_test_with_shared_libs_replica_set
          - name: compile_and_test_with_shared_libs_sharded_cluster
=======
          - name: compile_and_test_with_shared_libs_replica_set_with_libmongocrypt
>>>>>>> 770645f3
          - name: build_example_with_add_subdirectory
            distros:
            - debian11-large
          - name: uninstall_check

    - name: debian11-release-50
      display_name: "Debian 11 Release (MongoDB 5.0)"
      expansions:
          build_type: "Release"
          tar_options: *linux_tar_options
          extra_path: *linux_extra_path
          cmake_flags: *linux_cmake_flags
          mongodb_version: *version_50
      run_on:
          - debian11-large
      tasks:
          - name: compile_and_test_with_shared_libs
          - name: compile_and_test_with_shared_libs_extra_alignment
          - name: compile_and_test_with_shared_libs_cxx20
          - name: compile_and_test_with_shared_libs_extra_alignment_cxx20
          - name: compile_and_test_with_static_libs
          - name: compile_and_test_with_static_libs_extra_alignment
          - name: compile_and_test_with_shared_libs_replica_set
          - name: compile_and_test_with_shared_libs_sharded_cluster
          - name: build_example_with_add_subdirectory
            distros:
            - debian11-large
          - name: uninstall_check

    - name: debian10-release-latest
      display_name: "Debian 10 Release (MongoDB Latest)"
      expansions:
          build_type: "Release"
          tar_options: *linux_tar_options
          extra_path: *linux_extra_path
          cmake_flags: *linux_cmake_flags
          mongodb_version: *version_latest
      run_on:
          - debian10-large
      tasks:
          - name: compile_and_test_with_shared_libs
          - name: compile_and_test_with_shared_libs_extra_alignment
          - name: compile_and_test_with_static_libs
          - name: compile_and_test_with_static_libs_extra_alignment
<<<<<<< HEAD
          - name: compile_and_test_with_shared_libs_replica_set
          - name: compile_and_test_with_shared_libs_sharded_cluster
=======
          - name: compile_and_test_with_shared_libs_replica_set_with_libmongocrypt
>>>>>>> 770645f3
          - name: build_example_with_add_subdirectory
            distros:
            - debian10-large
          - name: uninstall_check

    - name: debian10-release-50
      display_name: "Debian 10 Release (MongoDB 5.0)"
      expansions:
          build_type: "Release"
          tar_options: *linux_tar_options
          extra_path: *linux_extra_path
          cmake_flags: *linux_cmake_flags
          mongodb_version: *version_50
      run_on:
          - debian10-large
      tasks:
          - name: compile_and_test_with_shared_libs
          - name: compile_and_test_with_shared_libs_extra_alignment
          - name: compile_and_test_with_static_libs
          - name: compile_and_test_with_static_libs_extra_alignment
          - name: compile_and_test_with_shared_libs_replica_set
          - name: compile_and_test_with_shared_libs_sharded_cluster
          - name: build_example_with_add_subdirectory
            distros:
            - debian10-large
          - name: uninstall_check

    # Add matrix for specification test requirement of mongocryptd:
    # "Drivers MUST run all tests with mongocryptd on at least one platform for all tested server versions (4.2+)."
    - matrix_name: "mongocryptd"
      matrix_spec:
        os: "ubuntu-1804"
        mongodb_version: ["4.2", "4.4", "5.0", "latest"]
      display_name: "${os} (MongoDB ${mongodb_version}) with mongocryptd"
      tasks:
          - name: compile_and_test_with_shared_libs_replica_set_with_libmongocrypt
      expansions:
        use_mongocryptd: true

    - name: ubuntu2004-release-latest
      display_name: "Ubuntu 20.04 Release (MongoDB Latest)"
      expansions:
          build_type: "Release"
          tar_options: *linux_tar_options
          extra_path: *linux_extra_path
          cmake_flags: *linux_cmake_flags
          mongodb_version: *version_latest
      run_on:
          - ubuntu2004-large
      tasks:
          - name: compile_and_test_with_shared_libs
          - name: compile_and_test_with_shared_libs_extra_alignment
          - name: compile_and_test_with_static_libs
          - name: compile_and_test_with_static_libs_extra_alignment
<<<<<<< HEAD
          - name: compile_and_test_with_shared_libs_replica_set
          - name: compile_and_test_with_shared_libs_sharded_cluster
=======
          - name: compile_and_test_with_shared_libs_replica_set_with_libmongocrypt
>>>>>>> 770645f3
          - name: build_example_with_add_subdirectory
            distros:
            - ubuntu2004-large
          - name: uninstall_check

    - name: ubuntu2004-release-50
      display_name: "Ubuntu 20.04 Release (MongoDB 5.0)"
      expansions:
          build_type: "Release"
          tar_options: *linux_tar_options
          extra_path: *linux_extra_path
          cmake_flags: *linux_cmake_flags
          mongodb_version: *version_50
      run_on:
          - ubuntu2004-large
      tasks:
          - name: compile_and_test_with_shared_libs
          - name: compile_and_test_with_shared_libs_extra_alignment
          - name: compile_and_test_with_static_libs
          - name: compile_and_test_with_static_libs_extra_alignment
          - name: compile_and_test_with_shared_libs_replica_set
          - name: compile_and_test_with_shared_libs_sharded_cluster
          - name: build_example_with_add_subdirectory
            distros:
            - ubuntu2004-large
          - name: uninstall_check

    - name: ubuntu1804-release-latest
      display_name: "Ubuntu 18.04 Release (MongoDB Latest)"
      expansions:
          build_type: "Release"
          tar_options: *linux_tar_options
          extra_path: *linux_extra_path
          cmake_flags: *linux_cmake_flags
          mongodb_version: *version_latest
      run_on:
          - ubuntu1804-build
      tasks:
          - name: lint
          - name: compile_and_test_with_shared_libs
          - name: compile_and_test_with_shared_libs_extra_alignment
          - name: compile_and_test_with_static_libs
          - name: compile_and_test_with_static_libs_extra_alignment
<<<<<<< HEAD
          - name: compile_and_test_with_shared_libs_replica_set
          - name: compile_and_test_with_shared_libs_sharded_cluster
=======
          - name: compile_and_test_with_shared_libs_replica_set_with_libmongocrypt
>>>>>>> 770645f3
          - name: build_example_with_add_subdirectory
            distros:
            - ubuntu1804-build
          - name: uninstall_check

    - name: ubuntu1804-release-50
      display_name: "Ubuntu 18.04 Release (MongoDB 5.0)"
      expansions:
          build_type: "Release"
          tar_options: *linux_tar_options
          extra_path: *linux_extra_path
          cmake_flags: *linux_cmake_flags
          mongodb_version: *version_50
      run_on:
          - ubuntu1804-build
      tasks:
          - name: compile_and_test_with_shared_libs
          - name: compile_and_test_with_shared_libs_extra_alignment
          - name: compile_and_test_with_static_libs
          - name: compile_and_test_with_static_libs_extra_alignment
          - name: compile_and_test_with_shared_libs_replica_set
          - name: compile_and_test_with_shared_libs_sharded_cluster
          - name: build_example_with_add_subdirectory
            distros:
            - ubuntu1804-build
          - name: uninstall_check

    # TODO CXX-2260 Upgrade std::experimental tasks to use Ubuntu 18.04 and mongodb_latest
    # after bug fixes with newer g++ versions.
    - name: ubuntu1604-debug-std-experimental
      display_name: "Ubuntu 16.04 Debug (std::experimental) (MongoDB 4.4)"
      expansions:
          build_type: "Debug"
          tar_options: *linux_tar_options
          extra_path: *linux_extra_path
          cmake_flags: *linux_cmake_flags
          poly_flags: *poly_std_experimental_flags
          mongodb_version: *version_44
          example_projects_cxx_standard: *std_experimental_cxx_standard
          use_mongocryptd: true  # crypt_shared is not available for Ubuntu 16.04
      run_on:
          - ubuntu1604-build
      tasks:
          - name: compile_and_test_with_shared_libs
          - name: compile_and_test_with_shared_libs_extra_alignment
          - name: compile_and_test_with_static_libs
          - name: compile_and_test_with_static_libs_extra_alignment

    - name: ubuntu1804-debug-valgrind-latest
      display_name: "Valgrind Ubuntu 18.04 Debug (MongoDB Latest)"
      expansions:
          build_type: "Debug"
          tar_options: *linux_tar_options
          extra_path: *linux_extra_path
          cmake_flags: *linux_cmake_flags
          test_params: *valgrind_test_params
          mongodb_version: *version_latest
          disable_slow_tests: 1
          use_mongocryptd: true  # false positives arise from the crypt_shared library
      run_on:
          - ubuntu1804-build
      tasks:
          - name: compile_and_test_with_shared_libs
          - name: compile_and_test_with_shared_libs_extra_alignment
          - name: compile_and_test_with_static_libs
          - name: compile_and_test_with_static_libs_extra_alignment

    - name: ubuntu1804-debug-valgrind-50
      display_name: "Valgrind Ubuntu 18.04 Debug (MongoDB 5.0)"
      expansions:
          build_type: "Debug"
          tar_options: *linux_tar_options
          extra_path: *linux_extra_path
          cmake_flags: *linux_cmake_flags
          test_params: *valgrind_test_params
          mongodb_version: *version_50
          disable_slow_tests: 1
          use_mongocryptd: true
      run_on:
          - ubuntu1804-build
      tasks:
          - name: compile_and_test_with_shared_libs
          - name: compile_and_test_with_shared_libs_extra_alignment
          - name: compile_and_test_with_static_libs
          - name: compile_and_test_with_static_libs_extra_alignment

    - name: ubuntu1804-debug-asan-latest
      display_name: "ASAN Ubuntu 18.04 Debug (MongoDB Latest)"
      expansions:
          build_type: "Debug"
          tar_options: *linux_tar_options
          extra_path: *linux_extra_path
          cmake_flags: *asan_cmake_flags
          test_params: *asan_test_params
          mongodb_version: *version_latest
          example_projects_cc: *asan_cc_path
          example_projects_cxx: *asan_cxx_path
          example_projects_cxxflags: *asan_cxxflags
          example_projects_ldflags: *asan_ldflags
      run_on:
          - ubuntu1804-build
      tasks:
          - name: compile_and_test_with_shared_libs
          - name: compile_and_test_with_shared_libs_extra_alignment
          - name: compile_and_test_with_static_libs
          - name: compile_and_test_with_static_libs_extra_alignment

    - name: ubuntu1804-debug-asan-50
      display_name: "ASAN Ubuntu 18.04 Debug (MongoDB 5.0)"
      expansions:
          build_type: "Debug"
          tar_options: *linux_tar_options
          extra_path: *linux_extra_path
          cmake_flags: *asan_cmake_flags
          test_params: *asan_test_params
          mongodb_version: *version_50
          example_projects_cc: *asan_cc_path
          example_projects_cxx: *asan_cxx_path
          example_projects_cxxflags: *asan_cxxflags
          example_projects_ldflags: *asan_ldflags
      run_on:
          - ubuntu1804-build
      tasks:
          - name: compile_and_test_with_shared_libs
          - name: compile_and_test_with_shared_libs_extra_alignment
          - name: compile_and_test_with_static_libs
          - name: compile_and_test_with_static_libs_extra_alignment

    - name: ubuntu1804-debug-ubsan-latest
      display_name: "UBSAN Ubuntu 18.04 Debug (MongoDB Latest)"
      expansions:
          build_type: "Debug"
          tar_options: *linux_tar_options
          extra_path: *linux_extra_path
          cmake_flags: *ubsan_cmake_flags
          test_params: *ubsan_test_params
          mongodb_version: *version_latest
          example_projects_cc: *ubsan_cc_path
          example_projects_cxx: *ubsan_cxx_path
          example_projects_cxxflags: *ubsan_cxxflags
          example_projects_ldflags: *ubsan_ldflags
      run_on:
          - ubuntu1804-build
      tasks:
          # We currently don't run UBSAN on the shared library due to issues with UBSAN reporting
          # numerous false positive instances of undefined behavior in the mock tests, when the
          # driver invokes mock callback functions that have libmongoc types in the callback
          # signature.
          - name: compile_and_test_with_static_libs

    - name: ubuntu1804-debug-ubsan-50
      display_name: "UBSAN Ubuntu 18.04 Debug (MongoDB 5.0)"
      expansions:
          build_type: "Debug"
          tar_options: *linux_tar_options
          extra_path: *linux_extra_path
          cmake_flags: *ubsan_cmake_flags
          test_params: *ubsan_test_params
          mongodb_version: *version_50
          example_projects_cc: *ubsan_cc_path
          example_projects_cxx: *ubsan_cxx_path
          example_projects_cxxflags: *ubsan_cxxflags
          example_projects_ldflags: *ubsan_ldflags
      run_on:
          - ubuntu1804-build
      tasks:
          # We currently don't run UBSAN on the shared library due to issues with UBSAN reporting
          # numerous false positive instances of undefined behavior in the mock tests, when the
          # driver invokes mock callback functions that have libmongoc types in the callback
          # signature.
          - name: compile_and_test_with_static_libs

    - name: ubuntu1804-debug
      display_name: "Ubuntu 18.04 Debug (MongoDB Latest) (Extra)"
      expansions:
        build_type: "Debug"
        tar_options: *linux_tar_options
        cmake_flags: *linux_cmake_flags
        mongodb_version: *version_latest
      run_on:
        - ubuntu1804-build
      tasks:
        - name: clang-tidy
        - name: compile_without_tests
        - name: test_atlas_task_group_search_indexes

    - name: ubuntu2204-debug-gcc
      display_name: "Ubuntu 22.04 Debug (GCC)"
      expansions:
        build_type: "Debug"
        tar_options: *linux_tar_options
        cmake_flags: *linux_cmake_flags
        mongodb_version: *version_latest
        compiler: g++
      run_on:
        - ubuntu2204-small
      tasks:
        - name: compile_without_tests

    - name: ubuntu2204-debug-clang
      display_name: "Ubuntu 22.04 Debug (Clang)"
      expansions:
        build_type: "Debug"
        tar_options: *linux_tar_options
        cmake_flags: *linux_cmake_flags
        mongodb_version: *version_latest
        compiler: clang++
      run_on:
        - ubuntu2204-small
      tasks:
        - name: compile_without_tests

    - name: mongohouse-ubuntu
      display_name: "Mongohouse Test"
      expansions:
          build_type: "Release"
          tar_options: *linux_tar_options
          cmake_flags: *linux_cmake_flags
          mongodb_version: *version_latest
      run_on: ubuntu1804-test
      tasks:
          - name: test_mongohouse

    - name: zseries-rhel83-latest
      display_name: "zSeries RHEL 8.3 (MongoDB Latest)"
      batchtime: 1440 # 1 day
      expansions:
          build_type: "Release"
          tar_options: *linux_tar_options
          cmake_flags: *linux_cmake_flags
          mongodb_version: *version_latest
          cmake: "cmake"
          lib_dir: "lib64"
      run_on:
          - rhel83-zseries-small
      tasks:
          - name: compile_with_shared_libs
          - name: compile_and_test_with_shared_libs
          - name: compile_and_test_with_shared_libs_extra_alignment
          - name: compile_and_test_with_static_libs
          - name: compile_and_test_with_static_libs_extra_alignment

    - name: zseries-rhel83-60
      display_name: "zSeries RHEL 8.3 (MongoDB 6.0)"
      batchtime: 1440 # 1 day
      expansions:
          build_type: "Release"
          tar_options: *linux_tar_options
          cmake_flags: *linux_cmake_flags
          mongodb_version: *version_60
          cmake: "cmake"
          lib_dir: "lib64"
      run_on:
          - rhel83-zseries-small
      tasks:
          - name: compile_with_shared_libs
          - name: compile_and_test_with_shared_libs
          - name: compile_and_test_with_shared_libs_extra_alignment
          - name: compile_and_test_with_static_libs
          - name: compile_and_test_with_static_libs_extra_alignment

    - name: zseries-rhel83-50
      display_name: "zSeries RHEL 8.3 (MongoDB 5.0)"
      batchtime: 1440 # 1 day
      expansions:
          build_type: "Release"
          tar_options: *linux_tar_options
          cmake_flags: *linux_cmake_flags
          mongodb_version: *version_50
          cmake: "cmake"
          lib_dir: "lib64"
      run_on:
          - rhel83-zseries-small
      tasks:
          - name: compile_with_shared_libs
          - name: compile_and_test_with_shared_libs
          - name: compile_and_test_with_shared_libs_extra_alignment
          - name: compile_and_test_with_static_libs
          - name: compile_and_test_with_static_libs_extra_alignment

    - name: power8-rhel81-latest
      display_name: "ppc64le RHEL 8.1 (MongoDB Latest)"
      batchtime: 1440 # 1 day
      expansions:
          build_type: "Release"
          tar_options: *linux_tar_options
          cmake_flags: *power8_cmake_flags
          mongodb_version: *version_latest
          cmake: "cmake"
          lib_dir: "lib64"
      run_on:
          - rhel81-power8-large
      tasks:
          - name: compile_with_shared_libs
          - name: compile_and_test_with_shared_libs
          - name: compile_and_test_with_shared_libs_extra_alignment
          - name: compile_and_test_with_static_libs
          - name: compile_and_test_with_static_libs_extra_alignment

    - name: power8-rhel81-50
      display_name: "ppc64le RHEL 8.1 (MongoDB 5.0)"
      batchtime: 1440 # 1 day
      expansions:
          build_type: "Release"
          tar_options: *linux_tar_options
          cmake_flags: *power8_cmake_flags
          mongodb_version: *version_50
          cmake: "cmake"
          lib_dir: "lib64"
      run_on:
          - rhel81-power8-large
      tasks:
          - name: compile_with_shared_libs
          - name: compile_and_test_with_shared_libs
          - name: compile_and_test_with_shared_libs_extra_alignment
          - name: compile_and_test_with_static_libs
          - name: compile_and_test_with_static_libs_extra_alignment

    - name: arm-ubuntu1804-latest
      display_name: "arm64 Ubuntu 18.04 (MongoDB Latest)"
      batchtime: 1440 # 1 day
      expansions:
          build_type: "Release"
          tar_options: *linux_tar_options
          cmake_flags: *linux_cmake_flags
          mongodb_version: *version_latest
      run_on:
          - ubuntu1804-arm64-build
      tasks:
          - name: compile_and_test_with_shared_libs
          - name: compile_and_test_with_shared_libs_extra_alignment
          - name: compile_and_test_with_static_libs
          - name: compile_and_test_with_static_libs_extra_alignment

    - name: arm-ubuntu1804-50
      display_name: "arm64 Ubuntu 18.04 (MongoDB 5.0)"
      batchtime: 1440 # 1 day
      expansions:
          build_type: "Release"
          tar_options: *linux_tar_options
          cmake_flags: *linux_cmake_flags
          mongodb_version: *version_50
      run_on:
          - ubuntu1804-arm64-build
      tasks:
          - name: compile_and_test_with_shared_libs
          - name: compile_and_test_with_shared_libs_extra_alignment
          - name: compile_and_test_with_static_libs
          - name: compile_and_test_with_static_libs_extra_alignment

    # Test that we actually support building against the minimum required C version claimed.
    - name: ubuntu1804-min-libmongoc
      display_name: "Ubuntu 18.04 with minimum libmongoc (MongoDB Latest)"
      batchtime: 1440 # 1 day
      expansions:
          build_type: "Debug"
          tar_options: *linux_tar_options
          cmake_flags: *linux_cmake_flags
          mongodb_version: *version_latest
          mongoc_version: *mongoc_version_minimum
      run_on:
          - ubuntu1804-build
      tasks:
          - name: compile_and_test_with_shared_libs
          - name: compile_and_test_with_shared_libs_extra_alignment
          - name: compile_and_test_with_static_libs
          - name: compile_and_test_with_static_libs_extra_alignment

    #######################################
    #         Mac and Windows             #
    #######################################
    - name: macos-1100-latest
      display_name: "MacOS 11.0 Release (Boost) (MongoDB Latest)"
      expansions:
          build_type: "Release"
          extra_path: *macos_extra_path
          cmake_flags: *macos_cmake_flags
          poly_flags: *poly_boost_flags
          mongodb_version: *version_latest
      run_on:
          - macos-1100
      tasks:
          - name: compile_and_test_with_shared_libs
          - name: compile_and_test_with_shared_libs_extra_alignment
          - name: compile_and_test_with_static_libs
          - name: compile_and_test_with_static_libs_extra_alignment

    - name: macos-1100-50
      display_name: "MacOS 11.0 Release (Boost) (MongoDB 5.0)"
      expansions:
          build_type: "Release"
          extra_path: *macos_extra_path
          cmake_flags: *macos_cmake_flags
          poly_flags: *poly_boost_flags
          mongodb_version: *version_50
      run_on:
          - macos-1100
      tasks:
          - name: compile_and_test_with_shared_libs
          - name: compile_and_test_with_shared_libs_extra_alignment
          - name: compile_and_test_with_static_libs
          - name: compile_and_test_with_static_libs_extra_alignment

    - name: macos-1100-versioned-api
      display_name: "MacOS 11.0 Release Versioned API"
      expansions:
          build_type: "Release"
          extra_path: *macos_extra_path
          cmake_flags: *macos_cmake_flags
          poly_flags: *poly_boost_flags
          mongodb_version: *version_latest
      run_on:
          - macos-1100
      tasks:
          - name: test_versioned_api
          - name: test_versioned_api_accept_version_two

    - name: windows-2k8-release
      display_name: "Windows (VS 2015) Release (MongoDB 4.2)"
      expansions:
          build_type: "Release"
          tar_options: *linux_tar_options
          extra_path: *msvc2015_extra_path
          cmake_flags: *msvc2015_cmake_flags
          mongodb_version: *version_42
          generator: *msvc2015_generator
      run_on:
          - windows-64-vs2015-compile
      tasks:
          - name: compile_and_test_with_shared_libs
          - name: compile_and_test_with_shared_libs_extra_alignment
          - name: compile_and_test_with_static_libs
          - name: compile_and_test_with_static_libs_extra_alignment
          - name: uninstall_check_windows

    - name: windows-2k8-debug
      display_name: "Windows (VS 2015) Debug Static (MongoDB 4.2)"
      expansions:
          build_type: "Debug"
          tar_options: *linux_tar_options
          extra_path: *msvc2015_extra_path
          cmake_flags: *msvc2015_cmake_flags
          mongodb_version: *version_42
          generator: *msvc2015_generator
      run_on:
          - windows-64-vs2015-compile
      tasks:
          # The debug shared lib is tested in the "integration tests" matrix
          - name: compile_and_test_with_static_libs
          - name: compile_and_test_with_static_libs_extra_alignment

    - name: windows-msvc2015-debug
      display_name: "Windows (VS 2015) Debug (MongoDB 4.2)"
      expansions:
          build_type: "Debug"
          tar_options: *linux_tar_options
          extra_path: *msvc2015_extra_path
          cmake_flags: *msvc2015_cmake_flags
          generator: *msvc2015_generator
          mongodb_version: *version_42
      run_on:
         - windows-64-vs2015-compile
      tasks:
         - name: compile_with_shared_libs
         - name: compile_and_test_auth_with_shared_libs

    - name: packaging
      display_name: Linux Distro Packaging
      run_on: ubuntu1804-test
      tasks:
         - name: debian-package-build
         - name: debian-package-build-mnmlstc
         - name: rpm-package-build
           distros:
           - rhel90-arm64-small<|MERGE_RESOLUTION|>--- conflicted
+++ resolved
@@ -989,6 +989,21 @@
         - func: "install_c_driver"
         - func: "test"
 
+    - name: compile_and_test_with_shared_libs_sharded_cluster
+      commands:
+        - func: "setup"
+        - func: "start_mongod"
+          vars:
+              TOPOLOGY: "sharded_cluster"
+        - func: "fetch_c_driver_source"
+        - func: "compile"
+          vars:
+              RUN_DISTCHECK: 1
+        - func: "clone_drivers-evergreen-tools"
+        - func: "run_kms_servers"
+        - func: "install_c_driver"
+        - func: "test"
+
     # Auto downloading the C driver in the C++ build does not currently include
     # support for libmongocrypt, therefore it is not configured with
     # -DENABLE_CLIENT_SIDE_ENCRYPTION=ON. For now, CSFLE tests will need to have
@@ -1007,7 +1022,7 @@
         - func: "run_kms_servers"
         - func: "test"
 
-    - name: compile_and_test_with_shared_libs_sharded_cluster
+    - name: compile_and_test_with_shared_libs_sharded_cluster_with_libmongocrypt
       commands:
         - func: "setup"
         - func: "start_mongod"
@@ -1333,7 +1348,7 @@
       matrix_spec: {os: "ubuntu-1804", mongodb_version: "*"}
       display_name: "${os} sharded cluster (MongoDB ${mongodb_version})"
       tasks:
-        - name: compile_and_test_with_shared_libs_sharded_cluster
+        - name: compile_and_test_with_shared_libs_sharded_cluster_with_libmongocrypt
 
     - matrix_name: "auth"
       matrix_spec: {os: "*", mongodb_version: "latest"}
@@ -1347,16 +1362,6 @@
       tasks:
           - name: test_versioned_api
           - name: test_versioned_api_accept_version_two
-
-    # Add matrix for specification test requirement of mongocryptd:
-    # "Drivers MUST run all tests with mongocryptd on at least one platform for all tested server versions (4.2+)."
-    - matrix_name: "mongocryptd"
-      matrix_spec: {os: "ubuntu-1804", mongodb_version: ["4.2", "4.4", "5.0", "latest"], use_mongocryptd: "true"}
-      display_name: "${os} (MongoDB ${mongodb_version}) with mongocryptd"
-      tasks:
-          - name: compile_and_test_with_shared_libs
-          - name: compile_and_test_with_shared_libs_replica_set
-          - name: compile_and_test_with_shared_libs_sharded_cluster
 
     #######################################
     #         Linux Buildvariants         #
@@ -1379,12 +1384,8 @@
           - name: compile_and_test_with_shared_libs_extra_alignment_cxx20
           - name: compile_and_test_with_static_libs
           - name: compile_and_test_with_static_libs_extra_alignment
-<<<<<<< HEAD
-          - name: compile_and_test_with_shared_libs_replica_set
-          - name: compile_and_test_with_shared_libs_sharded_cluster
-=======
           - name: compile_and_test_with_shared_libs_replica_set_with_libmongocrypt
->>>>>>> 770645f3
+          - name: compile_and_test_with_shared_libs_sharded_cluster_with_libmongocrypt
           - name: build_example_with_add_subdirectory
             distros:
             - rhel90-large
@@ -1407,12 +1408,8 @@
           - name: compile_and_test_with_shared_libs_extra_alignment_cxx20
           - name: compile_and_test_with_static_libs
           - name: compile_and_test_with_static_libs_extra_alignment
-<<<<<<< HEAD
-          - name: compile_and_test_with_shared_libs_replica_set
-          - name: compile_and_test_with_shared_libs_sharded_cluster
-=======
           - name: compile_and_test_with_shared_libs_replica_set_with_libmongocrypt
->>>>>>> 770645f3
+          - name: compile_and_test_with_shared_libs_sharded_cluster_with_libmongocrypt
           - name: build_example_with_add_subdirectory
             distros:
             - rhel90-arm64-large
@@ -1434,12 +1431,8 @@
           - name: compile_and_test_with_shared_libs_extra_alignment_cxx20
           - name: compile_and_test_with_static_libs
           - name: compile_and_test_with_static_libs_extra_alignment
-<<<<<<< HEAD
-          - name: compile_and_test_with_shared_libs_replica_set
-          - name: compile_and_test_with_shared_libs_sharded_cluster
-=======
           - name: compile_and_test_with_shared_libs_replica_set_with_libmongocrypt
->>>>>>> 770645f3
+          - name: compile_and_test_with_shared_libs_sharded_cluster_with_libmongocrypt
           - name: build_example_with_add_subdirectory
             distros:
             - debian11-large
@@ -1484,12 +1477,8 @@
           - name: compile_and_test_with_shared_libs_extra_alignment
           - name: compile_and_test_with_static_libs
           - name: compile_and_test_with_static_libs_extra_alignment
-<<<<<<< HEAD
-          - name: compile_and_test_with_shared_libs_replica_set
-          - name: compile_and_test_with_shared_libs_sharded_cluster
-=======
           - name: compile_and_test_with_shared_libs_replica_set_with_libmongocrypt
->>>>>>> 770645f3
+          - name: compile_and_test_with_shared_libs_sharded_cluster_with_libmongocrypt
           - name: build_example_with_add_subdirectory
             distros:
             - debian10-large
@@ -1523,11 +1512,11 @@
       matrix_spec:
         os: "ubuntu-1804"
         mongodb_version: ["4.2", "4.4", "5.0", "latest"]
+        use_mongocryptd: "true"
       display_name: "${os} (MongoDB ${mongodb_version}) with mongocryptd"
       tasks:
           - name: compile_and_test_with_shared_libs_replica_set_with_libmongocrypt
-      expansions:
-        use_mongocryptd: true
+          - name: compile_and_test_with_shared_libs_sharded_cluster_with_libmongocrypt
 
     - name: ubuntu2004-release-latest
       display_name: "Ubuntu 20.04 Release (MongoDB Latest)"
@@ -1544,12 +1533,8 @@
           - name: compile_and_test_with_shared_libs_extra_alignment
           - name: compile_and_test_with_static_libs
           - name: compile_and_test_with_static_libs_extra_alignment
-<<<<<<< HEAD
-          - name: compile_and_test_with_shared_libs_replica_set
-          - name: compile_and_test_with_shared_libs_sharded_cluster
-=======
           - name: compile_and_test_with_shared_libs_replica_set_with_libmongocrypt
->>>>>>> 770645f3
+          - name: compile_and_test_with_shared_libs_sharded_cluster_with_libmongocrypt
           - name: build_example_with_add_subdirectory
             distros:
             - ubuntu2004-large
@@ -1593,12 +1578,8 @@
           - name: compile_and_test_with_shared_libs_extra_alignment
           - name: compile_and_test_with_static_libs
           - name: compile_and_test_with_static_libs_extra_alignment
-<<<<<<< HEAD
-          - name: compile_and_test_with_shared_libs_replica_set
-          - name: compile_and_test_with_shared_libs_sharded_cluster
-=======
           - name: compile_and_test_with_shared_libs_replica_set_with_libmongocrypt
->>>>>>> 770645f3
+          - name: compile_and_test_with_shared_libs_sharded_cluster_with_libmongocrypt
           - name: build_example_with_add_subdirectory
             distros:
             - ubuntu1804-build
