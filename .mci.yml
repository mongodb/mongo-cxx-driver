#######################################
#      CXX Driver Config for MCI      #
#######################################

exec_timeout_secs: 3600

#######################################
#            Variables                #
#######################################
variables:

    mongoc_version_default: &mongoc_version_default "1.24.0"

    # If updating mongoc_version_minimum, also update:
    # - the default value of --c-driver-build-ref in etc/make_release.py
    # - LIBMONGOC_REQUIRED_VERSION in src/mongocxx/CMakeLists.txt
    mongoc_version_minimum: &mongoc_version_minimum "1.24.0"

    mongodb_version:
        version_latest: &version_latest "latest"
        version_70: &version_70 "7.0"
        version_60: &version_60 "6.0"
        version_50: &version_50 "5.0"
        version_44: &version_44 "4.4"
        version_42: &version_42 "4.2"
        version_40: &version_40 "4.0"

    ## cmake path variables
    extra_path:
        linux_extra_path: &linux_extra_path /opt/cmake/bin
        macos_extra_path: &macos_extra_path /Applications/Cmake.app/Contents/bin
        msvc2015_extra_path: &msvc2015_extra_path "/cygdrive/c/cmake/bin:/cygdrive/c/Program Files (x86)/MSBuild/14.0/Bin"
        msvc2017_extra_path: &msvc2017_extra_path "/cygdrive/c/cmake/bin:/cygdrive/c/Program Files (x86)/Microsoft Visual Studio/2017/Professional/MSBuild/15.0/Bin"

    ## tar options variables
    tar_options:
        linux_tar_options: &linux_tar_options --wildcards --no-anchored

    ## cmake flag variables
    cmake_flags:
        linux_cmake_flags: &linux_cmake_flags -DCMAKE_C_FLAGS="-Wall -Wextra -Wno-attributes -Werror -Wno-missing-field-initializers $ignore_deprecated" -DCMAKE_CXX_FLAGS="-Wall -Wextra -Wconversion -Wnarrowing -Wno-expansion-to-defined -pedantic -Werror -Wno-missing-field-initializers -Wno-aligned-new $ignore_deprecated"
        macos_cmake_flags: &macos_cmake_flags -DCMAKE_C_FLAGS="-Wall -Wextra -Wno-attributes -Werror -Wno-missing-field-initializers $ignore_deprecated" -DCMAKE_CXX_FLAGS="-stdlib=libc++ -Wall -Wextra -Wconversion -Wnarrowing -pedantic -Werror $ignore_deprecated"
        asan_cmake_flags: &asan_cmake_flags -DCMAKE_C_FLAGS="-Wall -Wextra -Wno-attributes -Werror -Wno-missing-field-initializers $ignore_deprecated" -DCMAKE_CXX_COMPILER="/usr/bin/clang++" -DCMAKE_CXX_FLAGS="-D_GLIBCXX_USE_CXX11_ABI=0 -fsanitize=address -O1 -g -fno-omit-frame-pointer -Wall -Wextra -Wconversion -Wnarrowing -pedantic -Werror $ignore_deprecated"
        ubsan_cmake_flags: &ubsan_cmake_flags -DCMAKE_C_FLAGS="-Wall -Wextra -Wno-attributes -Werror -Wno-missing-field-initializers $ignore_deprecated" -DCMAKE_CXX_COMPILER="/usr/bin/clang++" -DCMAKE_CXX_FLAGS="-D_GLIBCXX_USE_CXX11_ABI=0 -fsanitize=undefined -fsanitize-blacklist=$(pwd)/etc/ubsan.ignorelist -fno-sanitize-recover=undefined -O1 -g -fno-omit-frame-pointer -Wall -Wextra -Wconversion -Wnarrowing -pedantic -Werror $ignore_deprecated"
        msvc2015_cmake_flags: &msvc2015_cmake_flags -DBOOST_ROOT=c:/local/boost_1_60_0
        msvc2015_generator: &msvc2015_generator Visual Studio 14 2015 Win64
        msvc2017_cmake_flags: &msvc2017_cmake_flags -DCMAKE_CXX_STANDARD=17
        msvc2017_generator: &msvc2017_generator Visual Studio 15 2017 Win64
        code_coverage_cmake_flags: &code_coverage_cmake_flags -DENABLE_CODE_COVERAGE=ON

        # power8_cmake_flags includes -Wno-maybe-uninitialized to ignore a warning from the std::optional implementation of MNMLSTC.
        power8_cmake_flags: &power8_cmake_flags -DCMAKE_C_FLAGS="-Wall -Wextra -Wno-attributes -Werror -Wno-missing-field-initializers $ignore_deprecated" -DCMAKE_CXX_FLAGS="-Wall -Wextra -Wconversion -Wnarrowing -Wno-expansion-to-defined -pedantic -Werror -Wno-missing-field-initializers -Wno-aligned-new $ignore_deprecated -Wno-error=maybe-uninitialized"

    example_projects_cc:
        asan_cc_path: &asan_cc_path /usr/bin/clang
        ubsan_cc_path: &ubsan_cc_path /usr/bin/clang

    example_projects_cxx:
        asan_cxx_path: &asan_cxx_path /usr/bin/clang++
        ubsan_cxx_path: &ubsan_cxx_path /usr/bin/clang++

    example_projects_cxxflags:
        asan_cxxflags: &asan_cxxflags -D_GLIBCXX_USE_CXX11_ABI=0 -fsanitize=address -fno-omit-frame-pointer
        ubsan_cxxflags: &ubsan_cxxflags -D_GLIBCXX_USE_CXX11_ABI=0 -fsanitize=undefined -fno-sanitize-recover=undefined -fno-omit-frame-pointer

    example_projects_ldflags:
        asan_ldflags: &asan_ldflags -fsanitize=address
        ubsan_ldflags: &ubsan_ldflags -fsanitize=undefined -fno-sanitize-recover=undefined

    example_projects_cxx_standard:
        std_experimental_cxx_standard: &std_experimental_cxx_standard 14

    poly_flags:
        poly_boost_flags: &poly_boost_flags -DBSONCXX_POLY_USE_BOOST=ON
        poly_std_experimental_flags: &poly_std_experimental_flags -DBSONCXX_POLY_USE_STD_EXPERIMENTAL=ON -DCMAKE_CXX_STANDARD=14
        poly_mnmlstc: &poly_mnmlstc -DBSONCXX_POLY_USE_MNMLSTC=ON

    ## test parameters
    test_params:
        asan_test_params: &asan_test_params PATH="/usr/lib/llvm-3.8/bin" ASAN_OPTIONS="detect_leaks=1"
        ubsan_test_params: &ubsan_test_params PATH="/usr/lib/llvm-3.8/bin" UBSAN_OPTIONS="print_stacktrace=1"
        valgrind_test_params: &valgrind_test_params valgrind --leak-check=full --track-origins=yes --num-callers=50 --error-exitcode=1 --error-limit=no --read-var-info=yes --suppressions=../etc/memcheck.suppressions


#######################################
#            Functions                #
#######################################

functions:
    "setup":
        - command: shell.exec
          params:
              shell: bash
              script: |
                 set -o errexit
                 set -o pipefail
                 rm -rf "mongo-cxx-driver"
                 rm -fr "mongo-c-driver"
                 rm -fr mongod
                 rm -fr drivers-evergreen-tools
        - command: git.get_project
          params:
              directory: "mongo-cxx-driver"
        - command: shell.exec
          params:
              shell: bash
              working_dir: "."
              script: |
                 set -o errexit
                 set -o pipefail
                 cc --version || true
                 c++ --version || true
                 gcc --version || true
                 g++ --version || true
                 clang --version || true
                 cmake --version || true
                 openssl version || true

    "build_mongohouse":
        command: shell.exec
        params:
            shell: bash
            script: |
                if [ ! -d "drivers-evergreen-tools" ]; then
                    git clone git@github.com:mongodb-labs/drivers-evergreen-tools.git
                fi
                cd drivers-evergreen-tools
                export DRIVERS_TOOLS=$(pwd)

                sh .evergreen/atlas_data_lake/build-mongohouse-local.sh

    "run_mongohouse":
        command: shell.exec
        params:
            shell: bash
            background: true
            script: |
                cd drivers-evergreen-tools
                export DRIVERS_TOOLS=$(pwd)

                sh .evergreen/atlas_data_lake/run-mongohouse-local.sh

    "test_mongohouse":
        command: shell.exec
        params:
            shell: bash
            working_dir: "mongo-cxx-driver"
            script: |
                echo "testing that mongohouse is running..."
                ps aux | grep mongohouse

                cd build
                export PREFIX=$(pwd)/../../mongoc

                # Use LD_LIBRARY_PATH to inform the tests where to find dependencies on Linux.
                # This task only runs on Linux.
                if [ -n "${lib_dir}" ]; then
                    export LD_LIBRARY_PATH=.:$PREFIX/${lib_dir}/
                else
                    export LD_LIBRARY_PATH=.:$PREFIX/lib/
                fi

                export MONGOHOUSE_TESTS_PATH="$(pwd)/../data/mongohouse"

                ulimit -c unlimited || true

                ./src/mongocxx/test/test_mongohouse_specs

    "start_mongod":
      - command: shell.exec
        params:
            shell: bash
            working_dir: "."
            script: |
                set -o errexit
                set -o pipefail
                if [ ! -d "drivers-evergreen-tools" ]; then
                    git clone git@github.com:mongodb-labs/drivers-evergreen-tools.git
                fi
                cd drivers-evergreen-tools
                # The legacy shell is only present in server 5.0 builds and earlier,
                # but there is no 5.0 build for RHEL9, so we have to avoid it
                if [[ "${build_variant}" =~ "rhel9" ]]; then
                    export SKIP_LEGACY_SHELL=1
                fi
                export DRIVERS_TOOLS=$(pwd)
                if [ "Windows_NT" == "$OS" ]; then
                    export DRIVERS_TOOLS=$(cygpath -m $DRIVERS_TOOLS)
                fi
                export MONGODB_BINARIES=$DRIVERS_TOOLS/mongodb/bin
                export MONGO_ORCHESTRATION_HOME=$DRIVERS_TOOLS/.evergreen/orchestration
                export MONGODB_VERSION=${mongodb_version}
                export AUTH=${AUTH}
                export TOPOLOGY=${TOPOLOGY|server}
                export REQUIRE_API_VERSION=${REQUIRE_API_VERSION}
                export ORCHESTRATION_FILE=${ORCHESTRATION_FILE}
                export PATH="$MONGODB_BINARIES:$PATH"

                echo "{ \"releases\": { \"default\": \"$MONGODB_BINARIES\" }}" > $MONGO_ORCHESTRATION_HOME/orchestration.config
                ./.evergreen/run-orchestration.sh

                # Ensure server on port 27017 is the primary server.
                if [[ "$TOPOLOGY" == replica_set ]]; then
                  # Replset members should be on the following ports.
                  declare hosts="localhost:27017,localhost:27018,localhost:27019"

                  # Authentication may be required.
                  declare creds
                  if [[ -n "$AUTH" ]]; then
                    creds="bob:pwd123@"
                  else
                    creds=""
                  fi

                  declare uri
                  printf -v uri "mongodb://%s%s" "$creds" "$hosts"

                  # Raise the priority of the member on port 27017. Others should have priority 1.
                  declare script
                  printf -v script "%s\n%s\n%s\n" \
                    "let c = rs.conf()" \
                    "c.members.find((m) => m.host.includes('27017')).priority = 10" \
                    "rs.reconfig(c)"

                  mongosh --quiet "$uri" --eval "$script"

                  # Wait up to a minute for member on port 27017 to become primary.
                  wait_for_primary() {
                    for _ in $(seq 60); do
                      if mongosh --quiet "$uri" --eval "quit(rs.hello().primary.includes('27017') ? 0 : 1)"; then
                        return 0
                      else
                        sleep 1
                      fi
                    done
                    echo "Could not set replset member on port 27017 as primary"
                    return 1
                  }
                  echo "Waiting for replset member 27017 to become primary..."
                  wait_for_primary
                  echo "Waiting for replset member 27017 to become primary... done."
                fi

                # Copy mongocryptd up so other functions can find it later, since we can't share PATHs
                if [ -f $MONGODB_BINARIES/mongocryptd ]; then
                    cp $MONGODB_BINARIES/mongocryptd ../mongocryptd
                fi

                cd ../
                pwd
      - command: expansions.update
        params:
          type: setup
          file: drivers-evergreen-tools/mo-expansion.yml


    "stop_mongod":
        command: shell.exec
        params:
            shell: bash
            working_dir: "."
            script: |
                set -o errexit
                set -o pipefail
                if cd drivers-evergreen-tools/.evergreen/orchestration; then
                  . ../venv-utils.sh
                  if venvactivate venv; then
                    mongo-orchestration stop
                  fi
                fi

    "install_c_driver":
      - command: expansions.update
        type: setup
        params:
          updates:
            - key: mongoc_version_default
              value: *mongoc_version_default
      - command: shell.exec
        type: setup
        params:
            shell: bash
            add_expansions_to_env: true
            script: mongo-cxx-driver/.evergreen/install_c_driver.sh

    "fetch_latest_cmake":
      - command: shell.exec
        params:
            shell: bash
            working_dir: "."
            script: |
                set -o errexit
                set -o pipefail
                git clone --depth 1 https://github.com/mongodb/mongo-c-driver mongoc

    "lint":
        - command: shell.exec
          params:
              shell: bash
              working_dir: "mongo-cxx-driver"
              script: |
                  set -o errexit
                  set -o pipefail
                  python etc/clang_format.py lint

    "clang-tidy":
      - command: shell.exec
        params:
          shell: bash
          working_dir: "mongo-cxx-driver"
          script: |
            set -o errexit
            set -o pipefail
            ./etc/run-clang-tidy.sh

    "clone_drivers-evergreen-tools":
      - command: shell.exec
        params:
          shell: bash
          script: |-
            set -o errexit
            if [ ! -d "drivers-evergreen-tools" ]; then
                git clone git@github.com:mongodb-labs/drivers-evergreen-tools.git --depth=1
            fi

    "run_kms_servers":
      - command: shell.exec
        params:
          shell: bash
          script: |-
            set -o errexit
            echo "Preparing CSFLE venv environment..."
            cd ./drivers-evergreen-tools/.evergreen/csfle
            # This function ensures future invocations of activate-kmstlsvenv.sh conducted in
            # parallel do not race to setup a venv environment; it has already been prepared.
            # This primarily addresses the situation where the "test" and "run_kms_servers"
            # functions invoke 'activate-kmstlsvenv.sh' simultaneously.
            if [[ "$OSTYPE" =~ cygwin && ! -d kmstlsvenv ]]; then
                # Avoid using Python 3.10 on Windows due to incompatible cipher suites.
                # See CXX-2628.
                . ../venv-utils.sh
                venvcreate "C:/python/Python39/python.exe" kmstlsvenv || # windows-2017
                venvcreate "C:/python/Python38/python.exe" kmstlsvenv    # windows-2015
                python -m pip install --upgrade boto3~=1.19 pykmip~=0.10.0 "sqlalchemy<2.0.0"
                deactivate
            else
                . ./activate-kmstlsvenv.sh
                deactivate
            fi
            echo "Preparing CSFLE venv environment... done."
      - command: shell.exec
        params:
          background: true
          shell: bash
          script: |-
            set -o errexit
            echo "Starting mock KMS servers..."
            cd ./drivers-evergreen-tools/.evergreen/csfle
            . ./activate-kmstlsvenv.sh
            python -u kms_http_server.py --ca_file ../x509gen/ca.pem --cert_file ../x509gen/server.pem --port 8999 &
            python -u kms_http_server.py --ca_file ../x509gen/ca.pem --cert_file ../x509gen/expired.pem --port 9000 &
            python -u kms_http_server.py --ca_file ../x509gen/ca.pem --cert_file ../x509gen/wrong-host.pem --port 9001 &
            python -u kms_http_server.py --ca_file ../x509gen/ca.pem --cert_file ../x509gen/server.pem --port 9002 --require_client_cert &
            python -u kms_kmip_server.py &
            echo "Starting mock KMS servers... done."

    "compile":
        - command: shell.exec
          params:
              shell: bash
              working_dir: "mongo-cxx-driver"
              include_expansions_in_env: ["distro_id"]
              script: |
                  set -o errexit
                  set -o pipefail
                  export BUILD_TYPE=${build_type}
                  export PATH="${extra_path}:$PATH"
                  export RUN_DISTCHECK=${RUN_DISTCHECK}

                  ADDL_OPTS=${code_coverage_cmake_flags}
                  if [ "${USE_STATIC_LIBS}" ]; then
                      ADDL_OPTS="$ADDL_OPTS -DBUILD_SHARED_LIBS=OFF"
                  fi

                  if [ "${ENABLE_TESTS}" = "OFF" ]; then
                      ADDL_OPTS="$ADDL_OPTS -DENABLE_TESTS=OFF"
                  fi

                  if [[ -n "${REQUIRED_CXX_STANDARD}" ]]; then
                      ADDL_OPTS="$ADDL_OPTS -DCMAKE_CXX_STANDARD=${REQUIRED_CXX_STANDARD} -DCMAKE_CXX_STANDARD_REQUIRED=ON"
                  fi

                  MONGOC_PREFIX="$(pwd)/../mongoc"
                  echo "MONGOC_PREFIX=$MONGOC_PREFIX"

                  if [[ "$OSTYPE" =~ cygwin ]]; then
                      MONGOC_PREFIX=$(cygpath -m "$MONGOC_PREFIX")
                  fi
                  . "$MONGOC_PREFIX/.evergreen/scripts/find-cmake-latest.sh"
                  declare cmake_binary
                  export cmake_binary="$(find_cmake_latest)"
                  command -v "$cmake_binary"

                  if [ ! -d ../drivers-evergreen-tools ]; then
                    git clone --depth 1 git@github.com:mongodb-labs/drivers-evergreen-tools.git ../drivers-evergreen-tools
                  fi
                  . ../drivers-evergreen-tools/.evergreen/find-python3.sh
                  . ../drivers-evergreen-tools/.evergreen/venv-utils.sh

                  venvcreate "$(find_python3)" venv
                  python -m pip install GitPython

                  export GENERATOR="${generator}"

                  if [ "$(echo ${branch_name} | cut -f2 -d'/')" != "${branch_name}" ]; then
                      # ignore deprecation warnings when building on a release branch
                      ignore_deprecated=-Wno-deprecated-declarations
                  fi

                  .evergreen/compile.sh -DCMAKE_PREFIX_PATH="$MONGOC_PREFIX" ${cmake_flags} ${poly_flags} $ADDL_OPTS -DCMAKE_INSTALL_PREFIX=install

    "test":
        - command: shell.exec
          params:
              shell: bash
              working_dir: "mongo-cxx-driver"
              include_expansions_in_env: ["distro_id"]
              script: |
                  set -o errexit
                  set -o pipefail

                  # Grabs the mongocryptd path
                  pushd ..
                  export MONGOCRYPTD_PATH=$(pwd)/
                  if [[ "$OSTYPE" =~ cygwin ]]; then
                     export MONGOCRYPTD_PATH=$(cygpath -m $MONGOCRYPTD_PATH)
                  fi
                  popd # ..

                  export PATH="${extra_path}:$PATH"

                  pushd build
                  export PREFIX=$(pwd)/../../mongoc

                  # Use PATH / LD_LIBRARY_PATH / DYLD_LIBRARY_PATH to inform the tests where to find
                  # mongoc library dependencies on Windows / Linux / Mac OS, respectively.
                  # Additionally, on Windows, we also need to inform the tests where to find
                  # mongocxx library dependencies.
                  if [ -n "${lib_dir}" ]; then
                     export LD_LIBRARY_PATH=.:$PREFIX/${lib_dir}/
                     export DYLD_LIBRARY_PATH=.:$PREFIX/${lib_dir}/
                  else
                     export LD_LIBRARY_PATH=.:$PREFIX/lib/
                     export DYLD_LIBRARY_PATH=.:$PREFIX/lib/
                  fi
                  export PATH=$(pwd)/src/bsoncxx/${build_type}:$(pwd)/src/mongocxx/${build_type}:$PREFIX/bin:$(pwd)/install/bin:$PATH

                  export CHANGE_STREAMS_UNIFIED_TESTS_PATH="$(pwd)/../data/change-streams/unified"
                  export CLIENT_SIDE_ENCRYPTION_LEGACY_TESTS_PATH="$(pwd)/../data/client_side_encryption/legacy"
                  export CLIENT_SIDE_ENCRYPTION_TESTS_PATH="$(pwd)/../data/client_side_encryption"
                  export CLIENT_SIDE_ENCRYPTION_UNIFIED_TESTS_PATH="$(pwd)/../data/client_side_encryption/unified"
                  export COLLECTION_MANAGEMENT_TESTS_PATH="$(pwd)/../data/collection-management"
                  export COMMAND_MONITORING_TESTS_PATH="$(pwd)/../data/command-monitoring"
                  export CRUD_LEGACY_TESTS_PATH="$(pwd)/../data/crud/legacy"
                  export CRUD_UNIFIED_TESTS_PATH="$(pwd)/../data/crud/unified"
                  export GRIDFS_TESTS_PATH="$(pwd)/../data/gridfs"
                  export INITIAL_DNS_SEEDLIST_DISCOVERY_TESTS_PATH="$(pwd)/../data/initial_dns_seedlist_discovery"
                  export READ_WRITE_CONCERN_OPERATION_TESTS_PATH="$(pwd)/../data/read-write-concern/operation"
                  export RETRYABLE_READS_LEGACY_TESTS_PATH="$(pwd)/../data/retryable-reads/legacy"
                  export RETRYABLE_READS_UNIFIED_TESTS_PATH="$(pwd)/../data/retryable-reads/unified"
                  export RETRYABLE_WRITES_UNIFIED_TESTS_PATH="$(pwd)/../data/retryable-writes/unified"
                  export SESSION_UNIFIED_TESTS_PATH="$(pwd)/../data/sessions/unified"
                  export TRANSACTIONS_TESTS_PATH="$(pwd)/../data/transactions"
                  export UNIFIED_FORMAT_TESTS_PATH=$(pwd)/../data/unified-format
                  export URI_OPTIONS_TESTS_PATH="$(pwd)/../data/uri-options"
                  export VERSIONED_API_TESTS_PATH=$(pwd)/../data/versioned-api
                  export WITH_TRANSACTION_TESTS_PATH="$(pwd)/../data/with_transaction"
                  export INDEX_MANAGEMENT_TESTS_PATH="$(pwd)/../data/index-management"

                  export MONGODB_API_VERSION="${MONGODB_API_VERSION}"

                  pushd ../../drivers-evergreen-tools
                  export DRIVERS_TOOLS=$(pwd)
                  if [[ "$OSTYPE" =~ cygwin ]]; then
                      export DRIVERS_TOOLS=$(cygpath -m $DRIVERS_TOOLS)
                  fi
                  popd # ../../drivers-evergreen-tools

                  export MONGOCXX_TEST_TLS_CA_FILE="$DRIVERS_TOOLS/.evergreen/x509gen/ca.pem"

                  if [ "$(uname -m)" == "ppc64le" ]; then
                      echo "Skipping CSFLE test setup (CDRIVER-4246/CXX-2423)"
                  else
                      # export environment variables for encryption tests
                      set +o errexit

                      # Avoid printing credentials in logs.
                      set +o xtrace

                      echo "Setting temporary credentials..."
                      pushd "$DRIVERS_TOOLS/.evergreen/csfle"
                      export AWS_SECRET_ACCESS_KEY="${cse_aws_secret_access_key}"
                      export AWS_ACCESS_KEY_ID="${cse_aws_access_key_id}"
                      export AWS_DEFAULT_REGION="us-east-1"
                      echo "Running activate-kmstlsvenv.sh..."
                      . ./activate-kmstlsvenv.sh
                      echo "Running activate-kmstlsvenv.sh... done."
                      echo "Running set-temp-creds.sh..."
                      . ./set-temp-creds.sh
                      echo "Running set-temp-creds.sh... done."
                      deactivate
                      popd # "$DRIVERS_TOOLS/.evergreen/csfle"
                      echo "Setting temporary credentials... done."

                      # Ensure temporary credentials were properly set.
                      if [ -z "$CSFLE_AWS_TEMP_ACCESS_KEY_ID" ]; then
                        echo "Failed to set temporary credentials!"
                        exit 1
                      fi

                      export MONGOCXX_TEST_CSFLE_TLS_CA_FILE=$DRIVERS_TOOLS/.evergreen/x509gen/ca.pem
                      export MONGOCXX_TEST_CSFLE_TLS_CERTIFICATE_KEY_FILE=$DRIVERS_TOOLS/.evergreen/x509gen/client.pem
                      export MONGOCXX_TEST_AWS_TEMP_ACCESS_KEY_ID="$CSFLE_AWS_TEMP_ACCESS_KEY_ID"
                      export MONGOCXX_TEST_AWS_TEMP_SECRET_ACCESS_KEY="$CSFLE_AWS_TEMP_SECRET_ACCESS_KEY"
                      export MONGOCXX_TEST_AWS_TEMP_SESSION_TOKEN="$CSFLE_AWS_TEMP_SESSION_TOKEN"
                      export MONGOCXX_TEST_AWS_SECRET_ACCESS_KEY="${cse_aws_secret_access_key}"
                      export MONGOCXX_TEST_AWS_ACCESS_KEY_ID="${cse_aws_access_key_id}"
                      export MONGOCXX_TEST_AZURE_TENANT_ID="${cse_azure_tenant_id}"
                      export MONGOCXX_TEST_AZURE_CLIENT_ID="${cse_azure_client_id}"
                      export MONGOCXX_TEST_AZURE_CLIENT_SECRET="${cse_azure_client_secret}"
                      export MONGOCXX_TEST_GCP_EMAIL="${cse_gcp_email}"
                      export MONGOCXX_TEST_GCP_PRIVATEKEY="${cse_gcp_privatekey}"

                      set -o errexit
                  fi

                  if [ "$(uname -m)" == "ppc64le" ]; then
                      echo "Skipping CSFLE test setup (CDRIVER-4246/CXX-2423)"
                  else
                      # Register CA certificate required by KMS TLS connections.
                      echo "Registering CA certificate for KMS TLS tests..."
                      register_ca_cert() {
                          local OS=$(uname -s | tr '[:upper:]' '[:lower:]')
                          echo "register_ca_cert: OS: $OS"
                          case "$OSTYPE" in
                              cygwin*)
                                  certutil.exe -addstore "Root" "$DRIVERS_TOOLS\.evergreen\x509gen\ca.pem"
                                  ;;
                              darwin*)
                                  sudo security add-trusted-cert -d -r trustRoot -k /Library/Keychains/System.keychain $DRIVERS_TOOLS/.evergreen/x509gen/ca.pem
                                  ;;
                              *)
                                  if [ -f /etc/redhat-release ]; then
                                      # CSE KMS TLS tests are disabled on RHEL due to sudo permissions. See BUILD-14068.
                                      # sudo cp -v $DRIVERS_TOOLS/.evergreen/x509gen/ca.pem /usr/share/pki/ca-trust-source/anchors/cdriver.crt
                                      # sudo update-ca-trust extract --verbose
                                      export MONGOCXX_TEST_SKIP_KMS_TLS_TESTS=1
                                  else
                                      sudo cp -v $DRIVERS_TOOLS/.evergreen/x509gen/ca.pem /usr/local/share/ca-certificates/cdriver.crt
                                      sudo update-ca-certificates --verbose
                                  fi
                                  ;;
                          esac
                      } >/dev/null
                      register_ca_cert
                      echo "Registering CA certificate for KMS TLS tests... done."

                      # Ensure mock KMS servers are running before starting tests.
                      wait_for_kms_server() {
                          for i in $(seq 60); do
                              # Exit code 7: "Failed to connect to host".
                              if curl -s "localhost:$1"; (($? != 7)); then
                                  return 0
                              else
                                  sleep 1
                              fi
                          done
                          echo "Could not detect mock KMS server on port $1"
                          return 1
                      }
                      echo "Waiting for mock KMS servers to start..."
                      wait_for_kms_server 8999
                      wait_for_kms_server 9000
                      wait_for_kms_server 9001
                      wait_for_kms_server 9002
                      wait_for_kms_server 5698
                      echo "Waiting for mock KMS servers to start... done."
                  fi

                  if [[ "$OSTYPE" =~ cygwin ]]; then
                      CTEST_OUTPUT_ON_FAILURE=1 MSBuild.exe /p:Configuration=${build_type} /verbosity:minimal RUN_TESTS.vcxproj
                      # Only run examples if MONGODB_API_VERSION is unset. We do not append
                      # API version to example clients, so examples will fail when requireApiVersion
                      # is true.
                      if [[ -z "$MONGODB_API_VERSION" ]]; then
                        echo "Running examples..."
                        if ! CTEST_OUTPUT_ON_FAILURE=1 MSBuild.exe /p:Configuration=${build_type} /verbosity:minimal examples/run-examples.vcxproj >|output.txt 2>&1; then
                          # Only emit output on failure.
                          cat output.txt 1>&2
                          exit 1
                        fi
                        echo "Running examples... done."
                      fi
                  else
                      # ENABLE_SLOW_TESTS is required to run the slow tests that are disabled by default. The slow tests should not be run if explicitly disabled.
                      if [ -z "${disable_slow_tests}" ]; then
                          export MONGOCXX_ENABLE_SLOW_TESTS=1
                      fi

                      ulimit -c unlimited || true

                      if [ "${use_mongocryptd}" = "true" ]; then
                          echo "Will run tests using mongocryptd (instead of crypt_shared library)"
                      else
                          echo "Will run tests using crypt_shared library (instead of mongocryptd)"
                          # Set by run-orchestration.sh in "start_mongod".
                          export CRYPT_SHARED_LIB_PATH="${CRYPT_SHARED_LIB_PATH}"
                          echo "CRYPT_SHARED_LIB_PATH=$CRYPT_SHARED_LIB_PATH"
                      fi

                      # Run tests and examples 1-by-1 with "test_params" so we can run them with valgrind.
                      ${test_params} ./src/bsoncxx/test/test_bson
                      ${test_params} ./src/mongocxx/test/test_driver
                      ${test_params} ./src/mongocxx/test/test_client_side_encryption_specs
                      ${test_params} ./src/mongocxx/test/test_crud_specs
                      ${test_params} ./src/mongocxx/test/test_gridfs_specs
                      ${test_params} ./src/mongocxx/test/test_command_monitoring_specs
                      ${test_params} ./src/mongocxx/test/test_instance
                      ${test_params} ./src/mongocxx/test/test_transactions_specs
                      ${test_params} ./src/mongocxx/test/test_logging
                      ${test_params} ./src/mongocxx/test/test_retryable_reads_specs
                      ${test_params} ./src/mongocxx/test/test_read_write_concern_specs
                      ${test_params} ./src/mongocxx/test/test_unified_format_spec


                      # Some platforms like OS X don't support the /mode syntax to the -perm option
                      # of find(1), and some platforms like Ubuntu 16.04 don't support the +mode
                      # syntax, so we use Perl to help us find executable files.
                      EXAMPLES=$(find examples -type f | sort | perl -nlwe 'print if -x')

                      # Only run examples if MONGODB_API_VERSION is unset. We do not append
                      # API version to example clients, so examples will fail when requireApiVersion
                      # is true.
                      if [[ -z "$MONGODB_API_VERSION" ]]; then
                          for test in $EXAMPLES; do
                            echo "Running $test"
                            case "$test" in
                              *encryption*)
                                echo " - Skipping client side encryption example"
                                ;;
                              *change_stream*)
                                echo " - TODO CXX-1201, enable for servers that support change streams"
                                ;;
                              *client_session*)
                                echo " - TODO CXX-1201, enable for servers that support change streams"
                                ;;
                              *with_transaction*)
                                echo " - TODO CXX-1201, enable for servers that support transactions"
                                ;;
                              *causal_consistency*)
                                echo " - TODO CXX-1201, enable for servers that support transactions"
                                ;;
                              *)
                                if ! ${test_params} $test >|output.txt 2>&1; then
                                  # Only emit output on failure.
                                  cat output.txt 1>&2
                                  exit 1
                                fi
                                ;;
                            esac
                          done
                      fi
                  fi

                  popd # ./build

                  export CMAKE_PREFIX_PATH=$PREFIX:$(pwd)/build/install
                  if [ -n "${lib_dir}" ]; then
                     export PKG_CONFIG_PATH=$PREFIX/${lib_dir}/pkgconfig:$(pwd)/build/install/${lib_dir}/pkgconfig
                  else
                     export PKG_CONFIG_PATH=$PREFIX/lib/pkgconfig:$(pwd)/build/install/lib/pkgconfig
                  fi
                  export USE_STATIC_LIBS="${USE_STATIC_LIBS}"
                  export BUILD_TYPE="${build_type}"

                  export CXXFLAGS="${example_projects_cxxflags}"
                  export LDFLAGS="${example_projects_ldflags}"
                  export CC="${example_projects_cc}"
                  export CXX="${example_projects_cxx}"
                  export CXX_STANDARD="${example_projects_cxx_standard}"
                  if [[ "$OSTYPE" =~ cygwin ]]; then
                      export MSVC=1
                  elif [ "$(uname -s | tr '[:upper:]' '[:lower:]')" == "darwin" ]; then
                      export DYLD_LIBRARY_PATH="$(pwd)/build/install/lib:$DYLD_LIBRARY_PATH"
                  else
                      if [ -n "${lib_dir}" ]; then # only needed on Linux
                          export LD_LIBRARY_PATH="$(pwd)/build/install/${lib_dir}:$LD_LIBRARY_PATH"
                      else
                          export LD_LIBRARY_PATH="$(pwd)/build/install/lib:$LD_LIBRARY_PATH"
                      fi
                  fi
                  # The example projects never run under valgrind, since we haven't added execution
                  # logic to handle ${test_params}.
                  #
                  # Only run example projects if MONGODB_API_VERSION is unset. We do not append
                  # API version to example clients, so example projects will fail when requireApiVersion
                  # is true.
                  if [[ -z "$MONGODB_API_VERSION" ]]; then
                    echo "Building example projects..."
                    . "$PREFIX/.evergreen/scripts/find-cmake-latest.sh"
                    declare cmake_binary
                    export cmake_binary="$(find_cmake_latest)"
                    command -v "$cmake_binary"
                    .evergreen/build_example_projects.sh
                    echo "Building example projects... done."
                  fi
                  unset MONGODB_API_VERSION

    "test auth":
        - command: shell.exec
          params:
              shell: bash
              working_dir: "mongo-cxx-driver"
              script: |

                  export MONGOC_INSTALL_PREFIX=$(pwd)/../mongoc
                  export MONGOCXX_INSTALL_PREFIX=$(pwd)/build/install
                  export LIB_DIR=${lib_dir}
                  export BUILD_TYPE=${build_type}
                  export BUILD_DIR=$(pwd)/build
                  export URI="mongodb://bob:pwd123@localhost"
                  ./.evergreen/connect.sh

    "test atlas connectivity":
        - command: shell.exec
          params:
              shell: bash
              working_dir: "mongo-cxx-driver"
              silent: true
              script: |

                  export MONGOC_INSTALL_PREFIX=$(pwd)/../mongoc
                  export MONGOCXX_INSTALL_PREFIX=$(pwd)/build/install
                  export LIB_DIR=${lib_dir}
                  export BUILD_TYPE=${build_type}
                  export BUILD_DIR=$(pwd)/build

                  # The atlas_serverless_uri expansion is set in the Evergreen project settings.
                  export URI="${atlas_serverless_uri}"

                  ./.evergreen/connect.sh

    "backtrace":
        - command: shell.exec
          params:
            working_dir: "mongo-cxx-driver"
            script: |
              ./etc/debug-core-evergreen.sh
    "upload working dir":
        - command: archive.targz_pack
          params:
            target: "working-dir.tar.gz"
            source_dir: "mongo-cxx-driver"
            include:
            - "./**"
        - command: s3.put
          params:
            aws_key: ${aws_key}
            aws_secret: ${aws_secret}
            local_file: working-dir.tar.gz
            remote_file: mongo-cxx-driver/${build_variant}/${revision}/${version_id}/${build_id}/artifacts/${task_id}-${execution}-working-dir.tar.gz
            bucket: mciuploads
            permissions: public-read
            content_type: ${content_type|application/x-gzip}
            display_name: "working-dir.tar.gz"

    "upload mongo orchestration artifacts":
        - command: shell.exec
          params:
            working_dir: "."
            script: |
              find . -name \*.log | xargs tar czf mongodb-logs.tar.gz
        - command: s3.put
          params:
            aws_key: ${aws_key}
            aws_secret: ${aws_secret}
            local_file: mongodb-logs.tar.gz
            remote_file: mongo-cxx-driver/${build_variant}/${revision}/${version_id}/${build_id}/logs/${task_id}-${execution}-mongodb-logs.tar.gz
            bucket: mciuploads
            permissions: public-read
            content_type: ${content_type|application/x-gzip}
            display_name: "mongodb-logs.tar.gz"

    "upload code coverage":
      - command: shell.exec
        params:
          shell: bash
          working_dir: "mongo-cxx-driver"
          script: |
            set -o errexit
            set -o pipefail

            # Nothing to do if code coverage was not enabled.
            if [[ -z "${code_coverage_cmake_flags}" ]]; then
              exit 0
            fi

            # Note: coverage is currently only enabled on the ubuntu-1804 distro.
            # This script does not support MacOS, Windows, or non-x86_64 distros.
            # Update accordingly if code coverage is expanded to other distros.
            curl -Os https://uploader.codecov.io/latest/linux/codecov
            chmod +x codecov

            # -Z: Exit with a non-zero value if error.
            # -g: Run with gcov support.
            # -t: Codecov upload token.
            # perl: filter verbose "Found" list and "Processing" messages.
            ./codecov -Zgt "${codecov_token}" | perl -lne 'print if not m|(^.*\.gcov(\.\.\.)?$)|'

#######################################
#              Post Task              #
#######################################

post:
  - func: "stop_mongod"
  - func: "backtrace"
  # Workaround for CXX-2040
  # - func: "upload working dir"
  - func: "upload mongo orchestration artifacts"
  - func: "upload code coverage"

#######################################
#               Tasks                 #
#######################################

tasks:
    - name: lint
      commands:
        - func: "setup"
        - func: "lint"

    - name: clang-tidy
      commands:
        - func: "setup"
        - func: "fetch_latest_cmake"
        - func: "compile"
        - func: "clang-tidy"

    - name: compile_and_test_with_shared_libs
      commands:
        - func: "setup"
        - func: "start_mongod"
        - func: "fetch_latest_cmake"
        - func: "compile"
          vars:
              RUN_DISTCHECK: 1
        - func: "clone_drivers-evergreen-tools"
        - func: "run_kms_servers"
        - func: "install_c_driver"
        - func: "test"

    - name: compile_and_test_with_shared_libs_extra_alignment
      commands:
        - func: "setup"
        - func: "start_mongod"
        - func: "fetch_latest_cmake"
          vars:
              BSON_EXTRA_ALIGNMENT: 1
        - func: "compile"
        - func: "clone_drivers-evergreen-tools"
        - func: "run_kms_servers"
        - func: "install_c_driver"
        - func: "test"

    - name: compile_and_test_with_shared_libs_cxx20
      commands:
        - func: "setup"
        - func: "start_mongod"
        - func: "fetch_latest_cmake"
        - func: "compile"
          vars:
              RUN_DISTCHECK: 1
              REQUIRED_CXX_STANDARD: 20
        - func: "clone_drivers-evergreen-tools"
        - func: "run_kms_servers"
        - func: "install_c_driver"
        - func: "test"
          vars:
              REQUIRED_CXX_STANDARD: 20
              example_projects_cxx_standard: 20

    - name: compile_and_test_with_shared_libs_extra_alignment_cxx20
      commands:
        - func: "setup"
        - func: "start_mongod"
        - func: "fetch_latest_cmake"
          vars:
              BSON_EXTRA_ALIGNMENT: 1
        - func: "compile"
          vars:
              REQUIRED_CXX_STANDARD: 20
        - func: "clone_drivers-evergreen-tools"
        - func: "run_kms_servers"
        - func: "install_c_driver"
        - func: "test"
          vars:
              REQUIRED_CXX_STANDARD: 20
              example_projects_cxx_standard: 20

    - name: compile_with_shared_libs
      commands:
      - func: "setup"
      - func: "start_mongod"
      - func: "fetch_latest_cmake"
      - func: "compile"

    - name: compile_without_tests
      commands:
      - func: "setup"
      - func: "fetch_latest_cmake"
      - func: "compile"
        vars:
            ENABLE_TESTS: OFF

    - name: compile_and_test_auth_with_shared_libs
      commands:
        - func: "setup"
        - func: "start_mongod"
          vars:
              AUTH: auth
        - func: "fetch_latest_cmake"
        - func: "compile"
        - func: "test auth"
        - func: "test atlas connectivity"

    - name: compile_and_test_with_static_libs
      commands:
        - func: "setup"
        - func: "start_mongod"
        - func: "fetch_latest_cmake"
        - func: "compile"
          vars:
              USE_STATIC_LIBS: 1
              RUN_DISTCHECK: 1
        - func: "clone_drivers-evergreen-tools"
        - func: "run_kms_servers"
        - func: "install_c_driver"
        - func: "test"
          vars:
              USE_STATIC_LIBS: 1

    - name: compile_and_test_with_static_libs_extra_alignment
      commands:
        - func: "setup"
        - func: "start_mongod"
        - func: "fetch_latest_cmake"
          vars:
              BSON_EXTRA_ALIGNMENT: 1
        - func: "compile"
          vars:
              USE_STATIC_LIBS: 1
        - func: "clone_drivers-evergreen-tools"
        - func: "run_kms_servers"
        - func: "install_c_driver"
        - func: "test"
          vars:
              USE_STATIC_LIBS: 1

    - name: compile_and_test_with_shared_libs_replica_set
      commands:
        - func: "setup"
        - func: "start_mongod"
          vars:
              TOPOLOGY: "replica_set"
        - func: "fetch_latest_cmake"
        - func: "compile"
          vars:
              RUN_DISTCHECK: 1
        - func: "clone_drivers-evergreen-tools"
        - func: "run_kms_servers"
        - func: "install_c_driver"
        - func: "test"

    # Auto downloading the C driver in the C++ build does not currently include
    # support for libmongocrypt, therefore it is not configured with
    # -DENABLE_CLIENT_SIDE_ENCRYPTION=ON. For now, CSFLE tests will need to have
    # a manually configured C driver, hence the need to seperate this task.
    - name: compile_and_test_with_shared_libs_replica_set_with_libmongocrypt
      commands:
        - func: "setup"
        - func: "start_mongod"
          vars:
              TOPOLOGY: "replica_set"
        - func: "install_c_driver"
        - func: "compile"
          vars:
              RUN_DISTCHECK: 1
        - func: "clone_drivers-evergreen-tools"
        - func: "run_kms_servers"
        - func: "test"

    - name: uninstall_check
      commands:
      - func: "setup"
      - func: "fetch_latest_cmake"
      - func: "compile"
      - command: expansions.update
        params:
          updates:
          - key: mongocxx_version_finder_sh
            value: $(sed -nE 's/^#define MONGOCXX_VERSION_STRING "([^"]+)".*/\1/p' build/src/mongocxx/config/version.hpp)
      - command: shell.exec
        type: test
        params:
          shell: bash
          working_dir: "mongo-cxx-driver"
          script: |-
            set -o errexit
            export INSTALL_VERSION=${mongocxx_version_finder_sh}
            sh ./.evergreen/uninstall_check.sh

    - name: uninstall_check_windows
      commands:
      - func: "setup"
      - func: "fetch_latest_cmake"
      - func: "compile"
      - command: expansions.update
        params:
          updates:
          - key: mongocxx_version_finder_sh
            value: $(sed -nE 's/^#define MONGOCXX_VERSION_STRING "([^"]+)".*/\1/p' build/src/mongocxx/config/version.hpp)
      - command: shell.exec
        type: test
        params:
          shell: bash
          working_dir: "mongo-cxx-driver"
          script: |-
            set -o errexit
            export INSTALL_VERSION=${mongocxx_version_finder_sh}
            cmd.exe /c .\\.evergreen\\uninstall_check_windows.cmd

    - name: build_example_with_add_subdirectory
      commands:
      - func: "setup"
      - func: "start_mongod"
      - command: shell.exec
        type: test
        params:
          working_dir: "mongo-cxx-driver"
          shell: bash
          script: |-
            set -o errexit
            cd examples/add_subdirectory
            [ -d mongo-c-driver ] || git clone --depth 1 https://github.com/mongodb/mongo-c-driver
            rsync -aq --exclude='examples/add_subdirectory' $(readlink -f ../..) .
            [ -d build ] || mkdir build
            . ./mongo-c-driver/.evergreen/scripts/find-cmake-latest.sh
            export CMAKE="$(find_cmake_latest)"
            cd build
            $CMAKE .. -DENABLE_UNINSTALL=OFF
            $CMAKE --build . -- -j $(nproc)
            ./hello_mongocxx

    - name: debian-package-build
      commands:
      - func: "setup"
      - command: shell.exec
        type: test
        params:
          working_dir: "mongo-cxx-driver"
          shell: bash
          script: |-
            set -o errexit
            export IS_PATCH="${is_patch}"
            sh .evergreen/debian_package_build.sh
      - command: s3.put
        params:
          aws_key: ${aws_key}
          aws_secret: ${aws_secret}
          local_file: deb.tar.gz
          remote_file: mongo-cxx-driver/${branch_name}/${revision}/${version_id}/${build_id}/${execution}/debian-packages.tar.gz
          bucket: mciuploads
          permissions: public-read
          content_type: ${content_type|application/x-gzip}
          display_name: "deb.tar.gz"

    - name: debian-package-build-mnmlstc
      commands:
      - func: "setup"
      - command: shell.exec
        type: test
        params:
          working_dir: "mongo-cxx-driver"
          shell: bash
          script: |-
            set -o errexit
            export IS_PATCH="${is_patch}"
            export DEB_BUILD_PROFILES="pkg.mongo-cxx-driver.mnmlstc"
            sh .evergreen/debian_package_build.sh
      - command: s3.put
        params:
          aws_key: ${aws_key}
          aws_secret: ${aws_secret}
          local_file: deb.tar.gz
          remote_file: mongo-cxx-driver/${branch_name}/${revision}/${version_id}/${build_id}/${execution}/debian-packages-mnmlstc.tar.gz
          bucket: mciuploads
          permissions: public-read
          content_type: ${content_type|application/x-gzip}
          display_name: "deb.tar.gz"

    - name: rpm-package-build
      commands:
      - func: "setup"
      - command: shell.exec
        type: test
        params:
          working_dir: "mongo-cxx-driver"
          shell: bash
          script: |-
            set -o errexit
            sh .evergreen/build_snapshot_rpm.sh
      - command: s3.put
        params:
          aws_key: ${aws_key}
          aws_secret: ${aws_secret}
          remote_file: mongo-cxx-driver/${branch_name}/${revision}/${version_id}/${build_id}/${execution}/rpm-packages.tar.gz
          bucket: mciuploads
          permissions: public-read
          local_file: rpm.tar.gz
          content_type: ${content_type|application/x-gzip}


    - name: test_mongohouse
      commands:
        - func: "setup"
        - func: "fetch_latest_cmake"
        - func: "compile"
        - func: "build_mongohouse"
        - func: "run_mongohouse"
        - func: "test_mongohouse"

    - name: test_versioned_api
      commands:
        - func: "setup"
        - func: "start_mongod"
          vars:
              REQUIRE_API_VERSION: true
              # Authentication with versioned API should already be tested
              # in the C driver.
              AUTH: noauth
        - func: "fetch_latest_cmake"
        - func: "compile"
        - func: "clone_drivers-evergreen-tools"
        - func: "run_kms_servers"
        - func: "test"
          vars:
              MONGODB_API_VERSION: 1

    - name: test_versioned_api_accept_version_two
      commands:
        - func: "setup"
        - func: "start_mongod"
          vars:
              ORCHESTRATION_FILE: versioned-api-testing.json
              AUTH: noauth
        - func: "fetch_latest_cmake"
        - func: "compile"
        - func: "clone_drivers-evergreen-tools"
        - func: "run_kms_servers"
        - func: "test"

#######################################
#           MongoDB Version Matrix    #
#######################################

axes:
    - id: os
      display_name: "OS"
      values:
          - id: "ubuntu-1804"
            display_name: "Ubuntu 18.04 Debug"
            variables:
                extra_path: *linux_extra_path
                cmake_flags: *linux_cmake_flags
                build_type: "Debug"
                tar_options: *linux_tar_options
                code_coverage_cmake_flags: *code_coverage_cmake_flags
            run_on:
                - ubuntu1804-build
          - id: "windows-2k8"
            display_name: "Windows (VS 2017) Debug"
            variables:
                extra_path: *msvc2017_extra_path
                cmake_flags: *msvc2017_cmake_flags
                build_type: "Debug"
                tar_options: *linux_tar_options # Same for Windows and Linux
                generator: *msvc2017_generator
                example_projects_cxx_standard: 17
            run_on:
                - windows-64-vs2017-compile

    - id: mongodb_version
      display_name: "MongoDB Version"
      values:
          - id: "latest"
            display_name: "Latest"
            variables:
                mongodb_version: *version_latest
          - id: "7.0"
            display_name: "7.0"
            variables:
                mongodb_version: *version_70
          - id: "6.0"
            display_name: "6.0"
            variables:
                mongodb_version: *version_60
          - id: "5.0"
            display_name: "5.0"
            variables:
                mongodb_version: *version_50
          - id: "4.4"
            display_name: "4.4"
            variables:
                mongodb_version: *version_44
          - id: "4.2"
            display_name: "4.2"
            variables:
                mongodb_version: *version_42
          - id: "4.0"
            display_name: "4.0"
            variables:
                mongodb_version: *version_40

    - id: use_mongocryptd
      values:
          - id: "true"


#######################################
#           Buildvariants             #
#######################################

buildvariants:
    #######################################
    #  Standard MongoDB Integration Tests #
    #######################################
    - matrix_name: "integration"
      matrix_spec: {os: "*", mongodb_version: "*"}
      display_name: "${os} (MongoDB ${mongodb_version})"
      tasks:
          - name: compile_and_test_with_shared_libs
          - name: compile_and_test_with_shared_libs_extra_alignment

    - matrix_name: "integration (replica set)"
      matrix_spec: {os: "ubuntu-1804", mongodb_version: "*"}
      display_name: "${os} replica set (MongoDB ${mongodb_version})"
      tasks:
        - name: compile_and_test_with_shared_libs_replica_set_with_libmongocrypt

    - matrix_name: "auth"
      matrix_spec: {os: "*", mongodb_version: "latest"}
      display_name: "${os} ${mongodb_version} Auth"
      tasks:
          - name: compile_and_test_auth_with_shared_libs

    - matrix_name: "versioned api"
      matrix_spec: {os: "*", mongodb_version: "latest"}
      display_name: "${os} ${mongodb_version} Versioned API"
      tasks:
          - name: test_versioned_api
          - name: test_versioned_api_accept_version_two

    # Add matrix for specification test requirement of mongocryptd:
    # "Drivers MUST run all tests with mongocryptd on at least one platform for all tested server versions (4.2+)."
    - matrix_name: "mongocryptd"
      matrix_spec: {os: "ubuntu-1804", mongodb_version: ["4.2", "4.4", "5.0", "latest"], use_mongocryptd: "true"}
      display_name: "${os} (MongoDB ${mongodb_version}) with mongocryptd"
      tasks:
          - name: compile_and_test_with_shared_libs
          - name: compile_and_test_with_shared_libs_replica_set

    #######################################
    #         Linux Buildvariants         #
    #######################################
    - name: rhel9-release-latest
      display_name: "RHEL 9 Release (MongoDB Latest)"
      expansions:
          build_type: "Release"
          tar_options: *linux_tar_options
          extra_path: *linux_extra_path
          cmake_flags: *linux_cmake_flags
          mongodb_version: *version_latest
          lib_dir: "lib64"
      run_on:
          - rhel90-large
      tasks:
          - name: compile_and_test_with_shared_libs
          - name: compile_and_test_with_shared_libs_extra_alignment
          - name: compile_and_test_with_shared_libs_cxx20
          - name: compile_and_test_with_shared_libs_extra_alignment_cxx20
          - name: compile_and_test_with_static_libs
          - name: compile_and_test_with_static_libs_extra_alignment
          - name: compile_and_test_with_shared_libs_replica_set_with_libmongocrypt
          - name: build_example_with_add_subdirectory
            distros:
            - rhel90-large

    - name: arm-rhel9-release-latest
      display_name: "arm64 RHEL 9 Release (MongoDB Latest)"
      expansions:
          build_type: "Release"
          tar_options: *linux_tar_options
          extra_path: *linux_extra_path
          cmake_flags: *linux_cmake_flags
          mongodb_version: *version_latest
          lib_dir: "lib64"
      run_on:
          - rhel90-arm64-large
      tasks:
          - name: compile_and_test_with_shared_libs
          - name: compile_and_test_with_shared_libs_extra_alignment
          - name: compile_and_test_with_shared_libs_cxx20
          - name: compile_and_test_with_shared_libs_extra_alignment_cxx20
          - name: compile_and_test_with_static_libs
          - name: compile_and_test_with_static_libs_extra_alignment
          - name: compile_and_test_with_shared_libs_replica_set_with_libmongocrypt
          - name: build_example_with_add_subdirectory
            distros:
            - rhel90-arm64-large

    - name: debian11-release-latest
      display_name: "Debian 11 Release (MongoDB Latest)"
      expansions:
          build_type: "Release"
          tar_options: *linux_tar_options
          extra_path: *linux_extra_path
          cmake_flags: *linux_cmake_flags
          mongodb_version: *version_latest
      run_on:
          - debian11-large
      tasks:
          - name: compile_and_test_with_shared_libs
          - name: compile_and_test_with_shared_libs_extra_alignment
          - name: compile_and_test_with_shared_libs_cxx20
          - name: compile_and_test_with_shared_libs_extra_alignment_cxx20
          - name: compile_and_test_with_static_libs
          - name: compile_and_test_with_static_libs_extra_alignment
          - name: compile_and_test_with_shared_libs_replica_set_with_libmongocrypt
          - name: build_example_with_add_subdirectory
            distros:
            - debian11-large
          - name: uninstall_check

    - name: debian11-release-50
      display_name: "Debian 11 Release (MongoDB 5.0)"
      expansions:
          build_type: "Release"
          tar_options: *linux_tar_options
          extra_path: *linux_extra_path
          cmake_flags: *linux_cmake_flags
          mongodb_version: *version_50
      run_on:
          - debian11-large
      tasks:
          - name: compile_and_test_with_shared_libs
          - name: compile_and_test_with_shared_libs_extra_alignment
          - name: compile_and_test_with_shared_libs_cxx20
          - name: compile_and_test_with_shared_libs_extra_alignment_cxx20
          - name: compile_and_test_with_static_libs
          - name: compile_and_test_with_static_libs_extra_alignment
          - name: compile_and_test_with_shared_libs_replica_set
          - name: build_example_with_add_subdirectory
            distros:
            - debian11-large
          - name: uninstall_check

    - name: debian10-release-latest
      display_name: "Debian 10 Release (MongoDB Latest)"
      expansions:
          build_type: "Release"
          tar_options: *linux_tar_options
          extra_path: *linux_extra_path
          cmake_flags: *linux_cmake_flags
          mongodb_version: *version_latest
      run_on:
          - debian10-large
      tasks:
          - name: compile_and_test_with_shared_libs
          - name: compile_and_test_with_shared_libs_extra_alignment
          - name: compile_and_test_with_static_libs
          - name: compile_and_test_with_static_libs_extra_alignment
          - name: compile_and_test_with_shared_libs_replica_set_with_libmongocrypt
          - name: build_example_with_add_subdirectory
            distros:
            - debian10-large
          - name: uninstall_check

    - name: debian10-release-50
      display_name: "Debian 10 Release (MongoDB 5.0)"
      expansions:
          build_type: "Release"
          tar_options: *linux_tar_options
          extra_path: *linux_extra_path
          cmake_flags: *linux_cmake_flags
          mongodb_version: *version_50
      run_on:
          - debian10-large
      tasks:
          - name: compile_and_test_with_shared_libs
          - name: compile_and_test_with_shared_libs_extra_alignment
          - name: compile_and_test_with_static_libs
          - name: compile_and_test_with_static_libs_extra_alignment
          - name: compile_and_test_with_shared_libs_replica_set
          - name: build_example_with_add_subdirectory
            distros:
            - debian10-large
          - name: uninstall_check

<<<<<<< HEAD
    # Add matrix for specification test requirement of mongocryptd:
    # "Drivers MUST run all tests with mongocryptd on at least one platform for all tested server versions (4.2+)."
    - matrix_name: "mongocryptd"
      matrix_spec:
        os: "ubuntu-1804"
        mongodb_version: ["4.2", "4.4", "5.0", "latest"]
      display_name: "${os} (MongoDB ${mongodb_version}) with mongocryptd"
      tasks:
          - name: compile_and_test_with_shared_libs
          - name: compile_and_test_with_shared_libs_replica_set_with_libmongocrypt
      expansions:
        use_mongocryptd: true

=======
>>>>>>> cd9542cb
    - name: ubuntu2004-release-latest
      display_name: "Ubuntu 20.04 Release (MongoDB Latest)"
      expansions:
          build_type: "Release"
          tar_options: *linux_tar_options
          extra_path: *linux_extra_path
          cmake_flags: *linux_cmake_flags
          mongodb_version: *version_latest
      run_on:
          - ubuntu2004-large
      tasks:
          - name: compile_and_test_with_shared_libs
          - name: compile_and_test_with_shared_libs_extra_alignment
          - name: compile_and_test_with_static_libs
          - name: compile_and_test_with_static_libs_extra_alignment
          - name: compile_and_test_with_shared_libs_replica_set_with_libmongocrypt
          - name: build_example_with_add_subdirectory
            distros:
            - ubuntu2004-large
          - name: uninstall_check

    - name: ubuntu2004-release-50
      display_name: "Ubuntu 20.04 Release (MongoDB 5.0)"
      expansions:
          build_type: "Release"
          tar_options: *linux_tar_options
          extra_path: *linux_extra_path
          cmake_flags: *linux_cmake_flags
          mongodb_version: *version_50
      run_on:
          - ubuntu2004-large
      tasks:
          - name: compile_and_test_with_shared_libs
          - name: compile_and_test_with_shared_libs_extra_alignment
          - name: compile_and_test_with_static_libs
          - name: compile_and_test_with_static_libs_extra_alignment
          - name: compile_and_test_with_shared_libs_replica_set
          - name: build_example_with_add_subdirectory
            distros:
            - ubuntu2004-large
          - name: uninstall_check

    - name: ubuntu1804-release-latest
      display_name: "Ubuntu 18.04 Release (MongoDB Latest)"
      expansions:
          build_type: "Release"
          tar_options: *linux_tar_options
          extra_path: *linux_extra_path
          cmake_flags: *linux_cmake_flags
          mongodb_version: *version_latest
      run_on:
          - ubuntu1804-build
      tasks:
          - name: lint
          - name: compile_and_test_with_shared_libs
          - name: compile_and_test_with_shared_libs_extra_alignment
          - name: compile_and_test_with_static_libs
          - name: compile_and_test_with_static_libs_extra_alignment
          - name: compile_and_test_with_shared_libs_replica_set_with_libmongocrypt
          - name: build_example_with_add_subdirectory
            distros:
            - ubuntu1804-build
          - name: uninstall_check

    - name: ubuntu1804-release-50
      display_name: "Ubuntu 18.04 Release (MongoDB 5.0)"
      expansions:
          build_type: "Release"
          tar_options: *linux_tar_options
          extra_path: *linux_extra_path
          cmake_flags: *linux_cmake_flags
          mongodb_version: *version_50
      run_on:
          - ubuntu1804-build
      tasks:
          - name: compile_and_test_with_shared_libs
          - name: compile_and_test_with_shared_libs_extra_alignment
          - name: compile_and_test_with_static_libs
          - name: compile_and_test_with_static_libs_extra_alignment
          - name: compile_and_test_with_shared_libs_replica_set
          - name: build_example_with_add_subdirectory
            distros:
            - ubuntu1804-build
          - name: uninstall_check

    # TODO CXX-2260 Upgrade std::experimental tasks to use Ubuntu 18.04 and mongodb_latest
    # after bug fixes with newer g++ versions.
    - name: ubuntu1604-debug-std-experimental
      display_name: "Ubuntu 16.04 Debug (std::experimental) (MongoDB 4.4)"
      expansions:
          build_type: "Debug"
          tar_options: *linux_tar_options
          extra_path: *linux_extra_path
          cmake_flags: *linux_cmake_flags
          poly_flags: *poly_std_experimental_flags
          mongodb_version: *version_44
          example_projects_cxx_standard: *std_experimental_cxx_standard
          use_mongocryptd: true  # crypt_shared is not available for Ubuntu 16.04
      run_on:
          - ubuntu1604-build
      tasks:
          - name: compile_and_test_with_shared_libs
          - name: compile_and_test_with_shared_libs_extra_alignment
          - name: compile_and_test_with_static_libs
          - name: compile_and_test_with_static_libs_extra_alignment

    - name: ubuntu1804-debug-valgrind-latest
      display_name: "Valgrind Ubuntu 18.04 Debug (MongoDB Latest)"
      expansions:
          build_type: "Debug"
          tar_options: *linux_tar_options
          extra_path: *linux_extra_path
          cmake_flags: *linux_cmake_flags
          test_params: *valgrind_test_params
          mongodb_version: *version_latest
          disable_slow_tests: 1
          use_mongocryptd: true  # false positives arise from the crypt_shared library
      run_on:
          - ubuntu1804-build
      tasks:
          - name: compile_and_test_with_shared_libs
          - name: compile_and_test_with_shared_libs_extra_alignment
          - name: compile_and_test_with_static_libs
          - name: compile_and_test_with_static_libs_extra_alignment

    - name: ubuntu1804-debug-valgrind-50
      display_name: "Valgrind Ubuntu 18.04 Debug (MongoDB 5.0)"
      expansions:
          build_type: "Debug"
          tar_options: *linux_tar_options
          extra_path: *linux_extra_path
          cmake_flags: *linux_cmake_flags
          test_params: *valgrind_test_params
          mongodb_version: *version_50
          disable_slow_tests: 1
          use_mongocryptd: true
      run_on:
          - ubuntu1804-build
      tasks:
          - name: compile_and_test_with_shared_libs
          - name: compile_and_test_with_shared_libs_extra_alignment
          - name: compile_and_test_with_static_libs
          - name: compile_and_test_with_static_libs_extra_alignment

    - name: ubuntu1804-debug-asan-latest
      display_name: "ASAN Ubuntu 18.04 Debug (MongoDB Latest)"
      expansions:
          build_type: "Debug"
          tar_options: *linux_tar_options
          extra_path: *linux_extra_path
          cmake_flags: *asan_cmake_flags
          test_params: *asan_test_params
          mongodb_version: *version_latest
          example_projects_cc: *asan_cc_path
          example_projects_cxx: *asan_cxx_path
          example_projects_cxxflags: *asan_cxxflags
          example_projects_ldflags: *asan_ldflags
      run_on:
          - ubuntu1804-build
      tasks:
          - name: compile_and_test_with_shared_libs
          - name: compile_and_test_with_shared_libs_extra_alignment
          - name: compile_and_test_with_static_libs
          - name: compile_and_test_with_static_libs_extra_alignment

    - name: ubuntu1804-debug-asan-50
      display_name: "ASAN Ubuntu 18.04 Debug (MongoDB 5.0)"
      expansions:
          build_type: "Debug"
          tar_options: *linux_tar_options
          extra_path: *linux_extra_path
          cmake_flags: *asan_cmake_flags
          test_params: *asan_test_params
          mongodb_version: *version_50
          example_projects_cc: *asan_cc_path
          example_projects_cxx: *asan_cxx_path
          example_projects_cxxflags: *asan_cxxflags
          example_projects_ldflags: *asan_ldflags
      run_on:
          - ubuntu1804-build
      tasks:
          - name: compile_and_test_with_shared_libs
          - name: compile_and_test_with_shared_libs_extra_alignment
          - name: compile_and_test_with_static_libs
          - name: compile_and_test_with_static_libs_extra_alignment

    - name: ubuntu1804-debug-ubsan-latest
      display_name: "UBSAN Ubuntu 18.04 Debug (MongoDB Latest)"
      expansions:
          build_type: "Debug"
          tar_options: *linux_tar_options
          extra_path: *linux_extra_path
          cmake_flags: *ubsan_cmake_flags
          test_params: *ubsan_test_params
          mongodb_version: *version_latest
          example_projects_cc: *ubsan_cc_path
          example_projects_cxx: *ubsan_cxx_path
          example_projects_cxxflags: *ubsan_cxxflags
          example_projects_ldflags: *ubsan_ldflags
      run_on:
          - ubuntu1804-build
      tasks:
          # We currently don't run UBSAN on the shared library due to issues with UBSAN reporting
          # numerous false positive instances of undefined behavior in the mock tests, when the
          # driver invokes mock callback functions that have libmongoc types in the callback
          # signature.
          - name: compile_and_test_with_static_libs

    - name: ubuntu1804-debug-ubsan-50
      display_name: "UBSAN Ubuntu 18.04 Debug (MongoDB 5.0)"
      expansions:
          build_type: "Debug"
          tar_options: *linux_tar_options
          extra_path: *linux_extra_path
          cmake_flags: *ubsan_cmake_flags
          test_params: *ubsan_test_params
          mongodb_version: *version_50
          example_projects_cc: *ubsan_cc_path
          example_projects_cxx: *ubsan_cxx_path
          example_projects_cxxflags: *ubsan_cxxflags
          example_projects_ldflags: *ubsan_ldflags
      run_on:
          - ubuntu1804-build
      tasks:
          # We currently don't run UBSAN on the shared library due to issues with UBSAN reporting
          # numerous false positive instances of undefined behavior in the mock tests, when the
          # driver invokes mock callback functions that have libmongoc types in the callback
          # signature.
          - name: compile_and_test_with_static_libs

    - name: ubuntu1804-debug
      display_name: "Ubuntu 18.04 Debug (MongoDB Latest) (Extra)"
      expansions:
        build_type: "Debug"
        tar_options: *linux_tar_options
        cmake_flags: *linux_cmake_flags
        mongodb_version: *version_latest
      run_on:
        - ubuntu1804-build
      tasks:
        - name: clang-tidy
        - name: compile_without_tests

    - name: ubuntu2204-debug-gcc
      display_name: "Ubuntu 22.04 Debug (GCC)"
      expansions:
        build_type: "Debug"
        tar_options: *linux_tar_options
        cmake_flags: *linux_cmake_flags
        mongodb_version: *version_latest
        compiler: g++
      run_on:
        - ubuntu2204-small
      tasks:
        - name: compile_without_tests

    - name: ubuntu2204-debug-clang
      display_name: "Ubuntu 22.04 Debug (Clang)"
      expansions:
        build_type: "Debug"
        tar_options: *linux_tar_options
        cmake_flags: *linux_cmake_flags
        mongodb_version: *version_latest
        compiler: clang++
      run_on:
        - ubuntu2204-small
      tasks:
        - name: compile_without_tests

    - name: mongohouse-ubuntu
      display_name: "Mongohouse Test"
      expansions:
          build_type: "Release"
          tar_options: *linux_tar_options
          cmake_flags: *linux_cmake_flags
          mongodb_version: *version_latest
      run_on: ubuntu1804-test
      tasks:
          - name: test_mongohouse

    - name: zseries-rhel83-latest
      display_name: "zSeries RHEL 8.3 (MongoDB Latest)"
      batchtime: 1440 # 1 day
      expansions:
          build_type: "Release"
          tar_options: *linux_tar_options
          cmake_flags: *linux_cmake_flags
          mongodb_version: *version_latest
          cmake: "cmake"
          lib_dir: "lib64"
      run_on:
          - rhel83-zseries-small
      tasks:
          - name: compile_with_shared_libs
          - name: compile_and_test_with_shared_libs
          - name: compile_and_test_with_shared_libs_extra_alignment
          - name: compile_and_test_with_static_libs
          - name: compile_and_test_with_static_libs_extra_alignment

    - name: zseries-rhel83-60
      display_name: "zSeries RHEL 8.3 (MongoDB 6.0)"
      batchtime: 1440 # 1 day
      expansions:
          build_type: "Release"
          tar_options: *linux_tar_options
          cmake_flags: *linux_cmake_flags
          mongodb_version: *version_60
          cmake: "cmake"
          lib_dir: "lib64"
      run_on:
          - rhel83-zseries-small
      tasks:
          - name: compile_with_shared_libs
          - name: compile_and_test_with_shared_libs
          - name: compile_and_test_with_shared_libs_extra_alignment
          - name: compile_and_test_with_static_libs
          - name: compile_and_test_with_static_libs_extra_alignment

    - name: zseries-rhel83-50
      display_name: "zSeries RHEL 8.3 (MongoDB 5.0)"
      batchtime: 1440 # 1 day
      expansions:
          build_type: "Release"
          tar_options: *linux_tar_options
          cmake_flags: *linux_cmake_flags
          mongodb_version: *version_50
          cmake: "cmake"
          lib_dir: "lib64"
      run_on:
          - rhel83-zseries-small
      tasks:
          - name: compile_with_shared_libs
          - name: compile_and_test_with_shared_libs
          - name: compile_and_test_with_shared_libs_extra_alignment
          - name: compile_and_test_with_static_libs
          - name: compile_and_test_with_static_libs_extra_alignment

    - name: power8-rhel81-latest
      display_name: "ppc64le RHEL 8.1 (MongoDB Latest)"
      batchtime: 1440 # 1 day
      expansions:
          build_type: "Release"
          tar_options: *linux_tar_options
          cmake_flags: *power8_cmake_flags
          mongodb_version: *version_latest
          cmake: "cmake"
          lib_dir: "lib64"
      run_on:
          - rhel81-power8-large
      tasks:
          - name: compile_with_shared_libs
          - name: compile_and_test_with_shared_libs
          - name: compile_and_test_with_shared_libs_extra_alignment
          - name: compile_and_test_with_static_libs
          - name: compile_and_test_with_static_libs_extra_alignment

    - name: power8-rhel81-50
      display_name: "ppc64le RHEL 8.1 (MongoDB 5.0)"
      batchtime: 1440 # 1 day
      expansions:
          build_type: "Release"
          tar_options: *linux_tar_options
          cmake_flags: *power8_cmake_flags
          mongodb_version: *version_50
          cmake: "cmake"
          lib_dir: "lib64"
      run_on:
          - rhel81-power8-large
      tasks:
          - name: compile_with_shared_libs
          - name: compile_and_test_with_shared_libs
          - name: compile_and_test_with_shared_libs_extra_alignment
          - name: compile_and_test_with_static_libs
          - name: compile_and_test_with_static_libs_extra_alignment

    - name: arm-ubuntu1804-latest
      display_name: "arm64 Ubuntu 18.04 (MongoDB Latest)"
      batchtime: 1440 # 1 day
      expansions:
          build_type: "Release"
          tar_options: *linux_tar_options
          cmake_flags: *linux_cmake_flags
          mongodb_version: *version_latest
      run_on:
          - ubuntu1804-arm64-build
      tasks:
          - name: compile_and_test_with_shared_libs
          - name: compile_and_test_with_shared_libs_extra_alignment
          - name: compile_and_test_with_static_libs
          - name: compile_and_test_with_static_libs_extra_alignment

    - name: arm-ubuntu1804-50
      display_name: "arm64 Ubuntu 18.04 (MongoDB 5.0)"
      batchtime: 1440 # 1 day
      expansions:
          build_type: "Release"
          tar_options: *linux_tar_options
          cmake_flags: *linux_cmake_flags
          mongodb_version: *version_50
      run_on:
          - ubuntu1804-arm64-build
      tasks:
          - name: compile_and_test_with_shared_libs
          - name: compile_and_test_with_shared_libs_extra_alignment
          - name: compile_and_test_with_static_libs
          - name: compile_and_test_with_static_libs_extra_alignment

    # Test that we actually support building against the minimum required C version claimed.
    - name: ubuntu1804-min-libmongoc
      display_name: "Ubuntu 18.04 with minimum libmongoc (MongoDB Latest)"
      batchtime: 1440 # 1 day
      expansions:
          build_type: "Debug"
          tar_options: *linux_tar_options
          cmake_flags: *linux_cmake_flags
          mongodb_version: *version_latest
          mongoc_version: *mongoc_version_minimum
      run_on:
          - ubuntu1804-build
      tasks:
          - name: compile_and_test_with_shared_libs
          - name: compile_and_test_with_shared_libs_extra_alignment
          - name: compile_and_test_with_static_libs
          - name: compile_and_test_with_static_libs_extra_alignment

    #######################################
    #         Mac and Windows             #
    #######################################
    - name: macos-1100-latest
      display_name: "MacOS 11.0 Release (Boost) (MongoDB Latest)"
      expansions:
          build_type: "Release"
          extra_path: *macos_extra_path
          cmake_flags: *macos_cmake_flags
          poly_flags: *poly_boost_flags
          mongodb_version: *version_latest
      run_on:
          - macos-1100
      tasks:
          - name: compile_and_test_with_shared_libs
          - name: compile_and_test_with_shared_libs_extra_alignment
          - name: compile_and_test_with_static_libs
          - name: compile_and_test_with_static_libs_extra_alignment

    - name: macos-1100-50
      display_name: "MacOS 11.0 Release (Boost) (MongoDB 5.0)"
      expansions:
          build_type: "Release"
          extra_path: *macos_extra_path
          cmake_flags: *macos_cmake_flags
          poly_flags: *poly_boost_flags
          mongodb_version: *version_50
      run_on:
          - macos-1100
      tasks:
          - name: compile_and_test_with_shared_libs
          - name: compile_and_test_with_shared_libs_extra_alignment
          - name: compile_and_test_with_static_libs
          - name: compile_and_test_with_static_libs_extra_alignment

    - name: macos-1100-versioned-api
      display_name: "MacOS 11.0 Release Versioned API"
      expansions:
          build_type: "Release"
          extra_path: *macos_extra_path
          cmake_flags: *macos_cmake_flags
          poly_flags: *poly_boost_flags
          mongodb_version: *version_latest
      run_on:
          - macos-1100
      tasks:
          - name: test_versioned_api
          - name: test_versioned_api_accept_version_two

    - name: windows-2k8-release
      display_name: "Windows (VS 2015) Release (MongoDB 4.2)"
      expansions:
          build_type: "Release"
          tar_options: *linux_tar_options
          extra_path: *msvc2015_extra_path
          cmake_flags: *msvc2015_cmake_flags
          mongodb_version: *version_42
          generator: *msvc2015_generator
      run_on:
          - windows-64-vs2015-compile
      tasks:
          - name: compile_and_test_with_shared_libs
          - name: compile_and_test_with_shared_libs_extra_alignment
          - name: compile_and_test_with_static_libs
          - name: compile_and_test_with_static_libs_extra_alignment
          - name: uninstall_check_windows

    - name: windows-2k8-debug
      display_name: "Windows (VS 2015) Debug Static (MongoDB 4.2)"
      expansions:
          build_type: "Debug"
          tar_options: *linux_tar_options
          extra_path: *msvc2015_extra_path
          cmake_flags: *msvc2015_cmake_flags
          mongodb_version: *version_42
          generator: *msvc2015_generator
      run_on:
          - windows-64-vs2015-compile
      tasks:
          # The debug shared lib is tested in the "integration tests" matrix
          - name: compile_and_test_with_static_libs
          - name: compile_and_test_with_static_libs_extra_alignment

    - name: windows-msvc2015-debug
      display_name: "Windows (VS 2015) Debug (MongoDB 4.2)"
      expansions:
          build_type: "Debug"
          tar_options: *linux_tar_options
          extra_path: *msvc2015_extra_path
          cmake_flags: *msvc2015_cmake_flags
          generator: *msvc2015_generator
          mongodb_version: *version_42
      run_on:
         - windows-64-vs2015-compile
      tasks:
         - name: compile_with_shared_libs
         - name: compile_and_test_auth_with_shared_libs

    - name: packaging
      display_name: Linux Distro Packaging
      run_on: ubuntu1804-test
      tasks:
         - name: debian-package-build
         - name: debian-package-build-mnmlstc
         - name: rpm-package-build
           distros:
           - rhel90-arm64-small<|MERGE_RESOLUTION|>--- conflicted
+++ resolved
@@ -1416,7 +1416,6 @@
             - debian10-large
           - name: uninstall_check
 
-<<<<<<< HEAD
     # Add matrix for specification test requirement of mongocryptd:
     # "Drivers MUST run all tests with mongocryptd on at least one platform for all tested server versions (4.2+)."
     - matrix_name: "mongocryptd"
@@ -1430,8 +1429,6 @@
       expansions:
         use_mongocryptd: true
 
-=======
->>>>>>> cd9542cb
     - name: ubuntu2004-release-latest
       display_name: "Ubuntu 20.04 Release (MongoDB Latest)"
       expansions:
