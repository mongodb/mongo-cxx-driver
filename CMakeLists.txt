# Copyright 2009-present MongoDB, Inc.
#
# Licensed under the Apache License, Version 2.0 (the "License");
# you may not use this file except in compliance with the License.
# You may obtain a copy of the License at
#
# http://www.apache.org/licenses/LICENSE-2.0
#
# Unless required by applicable law or agreed to in writing, software
# distributed under the License is distributed on an "AS IS" BASIS,
# WITHOUT WARRANTIES OR CONDITIONS OF ANY KIND, either express or implied.
# See the License for the specific language governing permissions and
# limitations under the License.

cmake_minimum_required(VERSION 3.15)

if(POLICY CMP0025)
    cmake_policy(SET CMP0025 NEW)
endif()

project(MONGO_CXX_DRIVER LANGUAGES CXX)

set(CMAKE_MODULE_PATH
    ${CMAKE_MODULE_PATH}
    ${PROJECT_SOURCE_DIR}/cmake
    ${PROJECT_SOURCE_DIR}/cmake/make_dist
)

<<<<<<< HEAD
option(BUILD_TESTING "Include test targets in the \"all\" target")
=======
option(BUILD_TESTING "When ENABLE_TESTS=ON, include test targets in the \"all\" target")
>>>>>>> 7402d3d8

if(CMAKE_CXX_COMPILER_ID STREQUAL "GNU")
    if(CMAKE_CXX_COMPILER_VERSION VERSION_LESS "4.8.2")
        message(FATAL_ERROR "Insufficient GCC version - GCC 4.8.2+ required")
    endif()
elseif(CMAKE_CXX_COMPILER_ID STREQUAL "MSVC")
    if(CMAKE_CXX_COMPILER_VERSION VERSION_LESS "19.0.23506")
        message(FATAL_ERROR "Insufficient Microsoft Visual C++ version - MSVC 2015 Update 1+ required")
    endif()
elseif(CMAKE_CXX_COMPILER_ID STREQUAL "AppleClang")
    if(CMAKE_CXX_COMPILER_VERSION VERSION_LESS "5.1")
        message(FATAL_ERROR "Insufficient Apple clang version - XCode 5.1+ required")
    endif()
elseif(CMAKE_CXX_COMPILER_ID STREQUAL "Clang")
    if(CMAKE_CXX_COMPILER_VERSION VERSION_LESS "3.5")
        message(FATAL_ERROR "Insufficient clang version - clang 3.5+ required")
    endif()
else()
    message(WARNING "Unknown compiler... recklessly proceeding without a version check")
endif()

# Also update etc/purls.txt.
<<<<<<< HEAD
set(LIBBSON_REQUIRED_VERSION 1.28.0)
set(LIBBSON_REQUIRED_ABI_VERSION 1.0)

# Also update etc/purls.txt.
set(LIBMONGOC_REQUIRED_VERSION 1.28.0)
set(LIBMONGOC_DOWNLOAD_VERSION 1.28.0)
=======
set(LIBBSON_REQUIRED_VERSION 1.29.0)
set(LIBBSON_REQUIRED_ABI_VERSION 1.0)

# Also update etc/purls.txt.
set(LIBMONGOC_REQUIRED_VERSION 1.29.0)
set(LIBMONGOC_DOWNLOAD_VERSION 1.29.0)
>>>>>>> 7402d3d8
set(LIBMONGOC_REQUIRED_ABI_VERSION 1.0)

set(NEED_DOWNLOAD_C_DRIVER false)

if(TARGET mongoc_shared OR TARGET mongoc_static)
    # If these targets exist, then libmongoc has already been included as a project
    # sub-directory
    message(STATUS "Found libmongoc targets declared in current build scope; version not checked")
else()
    find_package(mongoc-${LIBMONGOC_REQUIRED_ABI_VERSION} ${LIBMONGOC_REQUIRED_VERSION} QUIET)

    if(mongoc-${LIBMONGOC_REQUIRED_ABI_VERSION}_FOUND)
        message(STATUS "Found libmongoc ${mongoc-${LIBMONGOC_REQUIRED_ABI_VERSION}_VERSION}, don't need to download it.")
    else()
        set(NEED_DOWNLOAD_C_DRIVER true CACHE INTERNAL "")
    endif()
endif()

if(NEED_DOWNLOAD_C_DRIVER)
    message(STATUS "No MongoDB C Driver path provided via CMAKE_PREFIX_PATH, will download C driver version ${LIBMONGOC_DOWNLOAD_VERSION} from the internet.")
    include(FetchMongoC)
endif()

# All of our target compilers support the deprecated
# attribute. Normally, we would just let the GenerateExportHeader
# subsystem do this via configure check, but there appears to be a
# CMake bug where if -Werror is set on the command line, it breaks the
# configure check, and we end up not configuring the macro. That means
# that we end up not being able to turn deprecation warnings into
# errors. Instead, since we know all our platforms offer the feature,
# just hard enable it here.
if(CMAKE_CXX_COMPILER_ID STREQUAL "MSVC")
    set(COMPILER_HAS_DEPRECATED true)
else()
    set(COMPILER_HAS_DEPRECATED_ATTR true)
endif()

set(CMAKE_SKIP_BUILD_RPATH false)
set(CMAKE_BUILD_WITH_INSTALL_RPATH false)
set(CMAKE_INSTALL_RPATH_USE_LINK_PATH true)

# Ensure that RPATH is used on OSX
set(CMAKE_MACOSX_RPATH 1)

# Enforce the C++ standard, and disable extensions
if(NOT DEFINED CMAKE_CXX_STANDARD)
    set(CMAKE_CXX_STANDARD 11)
endif()

set(CMAKE_CXX_EXTENSIONS OFF)

# Include the required modules
include(CMakeDependentOption)
include(GenerateExportHeader)
include(InstallRequiredSystemLibraries)

# Allow the user to decide whether to build the shared libaries or the static libraries.
option(BUILD_SHARED_LIBS "Build shared libraries" ON)
set(BUILD_VERSION "0.0.0" CACHE STRING "Library version (for both libbsoncxx and libmongocxx)")

# Allow the user to decide whether to also build static libraries
option(BUILD_SHARED_AND_STATIC_LIBS "Build static libraries" OFF)

# Allow the user to decide whether to use shared libraries or static libraries
# for the mongo-c-driver
option(BUILD_SHARED_LIBS_WITH_STATIC_MONGOC
    "Use static mongo-c-driver libraries with shared mongo-cxx-driver libraries"
    OFF
)

if(DEFINED CACHE{ENABLE_ABI_TAG_IN_LIBRARY_FILENAMES} AND NOT MSVC)
    message(WARNING "ENABLE_ABI_TAG_IN_LIBRARY_FILENAMES is an MSVC-only option and will be ignored by the current configuration")
    unset(ENABLE_ABI_TAG_IN_LIBRARY_FILENAMES CACHE)
endif()

if(DEFINED CACHE{ENABLE_ABI_TAG_IN_PKGCONFIG_FILENAMES} AND NOT $CACHE{ENABLE_ABI_TAG_IN_LIBRARY_FILENAMES})
    message(WARNING "ENABLE_ABI_TAG_IN_PKGCONFIG_FILENAMES requires ENABLE_ABI_TAG_IN_LIBRARY_FILENAMES=ON and will be ignored by the current configuration")
    unset(ENABLE_ABI_TAG_IN_PKGCONFIG_FILENAMES CACHE)
endif()

# Allow user to disable embedding of ABI tag in library filenames (MSVC only).
cmake_dependent_option(ENABLE_ABI_TAG_IN_LIBRARY_FILENAMES "Embed ABI tag in library filenames" ON "MSVC" OFF)

# Allow user to enable embedding of ABI tag in pkg-config metadata filenames (MSVC only).
cmake_dependent_option(ENABLE_ABI_TAG_IN_PKGCONFIG_FILENAMES "Embed ABI tag in pkg-config metadata filenames" OFF "ENABLE_ABI_TAG_IN_LIBRARY_FILENAMES" OFF)

option(ENABLE_UNINSTALL "Enable creation of uninstall script and associated uninstall build target." ON)

# Allow the user to enable code coverage
option(ENABLE_CODE_COVERAGE "Enable code coverage." OFF)

# Disambiguate our options into clear flags
if(BUILD_SHARED_LIBS)
    set(BSONCXX_BUILD_SHARED ON CACHE INTERNAL "")
    set(MONGOCXX_BUILD_SHARED ON CACHE INTERNAL "")

    if(BUILD_SHARED_AND_STATIC_LIBS)
        set(BSONCXX_BUILD_STATIC ON CACHE INTERNAL "")
        set(MONGOCXX_BUILD_STATIC ON CACHE INTERNAL "")
    else()
        set(BSONCXX_BUILD_STATIC OFF CACHE INTERNAL "")
        set(MONGOCXX_BUILD_STATIC OFF CACHE INTERNAL "")
    endif()

    if(BUILD_SHARED_LIBS_WITH_STATIC_MONGOC)
        set(BSONCXX_LINK_WITH_STATIC_MONGOC ON CACHE INTERNAL "")
        set(MONGOCXX_LINK_WITH_STATIC_MONGOC ON CACHE INTERNAL "")
    else()
        set(BSONCXX_LINK_WITH_STATIC_MONGOC OFF CACHE INTERNAL "")
        set(MONGOCXX_LINK_WITH_STATIC_MONGOC OFF CACHE INTERNAL "")
    endif()
else()
    # Give a fatal error if we have a non-sensical combination
    if(BUILD_SHARED_AND_STATIC_LIBS)
        message(FATAL_ERROR
            "BUILD_SHARED_LIBS is OFF but BUILD_SHARED_AND_STATIC_LIBS is ON. \
To build static libraries only, set both BUILD_SHARED_LIBS and BUILD_SHARED_AND_STATIC_LIBS to OFF"
        )
    endif()

    set(BSONCXX_BUILD_SHARED OFF CACHE INTERNAL "")
    set(MONGOCXX_BUILD_SHARED OFF CACHE INTERNAL "")

    set(BSONCXX_BUILD_STATIC ON CACHE INTERNAL "")
    set(MONGOCXX_BUILD_STATIC ON CACHE INTERNAL "")

    set(BSONCXX_LINK_WITH_STATIC_MONGOC ON CACHE INTERNAL "")
    set(MONGOCXX_LINK_WITH_STATIC_MONGOC ON CACHE INTERNAL "")
endif()

<<<<<<< HEAD
option(MONGOCXX_OVERRIDE_DEFAULT_INSTALL_PREFIX "If enabled, mongocxx will set a default CMAKE_INSTALL_PREFIX if one is not already defined" TRUE)

if(CMAKE_INSTALL_PREFIX_INITIALIZED_TO_DEFAULT AND MONGOCXX_OVERRIDE_DEFAULT_INSTALL_PREFIX)
    message(WARNING
        "mongocxx: The default CMAKE_INSTALL_PREFIX is being overridden to the "
        "build directory. This behavior will not be the default in a future "
        "release. Build with 'MONGOCXX_OVERRIDE_DEFAULT_INSTALL_PREFIX=OFF' to opt "
        "into what will be the default behavior in a future release. Setting install "
        "path to: ${CMAKE_BINARY_DIR}/install")
    set(CMAKE_INSTALL_PREFIX "${CMAKE_BINARY_DIR}/install" CACHE PATH "default install path" FORCE)
endif()

=======
>>>>>>> 7402d3d8
include(GNUInstallDirs)
include(ParseVersion)

set(MONGOCXX_INCLUDE_VERSION_FILE_IN_DIST OFF)
set(MONGOCXX_CURRENT_VERSION_FILE "")

if(BUILD_VERSION STREQUAL "0.0.0")
    if(EXISTS ${CMAKE_BINARY_DIR}/VERSION_CURRENT)
        file(STRINGS ${CMAKE_BINARY_DIR}/VERSION_CURRENT BUILD_VERSION)
        if("${CMAKE_BINARY_DIR}" STREQUAL "${PROJECT_SOURCE_DIR}/build")
            # If `CMAKE_BINARY_DIR` is the `build` directory, include `VERSION_CURRENT` in the release tarball.
            set(MONGOCXX_INCLUDE_VERSION_FILE_IN_DIST ON)
            set(MONGOCXX_CURRENT_VERSION_FILE build/VERSION_CURRENT)
        endif ()
    elseif(EXISTS ${PROJECT_SOURCE_DIR}/build/VERSION_CURRENT)
        set(MONGOCXX_INCLUDE_VERSION_FILE_IN_DIST ON)
        set(MONGOCXX_CURRENT_VERSION_FILE build/VERSION_CURRENT)
        file(STRINGS ${MONGOCXX_CURRENT_VERSION_FILE} BUILD_VERSION)
    else()
        find_package(PythonInterp)

        if(PYTHONINTERP_FOUND)
            execute_process(
                COMMAND ${PYTHON_EXECUTABLE} etc/calc_release_version.py
                WORKING_DIRECTORY ${PROJECT_SOURCE_DIR}
                OUTPUT_VARIABLE CALC_RELEASE_VERSION
                RESULT_VARIABLE CALC_RELEASE_VERSION_RESULT
                OUTPUT_STRIP_TRAILING_WHITESPACE
            )

            if(NOT CALC_RELEASE_VERSION_RESULT STREQUAL 0)
                # If python failed above, stderr would tell the user about it
                message(FATAL_ERROR
                    "BUILD_VERSION not specified and could not be calculated\
 (script invocation failed); specify in CMake command, -DBUILD_VERSION=<version>"
                )
            else()
                set(BUILD_VERSION ${CALC_RELEASE_VERSION})
                file(WRITE ${CMAKE_BINARY_DIR}/VERSION_CURRENT ${CALC_RELEASE_VERSION})
            endif()
        else()
            message(FATAL_ERROR
                "BUILD_VERSION not specified and could not be calculated\
 (Python was not found on the system); specify in CMake command, -DBUILD_VERSION=<version>"
            )
        endif()
    endif()
endif()

get_property(isMultiConfig GLOBAL PROPERTY GENERATOR_IS_MULTI_CONFIG)

if(NOT CMAKE_BUILD_TYPE AND NOT isMultiConfig)
    # Do not override CMAKE_BUILD_TYPE if generator is multi config. CMAKE_BUILD_TYPE is ignored for multi-config generators.
    message(STATUS "No build type selected, default is Release")
    set(CMAKE_BUILD_TYPE "Release")
endif()

if(ENABLE_CODE_COVERAGE)
    if(NOT CMAKE_BUILD_TYPE STREQUAL "Debug")
        message(WARNING "Code coverage results with an optimized (non-Debug) build may be misleading")
    endif()

    if(CMAKE_CXX_COMPILER_ID MATCHES "GNU")
        set(CMAKE_CXX_FLAGS "${CMAKE_CXX_FLAGS} -O0 -g --coverage")
    elseif(CMAKE_CXX_COMPILER_ID MATCHES "(Apple)?[Cc]lang")
        set(CMAKE_CXX_FLAGS "${CMAKE_CXX_FLAGS} -fprofile-instr-generate -fcoverage-mapping")
    else()
        message(FATAL_ERROR "Code coverage requires Clang or GCC. Aborting.")
    endif()
endif()

set(CMAKE_EXPORT_COMPILE_COMMANDS ON)

unset(dist_generated CACHE)
unset(dist_generated_depends CACHE)

set(BUILD_SOURCE_DIR ${CMAKE_BINARY_DIR})

include(MakeDistFiles)

add_custom_target(hugo_dir
    COMMAND ${CMAKE_COMMAND} -E make_directory hugo
)

add_custom_target(hugo
    DEPENDS hugo_dir
    WORKING_DIRECTORY ${CMAKE_CURRENT_SOURCE_DIR}/docs
    COMMAND hugo
    VERBATIM
)

add_custom_target(hugo-deploy
    DEPENDS hugo
    WORKING_DIRECTORY ${CMAKE_CURRENT_SOURCE_DIR}
    COMMAND etc/deploy-to-ghpages.pl --hugo git@github.com:mongodb/mongo-cxx-driver
    VERBATIM
)

add_custom_target(docs_dir_current
    COMMAND ${CMAKE_COMMAND} -E make_directory docs/api/current
)

add_custom_target(doxygen-current
    DEPENDS docs_dir_current
    WORKING_DIRECTORY ${CMAKE_CURRENT_SOURCE_DIR}
    COMMAND doxygen ${CMAKE_CURRENT_SOURCE_DIR}/Doxyfile
    VERBATIM
)

add_custom_target(doxygen-latest
    WORKING_DIRECTORY ${CMAKE_CURRENT_SOURCE_DIR}
    COMMAND etc/generate-latest-apidocs.pl
    VERBATIM
)

add_custom_target(doxygen-deploy
    DEPENDS doxygen-latest
    WORKING_DIRECTORY ${CMAKE_CURRENT_SOURCE_DIR}
    COMMAND etc/deploy-to-ghpages.pl --doxygen git@github.com:mongodb/mongo-cxx-driver
    VERBATIM
)

add_custom_target(format
    python ${CMAKE_SOURCE_DIR}/etc/clang_format.py format
    VERBATIM
)

add_custom_target(format-lint
    python ${CMAKE_SOURCE_DIR}/etc/clang_format.py lint
    VERBATIM
)

add_custom_target(docs
    DEPENDS hugo doxygen-current
)

set(THIRD_PARTY_SOURCE_DIR ${CMAKE_CURRENT_SOURCE_DIR}/src/third_party)
set(DATA_SOURCE_DIR ${CMAKE_CURRENT_SOURCE_DIR}/data)

option(ENABLE_TESTS "Enable building test targets." OFF)
option(ENABLE_MACRO_GUARD_TESTS "When ENABLE_TESTS=ON, enable macro guard test targets." OFF)

if(BUILD_TESTING AND NOT ENABLE_TESTS)
    message(WARNING "BUILD_TESTING is enabled without also setting ENABLE_TESTS. Set ENABLE_TESTS=ON to building test targets.")
endif()

if(ENABLE_TESTS)
    enable_testing()
endif()

add_subdirectory(src)

add_subdirectory(examples EXCLUDE_FROM_ALL)

add_subdirectory(benchmark EXCLUDE_FROM_ALL)

# Implement 'dist' target
#
# CMake does not implement anything like 'dist' from autotools.
# This implementation is based on the one in GnuCash.
add_subdirectory(cmake)
add_subdirectory(data)
add_subdirectory(docs)
add_subdirectory(etc)

set(PACKAGE_PREFIX "mongo-cxx-driver-r${BUILD_VERSION}")
set(DIST_FILE "${PACKAGE_PREFIX}.tar.gz")

set(top_DIST_local
    CMakeLists.txt
    CONTRIBUTING.md
    CREDITS.json
    LICENSE
    README.md
    THIRD-PARTY-NOTICES
    build/.gitignore
    ${MONGOCXX_CURRENT_VERSION_FILE}

    # This sub-directory is added later, so manually include here
    generate_uninstall/CMakeLists.txt
)

set_local_dist(top_DIST ${top_DIST_local})

set(ALL_DIST
    ${top_DIST}
    ${benchmark_DIST}
    ${cmake_DIST}
    ${docs_DIST}
    ${data_DIST}
    ${etc_DIST}
    ${examples_DIST}
    ${src_DIST}
)

# Write a dist manifest
string(REPLACE ";" "\n" ALL_DIST_LINES "${ALL_DIST}")
file(WRITE ${CMAKE_BINARY_DIR}/dist_manifest.txt ${ALL_DIST_LINES})

install(FILES LICENSE README.md THIRD-PARTY-NOTICES
    DESTINATION ${CMAKE_INSTALL_DATADIR}/mongo-cxx-driver
)

# This is the command that produces the distribution tarball
add_custom_command(OUTPUT ${DIST_FILE}
    COMMAND ${CMAKE_COMMAND}
        -D "CMAKE_MODULE_PATH=${PROJECT_SOURCE_DIR}/cmake/make_dist"
        -D "PACKAGE_PREFIX=${PACKAGE_PREFIX}"
        -D "MONGOCXX_SOURCE_DIR=${CMAKE_SOURCE_DIR}"
        -D "BUILD_SOURCE_DIR=${BUILD_SOURCE_DIR}"
        -D "SHELL=${SHELL}"
        -D "dist_generated=${dist_generated}"
        -P ${PROJECT_SOURCE_DIR}/cmake/make_dist/MakeDist.cmake

    DEPENDS
        ${ALL_DIST} ${dist_generated_depends}
)

if(NOT(TARGET dist OR TARGET distcheck))
    add_custom_target(dist DEPENDS ${DIST_FILE})

    # Ensure distcheck inherits polyfill library selection.
    set(polyfill_flags "")

    if(NOT "${CMAKE_CXX_STANDARD}" STREQUAL "")
        list(APPEND polyfill_flags "-DCMAKE_CXX_STANDARD=${CMAKE_CXX_STANDARD}")
    endif()

    if(NOT "${BSONCXX_POLY_USE_IMPLS}" STREQUAL "")
        list(APPEND polyfill_flags "-DBSONCXX_POLY_USE_IMPLS=${BSONCXX_POLY_USE_IMPLS}")
    endif()

    if(NOT "${BSONCXX_POLY_USE_STD}" STREQUAL "")
        list(APPEND polyfill_flags "-DBSONCXX_POLY_USE_STD=${BSONCXX_POLY_USE_STD}")
    endif()

    add_custom_target(distcheck DEPENDS dist
        COMMAND ${CMAKE_COMMAND}
        -D CMAKE_MODULE_PATH=${PROJECT_SOURCE_DIR}/cmake/make_dist
        -D CMAKE_PREFIX_PATH=${CMAKE_PREFIX_PATH}
        -D PACKAGE_PREFIX=${PACKAGE_PREFIX}
        ${polyfill_flags}
        -P ${PROJECT_SOURCE_DIR}/cmake/make_dist/MakeDistCheck.cmake
    )
endif()

if(ENABLE_UNINSTALL)
    if(WIN32)
        set(UNINSTALL_PROG "uninstall.cmd")
    else()
        set(UNINSTALL_PROG "uninstall.sh")
    endif()

    set(UNINSTALL_PROG_DIR "${CMAKE_INSTALL_DATADIR}/mongo-cxx-driver")

    # Create uninstall program and associated uninstall target
    #
    # This needs to be last (after all other add_subdirectory calls) to ensure
    # that the generated uninstall program is complete and correct
    add_subdirectory(generate_uninstall)
endif()

# Spit out some information regarding the generated build system
message(STATUS "Build files generated for:")
message(STATUS "\tbuild system: ${CMAKE_GENERATOR}")

if(CMAKE_GENERATOR_INSTANCE)
    message(STATUS "\tinstance: ${CMAKE_GENERATOR_INSTANCE}")
endif()

if(CMAKE_GENERATOR_PLATFORM)
    message(STATUS "\tinstance: ${CMAKE_GENERATOR_PLATFORM}")
endif()

if(CMAKE_GENERATOR_TOOLSET)
    message(STATUS "\tinstance: ${CMAKE_GENERATOR_TOOLSET}")
endif()<|MERGE_RESOLUTION|>--- conflicted
+++ resolved
@@ -26,11 +26,7 @@
     ${PROJECT_SOURCE_DIR}/cmake/make_dist
 )
 
-<<<<<<< HEAD
-option(BUILD_TESTING "Include test targets in the \"all\" target")
-=======
 option(BUILD_TESTING "When ENABLE_TESTS=ON, include test targets in the \"all\" target")
->>>>>>> 7402d3d8
 
 if(CMAKE_CXX_COMPILER_ID STREQUAL "GNU")
     if(CMAKE_CXX_COMPILER_VERSION VERSION_LESS "4.8.2")
@@ -53,21 +49,12 @@
 endif()
 
 # Also update etc/purls.txt.
-<<<<<<< HEAD
-set(LIBBSON_REQUIRED_VERSION 1.28.0)
-set(LIBBSON_REQUIRED_ABI_VERSION 1.0)
-
-# Also update etc/purls.txt.
-set(LIBMONGOC_REQUIRED_VERSION 1.28.0)
-set(LIBMONGOC_DOWNLOAD_VERSION 1.28.0)
-=======
 set(LIBBSON_REQUIRED_VERSION 1.29.0)
 set(LIBBSON_REQUIRED_ABI_VERSION 1.0)
 
 # Also update etc/purls.txt.
 set(LIBMONGOC_REQUIRED_VERSION 1.29.0)
 set(LIBMONGOC_DOWNLOAD_VERSION 1.29.0)
->>>>>>> 7402d3d8
 set(LIBMONGOC_REQUIRED_ABI_VERSION 1.0)
 
 set(NEED_DOWNLOAD_C_DRIVER false)
@@ -198,21 +185,6 @@
     set(MONGOCXX_LINK_WITH_STATIC_MONGOC ON CACHE INTERNAL "")
 endif()
 
-<<<<<<< HEAD
-option(MONGOCXX_OVERRIDE_DEFAULT_INSTALL_PREFIX "If enabled, mongocxx will set a default CMAKE_INSTALL_PREFIX if one is not already defined" TRUE)
-
-if(CMAKE_INSTALL_PREFIX_INITIALIZED_TO_DEFAULT AND MONGOCXX_OVERRIDE_DEFAULT_INSTALL_PREFIX)
-    message(WARNING
-        "mongocxx: The default CMAKE_INSTALL_PREFIX is being overridden to the "
-        "build directory. This behavior will not be the default in a future "
-        "release. Build with 'MONGOCXX_OVERRIDE_DEFAULT_INSTALL_PREFIX=OFF' to opt "
-        "into what will be the default behavior in a future release. Setting install "
-        "path to: ${CMAKE_BINARY_DIR}/install")
-    set(CMAKE_INSTALL_PREFIX "${CMAKE_BINARY_DIR}/install" CACHE PATH "default install path" FORCE)
-endif()
-
-=======
->>>>>>> 7402d3d8
 include(GNUInstallDirs)
 include(ParseVersion)
 
