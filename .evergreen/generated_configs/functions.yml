functions:
  abi-compliance-check:
    - command: subprocess.exec
      type: setup
      params:
        binary: bash
        args:
          - -c
          - mongo-cxx-driver/.evergreen/scripts/abi-compliance-check-setup.sh
    - command: subprocess.exec
      type: test
      params:
        binary: bash
        args:
          - -c
          - mongo-cxx-driver/.evergreen/scripts/abi-compliance-check-test.sh
    - command: s3.put
      type: system
      params:
        display_name: "ABI Compliance Check (Stable): "
        aws_key: ${aws_key}
        aws_secret: ${aws_secret}
        bucket: mciuploads
        content_type: text/html
        local_files_include_filter: cxx-abi/compat_reports/**/compat_report.html
        permissions: public-read
        remote_file: mongo-cxx-driver/${branch_name}/${revision}/${version_id}/${build_id}/${task_id}/${execution}/abi-compliance-check/abi/
    - command: s3.put
      type: system
      params:
        display_name: "ABI Compliance Check (Stable): "
        aws_key: ${aws_key}
        aws_secret: ${aws_secret}
        bucket: mciuploads
        content_type: text/plain
        local_files_include_filter: cxx-abi/logs/**/log.txt
        permissions: public-read
        remote_file: mongo-cxx-driver/${branch_name}/${revision}/${version_id}/${build_id}/${task_id}/${execution}/abi-compliance-check/abi/
    - command: s3.put
      type: system
      params:
        display_name: "ABI Compliance Check (Unstable): "
        aws_key: ${aws_key}
        aws_secret: ${aws_secret}
        bucket: mciuploads
        content_type: text/html
        local_files_include_filter: cxx-noabi/compat_reports/**/compat_report.html
        permissions: public-read
        remote_file: mongo-cxx-driver/${branch_name}/${revision}/${version_id}/${build_id}/${task_id}/${execution}/abi-compliance-check/noabi/
    - command: s3.put
      type: system
      params:
        display_name: "ABI Compliance Check (Unstable): "
        aws_key: ${aws_key}
        aws_secret: ${aws_secret}
        bucket: mciuploads
        content_type: text/plain
        local_files_include_filter: cxx-noabi/logs/**/log.txt
        permissions: public-read
        remote_file: mongo-cxx-driver/${branch_name}/${revision}/${version_id}/${build_id}/${task_id}/${execution}/abi-compliance-check/noabi/
  abi-prohibited-symbols:
    command: subprocess.exec
    type: test
    params:
      binary: bash
      args:
        - -c
        - mongo-cxx-driver/.evergreen/scripts/abi-prohibited-symbols-test.sh
  abidiff:
    - command: subprocess.exec
      type: setup
      params:
        binary: bash
        args:
          - -c
          - mongo-cxx-driver/.evergreen/scripts/abidiff-setup.sh
    - command: subprocess.exec
      type: test
      params:
        binary: bash
        args:
          - -c
          - mongo-cxx-driver/.evergreen/scripts/abidiff-test.sh
    - command: s3.put
      type: system
      params:
        display_name: "abidiff (Stable): "
        aws_key: ${aws_key}
        aws_secret: ${aws_secret}
        bucket: mciuploads
        content_type: text/plain
        local_files_include_filter: cxx-abi/*.txt
        permissions: public-read
        remote_file: mongo-cxx-driver/${branch_name}/${revision}/${version_id}/${build_id}/${task_id}/${execution}/abidiff/abi/
    - command: s3.put
      type: system
      params:
        display_name: "abidiff (Unstable): "
        aws_key: ${aws_key}
        aws_secret: ${aws_secret}
        bucket: mciuploads
        content_type: text/plain
        local_files_include_filter: cxx-noabi/*.txt
        permissions: public-read
        remote_file: mongo-cxx-driver/${branch_name}/${revision}/${version_id}/${build_id}/${task_id}/${execution}/abidiff/noabi/
  backtrace:
    command: subprocess.exec
    type: system
    params:
      binary: bash
      working_dir: mongo-cxx-driver
      args:
        - -c
        - etc/debug-core-evergreen.sh
  benchmarks-compile:
    command: subprocess.exec
    type: setup
    params:
      binary: bash
      working_dir: mongo-cxx-driver
      args:
        - -c
        - |
          set -o errexit
          set -o pipefail
          cmake -S . -B build -DCMAKE_BUILD_TYPE=Release -DCMAKE_PREFIX_PATH="$(pwd)/../mongoc" -DCMAKE_CXX_STANDARD=20
          cmake --build build --target microbenchmarks --parallel 64
  benchmarks-run:
    - command: subprocess.exec
      type: setup
      params:
        binary: bash
        working_dir: mongo-cxx-driver
        args:
          - -c
          - etc/microbenchmark-test-data.sh
    - command: subprocess.exec
      type: test
      params:
        binary: bash
        working_dir: mongo-cxx-driver
        args:
          - -c
          - build/benchmark/microbenchmarks all
    - command: perf.send
      type: system
      params:
        name: perf
        file: mongo-cxx-driver/results.json
  build-package-debian:
    - command: subprocess.exec
      type: test
      params:
        binary: bash
        working_dir: mongo-cxx-driver
        args:
          - -c
          - |
            set -o errexit
            export IS_PATCH="${is_patch}"
            .evergreen/scripts/debian_package_build.sh
    - command: s3.put
      params:
        display_name: "\"deb.tar.gz\""
        aws_key: ${aws_key}
        aws_secret: ${aws_secret}
        bucket: mciuploads
        content_type: ${content_type|application/x-gzip}
        local_file: deb.tar.gz
        permissions: public-read
        remote_file: mongo-cxx-driver/${branch_name}/${revision}/${version_id}/${build_id}/${execution}/debian-packages.tar.gz
  build-package-rpm:
    - command: subprocess.exec
      type: test
      params:
        binary: bash
        working_dir: mongo-cxx-driver
        args:
          - -c
          - .evergreen/scripts/build_snapshot_rpm.sh
    - command: s3.put
      params:
        aws_key: ${aws_key}
        aws_secret: ${aws_secret}
        bucket: mciuploads
        content_type: ${content_type|application/x-gzip}
        local_file: rpm.tar.gz
        permissions: public-read
        remote_file: mongo-cxx-driver/${branch_name}/${revision}/${version_id}/${build_id}/${execution}/rpm-packages.tar.gz
  build_mongohouse:
    command: subprocess.exec
    type: setup
    params:
      binary: bash
      args:
        - -c
        - |
          if [ ! -d "drivers-evergreen-tools" ]; then
              git clone https://github.com/mongodb-labs/drivers-evergreen-tools.git
          fi
          cd drivers-evergreen-tools
          export DRIVERS_TOOLS=$(pwd)

          .evergreen/atlas_data_lake/pull-mongohouse-image.sh
  check augmented sbom:
    command: subprocess.exec
    type: test
    params:
      binary: bash
      working_dir: mongo-cxx-driver
      include_expansions_in_env:
        - ARTIFACTORY_USER
        - ARTIFACTORY_PASSWORD
        - SILK_CLIENT_ID
        - SILK_CLIENT_SECRET
      args:
        - -c
        - .evergreen/scripts/check-augmented-sbom.sh
  clang-tidy:
    command: subprocess.exec
    type: test
    params:
      binary: bash
      working_dir: mongo-cxx-driver
      include_expansions_in_env:
        - cc_compiler
        - cxx_compiler
        - distro_id
      args:
        - -c
        - etc/run-clang-tidy.sh
  compile:
    command: subprocess.exec
    type: test
    params:
      binary: bash
      working_dir: mongo-cxx-driver
      env:
        CC: ${cc_compiler}
        CXX: ${cxx_compiler}
      include_expansions_in_env:
        - branch_name
        - BSON_EXTRA_ALIGNMENT
        - BSONCXX_POLYFILL
        - build_type
        - COMPILE_MACRO_GUARD_TESTS
        - distro_id
        - ENABLE_CODE_COVERAGE
        - ENABLE_TESTS
        - generator
        - platform
        - REQUIRED_CXX_STANDARD
        - RUN_DISTCHECK
        - USE_SANITIZER_ASAN
        - USE_SANITIZER_UBSAN
        - USE_STATIC_LIBS
        - UV_INSTALL_DIR
      args:
        - -c
        - .evergreen/scripts/compile.sh
  docker-image-build:
    command: subprocess.exec
    type: test
    params:
      binary: bash
      working_dir: mongo-cxx-driver
      args:
        - -c
        - |
          set -o errexit
          set -o pipefail
          docker login -u "${ARTIFACTORY_USER}" --password-stdin artifactory.corp.mongodb.com <<<"${ARTIFACTORY_PASSWORD}"
          set -x
          echo "Building Alpine Docker image"
          make -C extras/docker/alpine3.19 nocachebuild test
          echo "Building Debian Docker image"
          make -C extras/docker/bookworm nocachebuild test
          echo "Building Red Hat UBI Docker image"
          make -C extras/docker/redhat-ubi-9.4 nocachebuild test
          echo "Building Ubuntu Docker image"
          make -C extras/docker/noble nocachebuild test
  fetch-det:
    - command: subprocess.exec
      type: setup
      params:
        binary: bash
        args:
          - -c
          - |
            if [[ ! -d drivers-evergreen-tools ]]; then
                git clone --depth=1 https://github.com/mongodb-labs/drivers-evergreen-tools.git
            fi
            echo "DRIVERS_TOOLS: $(pwd)/drivers-evergreen-tools" > det-expansion.yml
    - command: expansions.update
      type: setup
      params:
        file: det-expansion.yml
  fetch_c_driver_source:
    command: subprocess.exec
    type: setup
    params:
      binary: bash
      args:
        - -c
        - git clone --depth 1 https://github.com/mongodb/mongo-c-driver mongoc
  install-uv:
    - command: subprocess.exec
      type: setup
      params:
        binary: bash
        args:
          - -c
          - |
            if [[ -n "$XDG_CACHE_DIR" ]]; then
                cache_dir="$XDG_CACHE_DIR" # XDG Base Directory specification.
            elif [[ -n "$LOCALAPPDATA" ]]; then
                cache_dir="$LOCALAPPDATA" # Windows.
            elif [[ -n "$USERPROFILE" ]]; then
                cache_dir="$USERPROFILE/.cache" # Windows (fallback).
            elif [[ -d "$HOME/Library/Caches" ]]; then
                cache_dir="$HOME/Library/Caches" # MacOS.
            elif [[ -n "$HOME" ]]; then
                cache_dir="$HOME/.cache" # Linux-like.
            elif [[ -d ~/.cache ]]; then
                cache_dir="~/.cache" # Linux-like (fallback).
            else
                cache_dir="$(pwd)/.cache" # EVG task directory (fallback).
            fi

            mkdir -p "$cache_dir/mongo-cxx-driver" || exit
            cache_dir="$(cd "$cache_dir/mongo-cxx-driver" && pwd)" || exit

            printf "MONGO_CXX_DRIVER_CACHE_DIR: %s\n" "$cache_dir" >|expansions.set-cache-dir.yml
    - command: expansions.update
      type: setup
      params:
        file: expansions.set-cache-dir.yml
    - command: subprocess.exec
      type: setup
      params:
        binary: bash
        args:
          - -c
          - |
            set -o errexit
            set -o pipefail

            if [[ ! -n "${MONGO_CXX_DRIVER_CACHE_DIR}" ]]; then
                echo "MONGO_CXX_DRIVER_CACHE_DIR is not defined!" 1>&2
                exit 1
            fi

            uv_install_dir="${MONGO_CXX_DRIVER_CACHE_DIR}/uv-0.5.14"
            mkdir -p "$uv_install_dir"

            if ! command -v "$uv_install_dir/uv" 2>/dev/null; then
                env \
                    UV_INSTALL_DIR="$uv_install_dir" \
                    UV_UNMANAGED_INSTALL=1 \
                    INSTALLER_PRINT_VERBOSE=1 \
                    mongo-cxx-driver/.evergreen/scripts/uv-installer.sh
            fi

            PATH="$uv_install_dir:$PATH" command -V uv
            PATH="$uv_install_dir:$PATH" uv --version

            printf "UV_INSTALL_DIR: %s\n" "$uv_install_dir" >|expansions.uv.yml
    - command: expansions.update
      type: setup
      params:
        file: expansions.uv.yml
  install_c_driver:
    - command: expansions.update
      type: setup
      params:
        updates:
<<<<<<< HEAD
          - { key: mongoc_version_minimum, value: 2c5c9d923f704a628ca37a1a2d9ae2bf8932aab3 }
=======
          - { key: mongoc_version_minimum, value: f2c1bb7989177fa2ddba1a915e8423e46ee1defe }
>>>>>>> dc7839af
    - command: subprocess.exec
      type: setup
      params:
        binary: bash
        add_expansions_to_env: true
        args:
          - -c
          - mongo-cxx-driver/.evergreen/scripts/install-c-driver.sh
  lint:
    command: subprocess.exec
    type: test
    params:
      binary: bash
      working_dir: mongo-cxx-driver
      env:
        DRYRUN: "1"
      args:
        - -c
        - ${UV_INSTALL_DIR}/uv run --frozen etc/clang-format-all.sh
  run scan build:
    - command: subprocess.exec
      type: test
      params:
        binary: bash
        working_dir: mongo-cxx-driver
        add_expansions_to_env: true
        redirect_standard_error_to_output: true
        args:
          - -c
          - .evergreen/scripts/compile-scan-build.sh
  run_kms_servers:
    - command: subprocess.exec
      type: setup
      params:
        binary: bash
        args:
          - -c
          - |
            set -o errexit
            echo "Preparing CSFLE venv environment..."
            cd ./drivers-evergreen-tools/.evergreen/csfle
            # This function ensures future invocations of activate-kmstlsvenv.sh conducted in
            # parallel do not race to setup a venv environment; it has already been prepared.
            # This primarily addresses the situation where the "test" and "run_kms_servers"
            # functions invoke 'activate-kmstlsvenv.sh' simultaneously.
            . ./activate-kmstlsvenv.sh && deactivate
            echo "Preparing CSFLE venv environment... done."
    - command: subprocess.exec
      type: setup
      params:
        binary: bash
        background: true
        args:
          - -c
          - |
            set -o errexit
            echo "Starting mock KMS servers..."
            cd ./drivers-evergreen-tools/.evergreen/csfle
            . ./activate-kmstlsvenv.sh
            python -u kms_http_server.py --ca_file ../x509gen/ca.pem --cert_file ../x509gen/server.pem --port 8999 &
            python -u kms_http_server.py --ca_file ../x509gen/ca.pem --cert_file ../x509gen/expired.pem --port 9000 &
            python -u kms_http_server.py --ca_file ../x509gen/ca.pem --cert_file ../x509gen/wrong-host.pem --port 9001 &
            python -u kms_http_server.py --ca_file ../x509gen/ca.pem --cert_file ../x509gen/server.pem --port 9002 --require_client_cert &
            python -u kms_kmip_server.py &
            echo "Starting mock KMS servers... done."
  run_mongohouse:
    command: subprocess.exec
    type: setup
    params:
      binary: bash
      args:
        - -c
        - |
          cd drivers-evergreen-tools
          export DRIVERS_TOOLS=$(pwd)

          .evergreen/atlas_data_lake/run-mongohouse-image.sh
  set-cache-dir:
    - command: subprocess.exec
      type: setup
      params:
        binary: bash
        args:
          - -c
          - |
            if [[ -n "$XDG_CACHE_DIR" ]]; then
                cache_dir="$XDG_CACHE_DIR" # XDG Base Directory specification.
            elif [[ -n "$LOCALAPPDATA" ]]; then
                cache_dir="$LOCALAPPDATA" # Windows.
            elif [[ -n "$USERPROFILE" ]]; then
                cache_dir="$USERPROFILE/.cache" # Windows (fallback).
            elif [[ -d "$HOME/Library/Caches" ]]; then
                cache_dir="$HOME/Library/Caches" # MacOS.
            elif [[ -n "$HOME" ]]; then
                cache_dir="$HOME/.cache" # Linux-like.
            elif [[ -d ~/.cache ]]; then
                cache_dir="~/.cache" # Linux-like (fallback).
            else
                cache_dir="$(pwd)/.cache" # EVG task directory (fallback).
            fi

            mkdir -p "$cache_dir/mongo-cxx-driver" || exit
            cache_dir="$(cd "$cache_dir/mongo-cxx-driver" && pwd)" || exit

            printf "MONGO_CXX_DRIVER_CACHE_DIR: %s\n" "$cache_dir" >|expansions.set-cache-dir.yml
    - command: expansions.update
      type: setup
      params:
        file: expansions.set-cache-dir.yml
  setup:
    - command: subprocess.exec
      type: setup
      params:
        binary: bash
        args:
          - -c
          - |
            set -o errexit
            set -o pipefail
            rm -rf "mongo-cxx-driver"
            rm -fr "mongo-c-driver"
            rm -fr mongod
            rm -fr drivers-evergreen-tools
    - command: git.get_project
      params:
        directory: mongo-cxx-driver
    - command: subprocess.exec
      type: setup
      params:
        binary: bash
        args:
          - -c
          - |
            set -o errexit
            set -o pipefail
            cc --version || true
            c++ --version || true
            gcc --version || true
            g++ --version || true
            clang --version || true
            cmake --version || true
            openssl version || true
  start_mongod:
    - command: subprocess.exec
      type: setup
      params:
        binary: bash
        include_expansions_in_env:
          - build_variant
          - mongodb_version
          - AUTH
          - ORCHESTRATION_FILE
          - REQUIRE_API_VERSION
          - TOPOLOGY
        args:
          - -c
          - mongo-cxx-driver/.evergreen/scripts/start-mongod.sh
    - command: expansions.update
      type: setup
      params:
        file: drivers-evergreen-tools/mo-expansion.yml
  stop_mongod:
    command: subprocess.exec
    type: system
    params:
      binary: bash
      args:
        - -c
        - |
          set -o errexit
          set -o pipefail
          if cd drivers-evergreen-tools/.evergreen/orchestration 2>/dev/null; then
              . ../venv-utils.sh
              if venvactivate venv; then
              mongo-orchestration stop
              fi
          fi
  test:
    command: subprocess.exec
    type: test
    params:
      binary: bash
      working_dir: mongo-cxx-driver
      include_expansions_in_env:
        - build_type
        - CRYPT_SHARED_LIB_PATH
        - cse_aws_access_key_id
        - cse_aws_secret_access_key
        - cse_azure_client_id
        - cse_azure_client_secret
        - cse_azure_tenant_id
        - cse_gcp_email
        - cse_gcp_privatekey
        - disable_slow_tests
        - distro_id
        - example_projects_cc
        - example_projects_cxx
        - example_projects_cxx_standard
        - example_projects_cxxflags
        - example_projects_ldflags
        - generator
        - lib_dir
        - MONGOCXX_TEST_TOPOLOGY
        - MONGODB_API_VERSION
        - platform
        - TEST_WITH_ASAN
        - TEST_WITH_UBSAN
        - TEST_WITH_VALGRIND
        - use_mongocryptd
        - USE_STATIC_LIBS
      args:
        - -c
        - .evergreen/scripts/test.sh
  test atlas connectivity:
    command: subprocess.exec
    type: test
    params:
      binary: bash
      working_dir: mongo-cxx-driver
      silent: true
      args:
        - -c
        - |
          export MONGOC_INSTALL_PREFIX=$(pwd)/../mongoc
          export MONGOCXX_INSTALL_PREFIX=$(pwd)/build/install
          export LIB_DIR=${lib_dir}
          export BUILD_TYPE=${build_type}
          export BUILD_DIR=$(pwd)/build

          # The atlas_serverless_uri expansion is set in the Evergreen project settings.
          export URI="${atlas_serverless_uri}"

          ./.evergreen/scripts/connect.sh
  test auth:
    command: subprocess.exec
    type: test
    params:
      binary: bash
      working_dir: mongo-cxx-driver
      args:
        - -c
        - |
          export MONGOC_INSTALL_PREFIX=$(pwd)/../mongoc
          export MONGOCXX_INSTALL_PREFIX=$(pwd)/build/install
          export LIB_DIR=${lib_dir}
          export BUILD_TYPE=${build_type}
          export BUILD_DIR=$(pwd)/build
          export URI="mongodb://bob:pwd123@localhost"
          ./.evergreen/scripts/connect.sh
  test-search-index-helpers:
    command: subprocess.exec
    type: test
    params:
      binary: bash
      working_dir: mongo-cxx-driver
      args:
        - -c
        - |
          export MONGODB_URI=${MONGODB_URI}
          export LD_LIBRARY_PATH=$(pwd)/../mongoc/lib

          ./build/src/mongocxx/test/test_driver "atlas search indexes prose tests"
  test_mongohouse:
    command: subprocess.exec
    type: test
    params:
      binary: bash
      working_dir: mongo-cxx-driver
      args:
        - -c
        - .evergreen/scripts/test-mongohouse.sh
  uninstall-check:
    command: subprocess.exec
    type: test
    params:
      binary: bash
      working_dir: mongo-cxx-driver
      args:
        - -c
        - |
          case "$OSTYPE" in
          darwin*|linux*) .evergreen/scripts/uninstall_check.sh ;;
          cygwin) cmd.exe /c ".evergreen\\scripts\\uninstall_check_windows.cmd" ;;
          esac
  upload augmented sbom:
    - command: s3.put
      type: system
      params:
        display_name: Augmented SBOM
        aws_key: ${aws_key}
        aws_secret: ${aws_secret}
        bucket: mciuploads
        content_type: application/json
        local_file: mongo-cxx-driver/etc/augmented.sbom.json.new
        permissions: public-read
        remote_file: mongo-cxx-driver/${build_variant}/${revision}/${version_id}/${build_id}/silk/augmented.sbom.json
    - command: s3.put
      type: system
      params:
        display_name: Augmented SBOM (Diff)
        aws_key: ${aws_key}
        aws_secret: ${aws_secret}
        bucket: mciuploads
        content_type: application/json
        local_file: mongo-cxx-driver/diff.txt
        permissions: public-read
        remote_file: mongo-cxx-driver/${build_variant}/${revision}/${version_id}/${build_id}/silk/augmented.sbom.json.diff
  upload code coverage:
    command: subprocess.exec
    type: system
    params:
      binary: bash
      working_dir: mongo-cxx-driver
      include_expansions_in_env:
        - codecov_token
      args:
        - -c
        - .evergreen/scripts/upload-code-coverage.sh
  upload mongo orchestration artifacts:
    - command: subprocess.exec
      type: system
      params:
        binary: bash
        args:
          - -c
          - |
            set -o errexit
            for log in $(find . -name '*.log'); do
              tar rf mongodb-logs.tar "$log"
            done
            if [[ -f mongodb-logs.tar ]]; then
              gzip mongodb-logs.tar
            fi
    - command: s3.put
      type: system
      params:
        display_name: mongodb-logs.tar.gz
        aws_key: ${aws_key}
        aws_secret: ${aws_secret}
        bucket: mciuploads
        content_type: ${content_type|application/x-gzip}
        local_file: mongodb-logs.tar.gz
        optional: true
        permissions: public-read
        remote_file: mongo-cxx-driver/${build_variant}/${revision}/${version_id}/${build_id}/logs/${task_id}-${execution}-mongodb-logs.tar.gz
  upload scan artifacts:
    - command: subprocess.exec
      type: test
      params:
        binary: bash
        working_dir: mongo-cxx-driver
        args:
          - -c
          - |
            set -o errexit
            if find scan -name \*.html | grep -q html; then
                (cd scan && find . -name index.html -exec echo "<li><a href='{}'>{}</a></li>" \;) >> scan.html
            else
                echo "No issues found" > scan.html
            fi
    - command: subprocess.exec
      type: test
      params:
        binary: bash
        working_dir: mongo-cxx-driver
        env:
          AWS_ACCESS_KEY_ID: ${aws_key}
          AWS_SECRET_ACCESS_KEY: ${aws_secret}
        silent: true
        args:
          - -c
          - aws s3 cp scan s3://mciuploads/mongo-cxx-driver/${build_variant}/${revision}/${version_id}/${build_id}/scan/ --recursive --acl public-read --region us-east-1
    - command: s3.put
      type: system
      params:
        display_name: Scan Build Report
        aws_key: ${aws_key}
        aws_secret: ${aws_secret}
        bucket: mciuploads
        content_type: text/html
        local_file: mongo-cxx-driver/scan.html
        permissions: public-read
        remote_file: mongo-cxx-driver/${build_variant}/${revision}/${version_id}/${build_id}/scan/index.html
  upload working dir:
    - command: archive.targz_pack
      type: system
      params:
        include:
          - ./**
        source_dir: mongo-cxx-driver
        target: working-dir.tar.gz
    - command: s3.put
      type: system
      params:
        display_name: working-dir.tar.gz
        aws_key: ${aws_key}
        aws_secret: ${aws_secret}
        bucket: mciuploads
        content_type: ${content_type|application/x-gzip}
        local_file: working-dir.tar.gz
        permissions: public-read
        remote_file: mongo-cxx-driver/${build_variant}/${revision}/${version_id}/${build_id}/artifacts/${task_id}-${execution}-working-dir.tar.gz<|MERGE_RESOLUTION|>--- conflicted
+++ resolved
@@ -374,11 +374,7 @@
       type: setup
       params:
         updates:
-<<<<<<< HEAD
-          - { key: mongoc_version_minimum, value: 2c5c9d923f704a628ca37a1a2d9ae2bf8932aab3 }
-=======
           - { key: mongoc_version_minimum, value: f2c1bb7989177fa2ddba1a915e8423e46ee1defe }
->>>>>>> dc7839af
     - command: subprocess.exec
       type: setup
       params:
