--- conflicted
+++ resolved
@@ -13877,22 +13877,6 @@
           BSONCXX_POLYFILL: impls
           CXX_STANDARD: 17
       - func: upload scan artifacts
-<<<<<<< HEAD
-=======
-  - name: test_mongohouse
-    run_on: ubuntu2204-large
-    tags: [mongohouse, ubuntu2204]
-    commands:
-      - func: setup
-      - func: fetch_c_driver_source
-      - func: compile
-        vars:
-          ENABLE_TESTS: "ON"
-          build_type: Release
-      - func: build_mongohouse
-      - func: run_mongohouse
-      - func: test_mongohouse
->>>>>>> 4e9e041a
   - name: uninstall-check-macos-14-arm64-clang-debug-shared
     run_on: macos-14-arm64
     tags: [uninstall-check, macos-14-arm64, clang, debug, shared]
