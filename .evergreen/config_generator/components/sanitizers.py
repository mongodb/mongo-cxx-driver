from config_generator.components.funcs.compile import Compile
from config_generator.components.funcs.fetch_det import FetchDET
from config_generator.components.funcs.install_c_driver import InstallCDriver
from config_generator.components.funcs.install_uv import InstallUV
from config_generator.components.funcs.run_kms_servers import RunKMSServers
from config_generator.components.funcs.setup import Setup
from config_generator.components.funcs.start_mongod import StartMongod
from config_generator.components.funcs.test import Test

from config_generator.etc.distros import find_large_distro, make_distro_str

from shrub.v3.evg_build_variant import BuildVariant
from shrub.v3.evg_command import KeyValueParam, expansions_update
from shrub.v3.evg_task import EvgTask, EvgTaskRef

from itertools import product


TAG = 'sanitizers'


# pylint: disable=line-too-long
# fmt: off
MATRIX = [
    ('rhel80', ['asan', 'ubsan'], ['static'], ['4.2', '8.0', 'latest'], ['single', 'replica', 'sharded']),
]
# fmt: on
# pylint: enable=line-too-long


def tasks():
    res = []

    compiler = 'clang'
    cc_compiler = f'/opt/mongodbtoolchain/v4/bin/{compiler}'
    cxx_compiler = f'/opt/mongodbtoolchain/v4/bin/{compiler}++'

    for distro_name, sanitizers, link_types, mongodb_versions, topologies in MATRIX:
        for sanitizer, link_type, mongodb_version, topology in product(
            sanitizers, link_types, mongodb_versions, topologies
        ):
            distro = find_large_distro(distro_name)

            name = f'{TAG}-{sanitizer}-{make_distro_str(distro_name, compiler, None)}'
            tags = [TAG, sanitizer, distro_name]

            if compiler:
                tags.append(compiler)

            name += f'-{link_type}'
            tags += [link_type]

            name += f'-{mongodb_version}-{topology}'
            tags += [mongodb_version, topology]

            updates = [KeyValueParam(key='build_type', value='Debug')]
            updates += [KeyValueParam(key=key, value=value)
                        for key, value in [('cc_compiler', cc_compiler), ('cxx_compiler', cxx_compiler)]]

            compile_vars = {'ENABLE_TESTS': 'ON'}
            test_vars = {
                'TEST_WITH_CSFLE': 'ON',
                'MONGOCXX_TEST_TOPOLOGY': topology,
                'example_projects_cc': cc_compiler,
                'example_projects_cxx': cxx_compiler,
            }

            if link_type == 'static':
                updates.append(KeyValueParam(key='USE_STATIC_LIBS', value='1'))

            commands = [expansions_update(updates=updates)] if updates else []

            match sanitizer:
                case 'asan':
                    compile_vars |= {
                        'USE_SANITIZER_ASAN': 'ON',
                    }

                    test_vars |= {
                        'TEST_WITH_ASAN': 'ON',
                        'example_projects_cxxflags': '-fsanitize=address -fno-omit-frame-pointer',
                        'example_projects_ldflags': '-fsanitize=address',
                    }

                case 'ubsan':
                    compile_vars |= {
                        'USE_SANITIZER_UBSAN': 'ON',
                    }

                    test_vars |= {
                        'TEST_WITH_UBSAN': 'ON',
                        'example_projects_cxxflags': '-fsanitize=undefined -fno-sanitize-recover=undefined -fno-omit-frame-pointer',
                        'example_projects_ldflags': '-fsanitize=undefined -fno-sanitize-recover=undefined' + (' -static-libsan' if link_type == 'static' else ''),
                    }

            commands += [
                Setup.call(),
                StartMongod.call(mongodb_version=mongodb_version, topology=topology),
<<<<<<< HEAD
=======
                InstallCDriver.call(),
>>>>>>> 90ff27c0
                InstallUV.call(),
                InstallCDriver.call(vars=icd_vars),
                Compile.call(vars=compile_vars),
                FetchDET.call(),
                RunKMSServers.call(),
                Test.call(vars=test_vars),
            ]

            res.append(
                EvgTask(
                    name=name,
                    tags=tags,
                    run_on=distro.name,
                    commands=commands,
                )
            )

    return res


def variants():
    return [
        BuildVariant(
            name=f'{TAG}-matrix',
            display_name=f'{TAG}-matrix',
            tasks=[EvgTaskRef(name=f'.{TAG}')],
        ),
    ]<|MERGE_RESOLUTION|>--- conflicted
+++ resolved
@@ -96,12 +96,8 @@
             commands += [
                 Setup.call(),
                 StartMongod.call(mongodb_version=mongodb_version, topology=topology),
-<<<<<<< HEAD
-=======
+                InstallUV.call(),
                 InstallCDriver.call(),
->>>>>>> 90ff27c0
-                InstallUV.call(),
-                InstallCDriver.call(vars=icd_vars),
                 Compile.call(vars=compile_vars),
                 FetchDET.call(),
                 RunKMSServers.call(),
