--- conflicted
+++ resolved
@@ -14,11 +14,7 @@
 # Only LIBMONGOC_DOWNLOAD_VERSION needs to be updated when pinning to an unreleased commit.
 # If pinning to an unreleased commit, create a "Blocked" JIRA ticket with
 # a "depends on" link to the appropriate C Driver version release ticket.
-<<<<<<< HEAD
-MONGOC_VERSION_MINIMUM = '0b3bb26c586c8a341710b853183abe5946693931' # CXX-3103: bump to 2.0.0 once released.
-=======
 MONGOC_VERSION_MINIMUM = 'f1e2b54090ea28b169b7d9949bd318615188d81d' # CXX-3103: bump to 2.0.0 once released.
->>>>>>> a5519b88
 
 
 class InstallCDriver(Function):
