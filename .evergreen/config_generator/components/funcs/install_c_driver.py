from config_generator.etc.distros import compiler_to_vars
from config_generator.etc.function import Function
from config_generator.etc.utils import bash_exec

from shrub.v3.evg_command import EvgCommandType, KeyValueParam, expansions_update

from typing import Mapping


# If updating mongoc_version_minimum, also update:
# - LIBBSON_REQUIRED_VERSION and LIBMONGOC_REQUIRED_VERSION in CMakeLists.txt
# - the version of pkg:github/mongodb/mongo-c-driver in etc/purls.txt
# - the default value of --c-driver-build-ref in etc/make_release.py
# Only LIBMONGOC_DOWNLOAD_VERSION needs to be updated when pinning to an unreleased commit.
# If pinning to an unreleased commit, create a "Blocked" JIRA ticket with
# a "depends on" link to the appropriate C Driver version release ticket.
<<<<<<< HEAD
MONGOC_VERSION_MINIMUM = '2c5c9d923f704a628ca37a1a2d9ae2bf8932aab3'  # CXX-3208: bump to 1.30.0 once released.
=======
MONGOC_VERSION_MINIMUM = 'f2c1bb7989177fa2ddba1a915e8423e46ee1defe'  # CXX-3208: bump to 1.30.0 once released.
>>>>>>> dc7839af


class InstallCDriver(Function):
    name = 'install_c_driver'
    commands = [
        expansions_update(
            command_type=EvgCommandType.SETUP,
            updates=[
                KeyValueParam(key='mongoc_version_minimum', value=MONGOC_VERSION_MINIMUM)
            ]
        ),
        bash_exec(
            command_type=EvgCommandType.SETUP,
            add_expansions_to_env=True,
            script='mongo-cxx-driver/.evergreen/scripts/install-c-driver.sh'
        ),
    ]

    @classmethod
    def call(cls, compiler: str | None = None, vars: Mapping[str, str] = None):
        vars = dict(vars or {})

        vars |= compiler_to_vars(compiler)

        return cls.default_call(vars=vars if vars else None)


def functions():
    return InstallCDriver.defn()<|MERGE_RESOLUTION|>--- conflicted
+++ resolved
@@ -14,11 +14,7 @@
 # Only LIBMONGOC_DOWNLOAD_VERSION needs to be updated when pinning to an unreleased commit.
 # If pinning to an unreleased commit, create a "Blocked" JIRA ticket with
 # a "depends on" link to the appropriate C Driver version release ticket.
-<<<<<<< HEAD
-MONGOC_VERSION_MINIMUM = '2c5c9d923f704a628ca37a1a2d9ae2bf8932aab3'  # CXX-3208: bump to 1.30.0 once released.
-=======
 MONGOC_VERSION_MINIMUM = 'f2c1bb7989177fa2ddba1a915e8423e46ee1defe'  # CXX-3208: bump to 1.30.0 once released.
->>>>>>> dc7839af
 
 
 class InstallCDriver(Function):
