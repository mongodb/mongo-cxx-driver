--- mongo-cxx-driver.spec.orig	2021-09-07 10:45:09.609476580 -0400
+++ mongo-cxx-driver.spec	2021-09-07 10:48:52.781980206 -0400
@@ -1,8 +1,10 @@
 # for better compatibility with SCL spec file
 %global pkg_name mongo-cxx-driver
 
+%define _unpackaged_files_terminate_build 0
+
 Name:           mongo-cxx-driver
-Version:        3.6.5
<<<<<<< HEAD
+Version:        3.11.0
=======
+Version:        3.12.0
>>>>>>> 7402d3d8
 Release:        1%{?dist}
 Summary:        A C++ Driver for MongoDB
 License:        ASL 2.0
@@ -10,8 +12,8 @@
 Source0:        https://github.com/mongodb/%{pkg_name}/archive/%{name}-r%{version}.tar.gz
 
 
-Patch2:         mongo-cxx-driver-3.3.1_paths.patch
-Patch3:         mongo-cxx-driver-catch-update.patch
+BuildRequires:  pkgconfig
+BuildRequires:  pkgconfig(libutf8proc)
 BuildRequires:  boost-devel >= 1.49
 BuildRequires:  openssl-devel
 BuildRequires:  cmake
@@ -67,8 +67,6 @@
 %prep
 %setup -q -n %{name}-r%{version}
 
-%patch2 -p1 -b .paths
-%patch3 -p1 -b .catchupdate
 
 
 %build
@@ -79,6 +77,9 @@
 %cmake \
     -DCMAKE_BUILD_TYPE=Release \
     -DBSONCXX_POLY_USE_BOOST=1 \
<<<<<<< HEAD
+    -DBUILD_VERSION=3.11.0 \
=======
+    -DBUILD_VERSION=3.12.0 \
>>>>>>> 7402d3d8
+    -DENABLE_UNINSTALL=OFF \
+    -DENABLE_TESTS=OFF \
     .
 
 %changelog
 * Mon Aug 09 2021 Honza Horak <hhorak@redhat.com> - 3.6.5-1<|MERGE_RESOLUTION|>--- conflicted
+++ resolved
@@ -8,11 +8,7 @@
 +
  Name:           mongo-cxx-driver
 -Version:        3.6.5
-<<<<<<< HEAD
-+Version:        3.11.0
-=======
 +Version:        3.12.0
->>>>>>> 7402d3d8
  Release:        1%{?dist}
  Summary:        A C++ Driver for MongoDB
  License:        ASL 2.0
@@ -40,11 +36,7 @@
  %cmake \
      -DCMAKE_BUILD_TYPE=Release \
      -DBSONCXX_POLY_USE_BOOST=1 \
-<<<<<<< HEAD
-+    -DBUILD_VERSION=3.11.0 \
-=======
 +    -DBUILD_VERSION=3.12.0 \
->>>>>>> 7402d3d8
 +    -DENABLE_UNINSTALL=OFF \
 +    -DENABLE_TESTS=OFF \
      .
