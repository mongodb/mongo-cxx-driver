--- conflicted
+++ resolved
@@ -105,11 +105,7 @@
 sudo mock -r ${config} --use-bootstrap-image --isolation=simple --cwd "/tmp/${build_dir}" --chroot -- /bin/sh -c "(
   [ -d build ] || mkdir build ;
   cd build ;
-<<<<<<< HEAD
-  /usr/bin/cmake -DCMAKE_BUILD_TYPE=Release -DENABLE_UNINSTALL=OFF -DENABLE_TESTS=OFF .. ;
-=======
-  /usr/bin/cmake -DCMAKE_BUILD_TYPE=Release -DBSONCXX_POLY_USE_BOOST=1 -DENABLE_UNINSTALL=OFF .. ;
->>>>>>> 747be064
+  /usr/bin/cmake -DCMAKE_BUILD_TYPE=Release -DENABLE_UNINSTALL=OFF .. ;
   make -j 8 dist
   )"
 
